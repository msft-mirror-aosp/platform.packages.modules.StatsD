// Copyright (C) 2017 The Android Open Source Project
//
// Licensed under the Apache License, Version 2.0 (the "License");
// you may not use this file except in compliance with the License.
// You may obtain a copy of the License at
//
//      http://www.apache.org/licenses/LICENSE-2.0
//
// Unless required by applicable law or agreed to in writing, software
// distributed under the License is distributed on an "AS IS" BASIS,
// WITHOUT WARRANTIES OR CONDITIONS OF ANY KIND, either express or implied.
// See the License for the specific language governing permissions and
// limitations under the License.

#include "metric_util.h"

#include "stats_event.h"

namespace android {
namespace os {
namespace statsd {

AtomMatcher CreateSimpleAtomMatcher(const string& name, int atomId) {
    AtomMatcher atom_matcher;
    atom_matcher.set_id(StringToId(name));
    auto simple_atom_matcher = atom_matcher.mutable_simple_atom_matcher();
    simple_atom_matcher->set_atom_id(atomId);
    return atom_matcher;
}

AtomMatcher CreateScheduledJobStateChangedAtomMatcher(const string& name,
                                                      ScheduledJobStateChanged::State state) {
    AtomMatcher atom_matcher;
    atom_matcher.set_id(StringToId(name));
    auto simple_atom_matcher = atom_matcher.mutable_simple_atom_matcher();
    simple_atom_matcher->set_atom_id(android::util::SCHEDULED_JOB_STATE_CHANGED);
    auto field_value_matcher = simple_atom_matcher->add_field_value_matcher();
    field_value_matcher->set_field(3);  // State field.
    field_value_matcher->set_eq_int(state);
    return atom_matcher;
}

AtomMatcher CreateStartScheduledJobAtomMatcher() {
    return CreateScheduledJobStateChangedAtomMatcher("ScheduledJobStart",
                                                     ScheduledJobStateChanged::STARTED);
}

AtomMatcher CreateFinishScheduledJobAtomMatcher() {
    return CreateScheduledJobStateChangedAtomMatcher("ScheduledJobFinish",
                                                     ScheduledJobStateChanged::FINISHED);
}

AtomMatcher CreateScreenBrightnessChangedAtomMatcher() {
    AtomMatcher atom_matcher;
    atom_matcher.set_id(StringToId("ScreenBrightnessChanged"));
    auto simple_atom_matcher = atom_matcher.mutable_simple_atom_matcher();
    simple_atom_matcher->set_atom_id(android::util::SCREEN_BRIGHTNESS_CHANGED);
    return atom_matcher;
}

AtomMatcher CreateUidProcessStateChangedAtomMatcher() {
    AtomMatcher atom_matcher;
    atom_matcher.set_id(StringToId("UidProcessStateChanged"));
    auto simple_atom_matcher = atom_matcher.mutable_simple_atom_matcher();
    simple_atom_matcher->set_atom_id(android::util::UID_PROCESS_STATE_CHANGED);
    return atom_matcher;
}

AtomMatcher CreateWakelockStateChangedAtomMatcher(const string& name,
                                                  WakelockStateChanged::State state) {
    AtomMatcher atom_matcher;
    atom_matcher.set_id(StringToId(name));
    auto simple_atom_matcher = atom_matcher.mutable_simple_atom_matcher();
    simple_atom_matcher->set_atom_id(android::util::WAKELOCK_STATE_CHANGED);
    auto field_value_matcher = simple_atom_matcher->add_field_value_matcher();
    field_value_matcher->set_field(4);  // State field.
    field_value_matcher->set_eq_int(state);
    return atom_matcher;
}

AtomMatcher CreateAcquireWakelockAtomMatcher() {
    return CreateWakelockStateChangedAtomMatcher("AcquireWakelock", WakelockStateChanged::ACQUIRE);
}

AtomMatcher CreateReleaseWakelockAtomMatcher() {
    return CreateWakelockStateChangedAtomMatcher("ReleaseWakelock", WakelockStateChanged::RELEASE);
}

AtomMatcher CreateScreenStateChangedAtomMatcher(
    const string& name, android::view::DisplayStateEnum state) {
    AtomMatcher atom_matcher;
    atom_matcher.set_id(StringToId(name));
    auto simple_atom_matcher = atom_matcher.mutable_simple_atom_matcher();
    simple_atom_matcher->set_atom_id(android::util::SCREEN_STATE_CHANGED);
    auto field_value_matcher = simple_atom_matcher->add_field_value_matcher();
    field_value_matcher->set_field(1);  // State field.
    field_value_matcher->set_eq_int(state);
    return atom_matcher;
}

AtomMatcher CreateScreenTurnedOnAtomMatcher() {
    return CreateScreenStateChangedAtomMatcher("ScreenTurnedOn",
            android::view::DisplayStateEnum::DISPLAY_STATE_ON);
}

AtomMatcher CreateScreenTurnedOffAtomMatcher() {
    return CreateScreenStateChangedAtomMatcher("ScreenTurnedOff",
            ::android::view::DisplayStateEnum::DISPLAY_STATE_OFF);
}

AtomMatcher CreateSyncStateChangedAtomMatcher(
    const string& name, SyncStateChanged::State state) {
    AtomMatcher atom_matcher;
    atom_matcher.set_id(StringToId(name));
    auto simple_atom_matcher = atom_matcher.mutable_simple_atom_matcher();
    simple_atom_matcher->set_atom_id(android::util::SYNC_STATE_CHANGED);
    auto field_value_matcher = simple_atom_matcher->add_field_value_matcher();
    field_value_matcher->set_field(3);  // State field.
    field_value_matcher->set_eq_int(state);
    return atom_matcher;
}

AtomMatcher CreateSyncStartAtomMatcher() {
    return CreateSyncStateChangedAtomMatcher("SyncStart", SyncStateChanged::ON);
}

AtomMatcher CreateSyncEndAtomMatcher() {
    return CreateSyncStateChangedAtomMatcher("SyncEnd", SyncStateChanged::OFF);
}

AtomMatcher CreateActivityForegroundStateChangedAtomMatcher(
    const string& name, ActivityForegroundStateChanged::State state) {
    AtomMatcher atom_matcher;
    atom_matcher.set_id(StringToId(name));
    auto simple_atom_matcher = atom_matcher.mutable_simple_atom_matcher();
    simple_atom_matcher->set_atom_id(android::util::ACTIVITY_FOREGROUND_STATE_CHANGED);
    auto field_value_matcher = simple_atom_matcher->add_field_value_matcher();
    field_value_matcher->set_field(4);  // Activity field.
    field_value_matcher->set_eq_int(state);
    return atom_matcher;
}

AtomMatcher CreateMoveToBackgroundAtomMatcher() {
    return CreateActivityForegroundStateChangedAtomMatcher(
        "MoveToBackground", ActivityForegroundStateChanged::BACKGROUND);
}

AtomMatcher CreateMoveToForegroundAtomMatcher() {
    return CreateActivityForegroundStateChangedAtomMatcher(
        "MoveToForeground", ActivityForegroundStateChanged::FOREGROUND);
}

Predicate CreateScheduledJobPredicate() {
    Predicate predicate;
    predicate.set_id(StringToId("ScheduledJobRunningPredicate"));
    predicate.mutable_simple_predicate()->set_start(StringToId("ScheduledJobStart"));
    predicate.mutable_simple_predicate()->set_stop(StringToId("ScheduledJobFinish"));
    return predicate;
}

Predicate CreateBatterySaverModePredicate() {
    Predicate predicate;
    predicate.set_id(StringToId("BatterySaverIsOn"));
    predicate.mutable_simple_predicate()->set_start(StringToId("BatterySaverModeStart"));
    predicate.mutable_simple_predicate()->set_stop(StringToId("BatterySaverModeStop"));
    return predicate;
}

Predicate CreateScreenIsOnPredicate() {
    Predicate predicate;
    predicate.set_id(StringToId("ScreenIsOn"));
    predicate.mutable_simple_predicate()->set_start(StringToId("ScreenTurnedOn"));
    predicate.mutable_simple_predicate()->set_stop(StringToId("ScreenTurnedOff"));
    return predicate;
}

Predicate CreateScreenIsOffPredicate() {
    Predicate predicate;
    predicate.set_id(1111123);
    predicate.mutable_simple_predicate()->set_start(StringToId("ScreenTurnedOff"));
    predicate.mutable_simple_predicate()->set_stop(StringToId("ScreenTurnedOn"));
    return predicate;
}

Predicate CreateHoldingWakelockPredicate() {
    Predicate predicate;
    predicate.set_id(StringToId("HoldingWakelock"));
    predicate.mutable_simple_predicate()->set_start(StringToId("AcquireWakelock"));
    predicate.mutable_simple_predicate()->set_stop(StringToId("ReleaseWakelock"));
    return predicate;
}

Predicate CreateIsSyncingPredicate() {
    Predicate predicate;
    predicate.set_id(33333333333333);
    predicate.mutable_simple_predicate()->set_start(StringToId("SyncStart"));
    predicate.mutable_simple_predicate()->set_stop(StringToId("SyncEnd"));
    return predicate;
}

Predicate CreateIsInBackgroundPredicate() {
    Predicate predicate;
    predicate.set_id(StringToId("IsInBackground"));
    predicate.mutable_simple_predicate()->set_start(StringToId("MoveToBackground"));
    predicate.mutable_simple_predicate()->set_stop(StringToId("MoveToForeground"));
    return predicate;
}

void addPredicateToPredicateCombination(const Predicate& predicate,
                                        Predicate* combinationPredicate) {
    combinationPredicate->mutable_combination()->add_predicate(predicate.id());
}

FieldMatcher CreateAttributionUidDimensions(const int atomId,
                                            const std::vector<Position>& positions) {
    FieldMatcher dimensions;
    dimensions.set_field(atomId);
    for (const auto position : positions) {
        auto child = dimensions.add_child();
        child->set_field(1);
        child->set_position(position);
        child->add_child()->set_field(1);
    }
    return dimensions;
}

FieldMatcher CreateAttributionUidAndTagDimensions(const int atomId,
                                                 const std::vector<Position>& positions) {
    FieldMatcher dimensions;
    dimensions.set_field(atomId);
    for (const auto position : positions) {
        auto child = dimensions.add_child();
        child->set_field(1);
        child->set_position(position);
        child->add_child()->set_field(1);
        child->add_child()->set_field(2);
    }
    return dimensions;
}

FieldMatcher CreateDimensions(const int atomId, const std::vector<int>& fields) {
    FieldMatcher dimensions;
    dimensions.set_field(atomId);
    for (const int field : fields) {
        dimensions.add_child()->set_field(field);
    }
    return dimensions;
}

void writeAttribution(AStatsEvent* statsEvent, const vector<int>& attributionUids,
                      const vector<string>& attributionTags) {
    vector<const char*> cTags(attributionTags.size());
    for (int i = 0; i < cTags.size(); i++) {
        cTags[i] = attributionTags[i].c_str();
    }

    AStatsEvent_writeAttributionChain(statsEvent,
                                      reinterpret_cast<const uint32_t*>(attributionUids.data()),
                                      cTags.data(), attributionUids.size());
}

void parseStatsEventToLogEvent(AStatsEvent* statsEvent, LogEvent* logEvent) {
    AStatsEvent_build(statsEvent);

    size_t size;
    uint8_t* buf = AStatsEvent_getBuffer(statsEvent, &size);
    logEvent->parseBuffer(buf, size);

    AStatsEvent_release(statsEvent);
}

std::unique_ptr<LogEvent> CreateScreenStateChangedEvent(
        uint64_t timestampNs, const android::view::DisplayStateEnum state) {
    AStatsEvent* statsEvent = AStatsEvent_obtain();
    AStatsEvent_setAtomId(statsEvent, util::SCREEN_STATE_CHANGED);
    AStatsEvent_overwriteTimestamp(statsEvent, timestampNs);
    AStatsEvent_writeInt32(statsEvent, state);

    std::unique_ptr<LogEvent> logEvent = std::make_unique<LogEvent>(/*uid=*/0, /*pid=*/0);
    parseStatsEventToLogEvent(statsEvent, logEvent.get());
    return logEvent;
}

std::unique_ptr<LogEvent> CreateScheduledJobStateChangedEvent(
        const vector<int>& attributionUids, const vector<string>& attributionTags,
        const string& jobName, const ScheduledJobStateChanged::State state, uint64_t timestampNs) {
    AStatsEvent* statsEvent = AStatsEvent_obtain();
    AStatsEvent_setAtomId(statsEvent, util::SCHEDULED_JOB_STATE_CHANGED);
    AStatsEvent_overwriteTimestamp(statsEvent, timestampNs);

    writeAttribution(statsEvent, attributionUids, attributionTags);
    AStatsEvent_writeString(statsEvent, jobName.c_str());
    AStatsEvent_writeInt32(statsEvent, state);

    std::unique_ptr<LogEvent> logEvent = std::make_unique<LogEvent>(/*uid=*/0, /*pid=*/0);
    parseStatsEventToLogEvent(statsEvent, logEvent.get());
    return logEvent;
}

std::unique_ptr<LogEvent> CreateStartScheduledJobEvent(uint64_t timestampNs,
                                                       const vector<int>& attributionUids,
                                                       const vector<string>& attributionTags,
                                                       const string& jobName) {
    return CreateScheduledJobStateChangedEvent(attributionUids, attributionTags, jobName,
                                               ScheduledJobStateChanged::STARTED, timestampNs);
}

// Create log event when scheduled job finishes.
std::unique_ptr<LogEvent> CreateFinishScheduledJobEvent(uint64_t timestampNs,
                                                        const vector<int>& attributionUids,
                                                        const vector<string>& attributionTags,
                                                        const string& jobName) {
    return CreateScheduledJobStateChangedEvent(attributionUids, attributionTags, jobName,
                                               ScheduledJobStateChanged::FINISHED, timestampNs);
}

std::unique_ptr<LogEvent> CreateSyncStateChangedEvent(uint64_t timestampNs,
                                                      const vector<int>& attributionUids,
                                                      const vector<string>& attributionTags,
                                                      const string& name,
                                                      const SyncStateChanged::State state) {
    AStatsEvent* statsEvent = AStatsEvent_obtain();
    AStatsEvent_setAtomId(statsEvent, util::SYNC_STATE_CHANGED);
    AStatsEvent_overwriteTimestamp(statsEvent, timestampNs);

    writeAttribution(statsEvent, attributionUids, attributionTags);
    AStatsEvent_writeString(statsEvent, name.c_str());
    AStatsEvent_writeInt32(statsEvent, state);

    std::unique_ptr<LogEvent> logEvent = std::make_unique<LogEvent>(/*uid=*/0, /*pid=*/0);
    parseStatsEventToLogEvent(statsEvent, logEvent.get());
    return logEvent;
}

std::unique_ptr<LogEvent> CreateSyncStartEvent(uint64_t timestampNs,
                                               const vector<int>& attributionUids,
                                               const vector<string>& attributionTags,
                                               const string& name) {
    return CreateSyncStateChangedEvent(timestampNs, attributionUids, attributionTags, name,
                                       SyncStateChanged::ON);
}

std::unique_ptr<LogEvent> CreateSyncEndEvent(uint64_t timestampNs,
                                             const vector<int>& attributionUids,
                                             const vector<string>& attributionTags,
                                             const string& name) {
    return CreateSyncStateChangedEvent(timestampNs, attributionUids, attributionTags, name,
                                       SyncStateChanged::OFF);
}

sp<StatsLogProcessor> CreateStatsLogProcessor(const long timeBaseSec, const StatsdConfig& config,
                                              const ConfigKey& key) {
    sp<UidMap> uidMap = new UidMap();
    sp<StatsPullerManager> pullerManager = new StatsPullerManager();
    sp<AlarmMonitor> anomalyAlarmMonitor;
    sp<AlarmMonitor> periodicAlarmMonitor;
    sp<StatsLogProcessor> processor = new StatsLogProcessor(
            uidMap, pullerManager, anomalyAlarmMonitor, periodicAlarmMonitor,
            timeBaseSec * NS_PER_SEC, [](const ConfigKey&) { return true; },
            [](const int&, const vector<int64_t>&) { return true; },
<<<<<<< HEAD
=======
            [](const ConfigKey&, const string&, const vector<int64_t>&) {},
>>>>>>> d92eae01
            /*logEventFilter=*/nullptr);
    processor->OnConfigUpdated(timeBaseSec * NS_PER_SEC, key, config);
    return processor;
}

void sortLogEventsByTimestamp(std::vector<std::unique_ptr<LogEvent>> *events) {
  std::sort(events->begin(), events->end(),
            [](const std::unique_ptr<LogEvent>& a, const std::unique_ptr<LogEvent>& b) {
              return a->GetElapsedTimestampNs() < b->GetElapsedTimestampNs();
            });
}

int64_t StringToId(const string& str) {
    return static_cast<int64_t>(std::hash<std::string>()(str));
}


}  // namespace statsd
}  // namespace os
}  // namespace android<|MERGE_RESOLUTION|>--- conflicted
+++ resolved
@@ -358,10 +358,7 @@
             uidMap, pullerManager, anomalyAlarmMonitor, periodicAlarmMonitor,
             timeBaseSec * NS_PER_SEC, [](const ConfigKey&) { return true; },
             [](const int&, const vector<int64_t>&) { return true; },
-<<<<<<< HEAD
-=======
             [](const ConfigKey&, const string&, const vector<int64_t>&) {},
->>>>>>> d92eae01
             /*logEventFilter=*/nullptr);
     processor->OnConfigUpdated(timeBaseSec * NS_PER_SEC, key, config);
     return processor;
