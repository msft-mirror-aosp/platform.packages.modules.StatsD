--- conflicted
+++ resolved
@@ -554,11 +554,7 @@
                                                              {"AID_EXT_DATA_RW", 1078},
                                                              {"AID_EXT_OBB_RW", 1079},
                                                              {"AID_CONTEXT_HUB", 1080},
-<<<<<<< HEAD
-=======
                                                              {"AID_VIRTUALIZATIONSERVICE", 1081},
-                                                             {"AID_ARTD", 1082},
->>>>>>> 7d0a3d4e
                                                              {"AID_SHELL", 2000},
                                                              {"AID_CACHE", 2001},
                                                              {"AID_DIAG", 2002},
