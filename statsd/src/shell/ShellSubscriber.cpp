/*
 * Copyright (C) 2018 The Android Open Source Project
 *
 * Licensed under the Apache License, Version 2.0 (the "License");
 * you may not use this file except in compliance with the License.
 * You may obtain a copy of the License at
 *
 *      http://www.apache.org/licenses/LICENSE-2.0
 *
 * Unless required by applicable law or agreed to in writing, software
 * distributed under the License is distributed on an "AS IS" BASIS,
 * WITHOUT WARRANTIES OR CONDITIONS OF ANY KIND, either express or implied.
 * See the License for the specific language governing permissions and
 * limitations under the License.
 */
#define STATSD_DEBUG false  // STOPSHIP if true
#include "Log.h"

#include "ShellSubscriber.h"

#include <android-base/file.h>
#include <inttypes.h>
#include <utils/Timers.h>

#include "guardrail/StatsdStats.h"
#include "stats_log_util.h"

using aidl::android::os::IStatsSubscriptionCallback;

namespace android {
namespace os {
namespace statsd {

ShellSubscriber::~ShellSubscriber() {
    {
        std::unique_lock<std::mutex> lock(mMutex);
        mClientSet.clear();
        updateLogEventFilterLocked();
    }
    mThreadSleepCV.notify_one();
    if (mThread.joinable()) {
        mThread.join();
    }
}

bool ShellSubscriber::startNewSubscription(int in, int out, int64_t timeoutSec) {
    std::unique_lock<std::mutex> lock(mMutex);
    VLOG("ShellSubscriber: new subscription has come in");
    if (mClientSet.size() >= kMaxSubscriptions) {
        ALOGE("ShellSubscriber: cannot have another active subscription. Current Subscriptions: "
              "%zu. Limit: %zu",
              mClientSet.size(), kMaxSubscriptions);
        return false;
    }

    return startNewSubscriptionLocked(ShellSubscriberClient::create(
            in, out, timeoutSec, getElapsedRealtimeSec(), mUidMap, mPullerMgr));
}

bool ShellSubscriber::startNewSubscription(const vector<uint8_t>& subscriptionConfig,
                                           const shared_ptr<IStatsSubscriptionCallback>& callback) {
    std::unique_lock<std::mutex> lock(mMutex);
    VLOG("ShellSubscriber: new subscription has come in");
    if (mClientSet.size() >= kMaxSubscriptions) {
        ALOGE("ShellSubscriber: cannot have another active subscription. Current Subscriptions: "
              "%zu. Limit: %zu",
              mClientSet.size(), kMaxSubscriptions);
        return false;
    }

    return startNewSubscriptionLocked(ShellSubscriberClient::create(
            subscriptionConfig, callback, getElapsedRealtimeSec(), mUidMap, mPullerMgr));
}

bool ShellSubscriber::startNewSubscriptionLocked(unique_ptr<ShellSubscriberClient> client) {
    if (client == nullptr) return false;

    // Add new valid client to the client set
    mClientSet.insert(std::move(client));
    updateLogEventFilterLocked();

    // Only spawn one thread to manage pulling atoms and sending
    // heartbeats.
    if (!mThreadAlive) {
        mThreadAlive = true;
        if (mThread.joinable()) {
            mThread.join();
        }
        mThread = thread([this] { pullAndSendHeartbeats(); });
    }

    return true;
}

// Sends heartbeat signals and sleeps between doing work
void ShellSubscriber::pullAndSendHeartbeats() {
    VLOG("ShellSubscriber: helper thread starting");
    std::unique_lock<std::mutex> lock(mMutex);
    while (true) {
<<<<<<< HEAD
        StatsdStats::getInstance().noteSubscriptionPullThreadWakeup();
=======
>>>>>>> d92eae01
        int64_t sleepTimeMs = 24 * 60 * 60 * 1000;  // 24 hours.
        const int64_t nowNanos = getElapsedRealtimeNs();
        const int64_t nowMillis = nanoseconds_to_milliseconds(nowNanos);
        const int64_t nowSecs = nanoseconds_to_seconds(nowNanos);
        for (auto clientIt = mClientSet.begin(); clientIt != mClientSet.end();) {
            int64_t subscriptionSleepMs =
                    (*clientIt)->pullAndSendHeartbeatsIfNeeded(nowSecs, nowMillis, nowNanos);
            sleepTimeMs = std::min(sleepTimeMs, subscriptionSleepMs);
            if ((*clientIt)->isAlive()) {
                ++clientIt;
            } else {
                VLOG("ShellSubscriber: removing client!");
                (*clientIt)->onUnsubscribe();
                clientIt = mClientSet.erase(clientIt);
                updateLogEventFilterLocked();
            }
        }
        if (mClientSet.empty()) {
            mThreadAlive = false;
            VLOG("ShellSubscriber: helper thread done!");
            return;
        }
        VLOG("ShellSubscriber: helper thread sleeping for %" PRId64 "ms", sleepTimeMs);
        mThreadSleepCV.wait_for(lock, sleepTimeMs * 1ms, [this] { return mClientSet.empty(); });
    }
}

void ShellSubscriber::onLogEvent(const LogEvent& event) {
    // Skip if event is skipped
    if (event.isParsedHeaderOnly()) {
        return;
    }
<<<<<<< HEAD
=======
    // Skip RestrictedLogEvents
    if (event.isRestricted()) {
        return;
    }
>>>>>>> d92eae01
    std::unique_lock<std::mutex> lock(mMutex);
    for (auto clientIt = mClientSet.begin(); clientIt != mClientSet.end();) {
        (*clientIt)->onLogEvent(event);
        if ((*clientIt)->isAlive()) {
            ++clientIt;
        } else {
            VLOG("ShellSubscriber: removing client!");

            (*clientIt)->onUnsubscribe();
            clientIt = mClientSet.erase(clientIt);
            updateLogEventFilterLocked();
        }
    }
}

void ShellSubscriber::flushSubscription(const shared_ptr<IStatsSubscriptionCallback>& callback) {
    std::unique_lock<std::mutex> lock(mMutex);

    // TODO(b/268822860): Consider storing callback clients in a map keyed by
    // IStatsSubscriptionCallback to avoid this linear search.
    for (auto clientIt = mClientSet.begin(); clientIt != mClientSet.end(); ++clientIt) {
        if ((*clientIt)->hasCallback(callback)) {
            if ((*clientIt)->isAlive()) {
                (*clientIt)->flush();
            } else {
                VLOG("ShellSubscriber: removing client!");

                (*clientIt)->onUnsubscribe();

                // Erasing a value moves the iterator to the next value. The update expression also
                // moves the iterator, skipping a value. This is fine because we do an early return
                // before next iteration of the loop.
                clientIt = mClientSet.erase(clientIt);
                updateLogEventFilterLocked();
            }
            return;
        }
    }
}

void ShellSubscriber::unsubscribe(const shared_ptr<IStatsSubscriptionCallback>& callback) {
    std::unique_lock<std::mutex> lock(mMutex);

    // TODO(b/268822860): Consider storing callback clients in a map keyed by
    // IStatsSubscriptionCallback to avoid this linear search.
    for (auto clientIt = mClientSet.begin(); clientIt != mClientSet.end(); ++clientIt) {
        if ((*clientIt)->hasCallback(callback)) {
            VLOG("ShellSubscriber: removing client!");

            (*clientIt)->onUnsubscribe();

            // Erasing a value moves the iterator to the next value. The update expression also
            // moves the iterator, skipping a value. This is fine because we do an early return
            // before next iteration of the loop.
            clientIt = mClientSet.erase(clientIt);
            updateLogEventFilterLocked();
            return;
        }
    }
}

void ShellSubscriber::updateLogEventFilterLocked() const {
    VLOG("ShellSubscriber: Updating allAtomIds");
    if (!mLogEventFilter) {
        return;
    }
    LogEventFilter::AtomIdSet allAtomIds;
    for (const auto& client : mClientSet) {
        client->addAllAtomIds(allAtomIds);
    }
    VLOG("ShellSubscriber: Updating allAtomIds done. Total atoms %d", (int)allAtomIds.size());
    mLogEventFilter->setAtomIds(std::move(allAtomIds), this);
}

}  // namespace statsd
}  // namespace os
}  // namespace android<|MERGE_RESOLUTION|>--- conflicted
+++ resolved
@@ -97,10 +97,7 @@
     VLOG("ShellSubscriber: helper thread starting");
     std::unique_lock<std::mutex> lock(mMutex);
     while (true) {
-<<<<<<< HEAD
         StatsdStats::getInstance().noteSubscriptionPullThreadWakeup();
-=======
->>>>>>> d92eae01
         int64_t sleepTimeMs = 24 * 60 * 60 * 1000;  // 24 hours.
         const int64_t nowNanos = getElapsedRealtimeNs();
         const int64_t nowMillis = nanoseconds_to_milliseconds(nowNanos);
@@ -133,13 +130,10 @@
     if (event.isParsedHeaderOnly()) {
         return;
     }
-<<<<<<< HEAD
-=======
     // Skip RestrictedLogEvents
     if (event.isRestricted()) {
         return;
     }
->>>>>>> d92eae01
     std::unique_lock<std::mutex> lock(mMutex);
     for (auto clientIt = mClientSet.begin(); clientIt != mClientSet.end();) {
         (*clientIt)->onLogEvent(event);
