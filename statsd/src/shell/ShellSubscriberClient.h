/*
 * Copyright (C) 2022 The Android Open Source Project
 *
 * Licensed under the Apache License, Version 2.0 (the "License");
 * you may not use this file except in compliance with the License.
 * You may obtain a copy of the License at
 *
 *      http://www.apache.org/licenses/LICENSE-2.0
 *
 * Unless required by applicable law or agreed to in writing, software
 * distributed under the License is distributed on an "AS IS" BASIS,
 * WITHOUT WARRANTIES OR CONDITIONS OF ANY KIND, either express or implied.
 * See the License for the specific language governing permissions and
 * limitations under the License.
 */

#pragma once

#include <aidl/android/os/IStatsSubscriptionCallback.h>
#include <aidl/android/os/StatsSubscriptionCallbackReason.h>
#include <android-base/file.h>
#include <android/util/ProtoOutputStream.h>
#include <private/android_filesystem_config.h>

#include <memory>

#include "external/StatsPullerManager.h"
#include "logd/LogEvent.h"
#include "packages/UidMap.h"
#include "socket/LogEventFilter.h"
#include "src/shell/shell_config.pb.h"
#include "src/statsd_config.pb.h"

using aidl::android::os::IStatsSubscriptionCallback;
using aidl::android::os::StatsSubscriptionCallbackReason;

namespace android {
namespace os {
namespace statsd {

// ShellSubscriberClient is not thread-safe. All calls must be
// guarded by the mutex in ShellSubscriber.h
class ShellSubscriberClient {
public:
    struct PullInfo {
        PullInfo(const SimpleAtomMatcher& matcher, int64_t startTimeMs, int64_t interval,
                 const std::vector<std::string>& packages, const std::vector<int32_t>& uids);

        const SimpleAtomMatcher mPullerMatcher;
        const int64_t mIntervalMs;
        int64_t mPrevPullElapsedRealtimeMs;
        const std::vector<std::string> mPullPackages;
        const std::vector<int32_t> mPullUids;
    };

    static std::unique_ptr<ShellSubscriberClient> create(int in, int out, int64_t timeoutSec,
                                                         int64_t startTimeSec,
                                                         const sp<UidMap>& uidMap,
                                                         const sp<StatsPullerManager>& pullerMgr);

    static std::unique_ptr<ShellSubscriberClient> create(
            const std::vector<uint8_t>& subscriptionConfig,
            const std::shared_ptr<IStatsSubscriptionCallback>& callback, int64_t startTimeSec,
            const sp<UidMap>& uidMap, const sp<StatsPullerManager>& pullerMgr);

    // Should only be called by the create() factory.
    explicit ShellSubscriberClient(int id, int out,
                                   const std::shared_ptr<IStatsSubscriptionCallback>& callback,
                                   const std::vector<SimpleAtomMatcher>& pushedMatchers,
                                   const std::vector<PullInfo>& pulledInfo, int64_t timeoutSec,
                                   int64_t startTimeSec, const sp<UidMap>& uidMap,
                                   const sp<StatsPullerManager>& pullerMgr);

    void onLogEvent(const LogEvent& event);

    int64_t pullAndSendHeartbeatsIfNeeded(int64_t nowSecs, int64_t nowMillis, int64_t nowNanos);

    // Should only be called when mCallback is not nullptr.
    void flush();

    // Should only be called when mCallback is not nullptr.
    void onUnsubscribe();

    bool isAlive() const {
        return mClientAlive;
    }

    bool hasCallback(const std::shared_ptr<IStatsSubscriptionCallback>& callback) const {
        return mCallback != nullptr && callback != nullptr &&
               callback->asBinder() == mCallback->asBinder();
    }

    static size_t getMaxSizeKb() {
        return kMaxSizeKb;
    }

<<<<<<< HEAD
=======
    void addAllAtomIds(LogEventFilter::AtomIdSet& allAtomIds) const;

>>>>>>> d92eae01
    // Minimum pull interval for callback subscriptions.
    static constexpr int64_t kMinCallbackPullIntervalMs = 60'000;  // 60 seconds.

    // Minimum sleep for the pull thread for callback subscriptions.
    static constexpr int64_t kMinCallbackSleepIntervalMs = 2000;  // 2 seconds.
<<<<<<< HEAD

    void addAllAtomIds(LogEventFilter::AtomIdSet& allAtomIds) const;

=======
>>>>>>> d92eae01
private:
    int64_t pullIfNeeded(int64_t nowSecs, int64_t nowMillis, int64_t nowNanos);

    void writePulledAtomsLocked(const vector<std::shared_ptr<LogEvent>>& data,
                                const SimpleAtomMatcher& matcher);

    void attemptWriteToPipeLocked();

    void getUidsForPullAtom(vector<int32_t>* uids, const PullInfo& pullInfo);

    void flushProtoIfNeeded();

    bool writeEventToProtoIfMatched(const LogEvent& event, const SimpleAtomMatcher& matcher,
                                    const sp<UidMap>& uidMap);

    void clearCache();

    void triggerFdFlush();

    void triggerCallback(StatsSubscriptionCallbackReason reason);

    const int32_t DEFAULT_PULL_UID = AID_SYSTEM;

    // Unique ID for this subscription for  StatsdStats.
    const int mId;

    const sp<UidMap> mUidMap;

    const sp<StatsPullerManager> mPullerMgr;

    android::base::unique_fd mDupOut;

    const std::vector<SimpleAtomMatcher> mPushedMatchers;

    std::vector<PullInfo> mPulledInfo;

    std::shared_ptr<IStatsSubscriptionCallback> mCallback;

    const int64_t mTimeoutSec;

    const int64_t mStartTimeSec;

    bool mClientAlive = true;

    int64_t mLastWriteMs;

    // Stores Atom proto messages for events along with their respective timestamps.
    ProtoOutputStream mProtoOut;

    // Stores the total approximate encoded proto byte-size for cached Atom events in
    // mEventTimestampNs and mProtoOut.
    size_t mCacheSize;

    static constexpr int64_t kMsBetweenHeartbeats = 1000;

    // Cap the buffer size of configs to guard against bad allocations
    static constexpr size_t kMaxSizeKb = 50;

    static constexpr size_t kMaxCacheSizeBytes = 2 * 1024;  // 2 KB

    static constexpr int64_t kMsBetweenCallbacks = 70'000;  // 70 seconds.
};

}  // namespace statsd
}  // namespace os
}  // namespace android<|MERGE_RESOLUTION|>--- conflicted
+++ resolved
@@ -94,22 +94,13 @@
         return kMaxSizeKb;
     }
 
-<<<<<<< HEAD
-=======
     void addAllAtomIds(LogEventFilter::AtomIdSet& allAtomIds) const;
 
->>>>>>> d92eae01
     // Minimum pull interval for callback subscriptions.
     static constexpr int64_t kMinCallbackPullIntervalMs = 60'000;  // 60 seconds.
 
     // Minimum sleep for the pull thread for callback subscriptions.
     static constexpr int64_t kMinCallbackSleepIntervalMs = 2000;  // 2 seconds.
-<<<<<<< HEAD
-
-    void addAllAtomIds(LogEventFilter::AtomIdSet& allAtomIds) const;
-
-=======
->>>>>>> d92eae01
 private:
     int64_t pullIfNeeded(int64_t nowSecs, int64_t nowMillis, int64_t nowNanos);
 
