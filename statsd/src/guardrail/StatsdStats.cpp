/*
 * Copyright 2017, The Android Open Source Project
 *
 * Licensed under the Apache License, Version 2.0 (the "License");
 * you may not use this file except in compliance with the License.
 * You may obtain a copy of the License at
 *
 *     http://www.apache.org/licenses/LICENSE-2.0
 *
 * Unless required by applicable law or agreed to in writing, software
 * distributed under the License is distributed on an "AS IS" BASIS,
 * WITHOUT WARRANTIES OR CONDITIONS OF ANY KIND, either express or implied.
 * See the License for the specific language governing permissions and
 * limitations under the License.
 */
#define STATSD_DEBUG false  // STOPSHIP if true
#include "Log.h"

#include "StatsdStats.h"

#include <android/util/ProtoOutputStream.h>

#include "../stats_log_util.h"
#include "shell/ShellSubscriber.h"
#include "statslog_statsd.h"
#include "storage/StorageManager.h"
#include "utils/ShardOffsetProvider.h"

namespace android {
namespace os {
namespace statsd {

using android::util::FIELD_COUNT_REPEATED;
using android::util::FIELD_TYPE_BOOL;
using android::util::FIELD_TYPE_ENUM;
using android::util::FIELD_TYPE_FLOAT;
using android::util::FIELD_TYPE_INT32;
using android::util::FIELD_TYPE_INT64;
using android::util::FIELD_TYPE_MESSAGE;
using android::util::FIELD_TYPE_STRING;
using android::util::FIELD_TYPE_UINT32;
using android::util::ProtoOutputStream;
using std::lock_guard;
using std::shared_ptr;
using std::string;
using std::to_string;
using std::vector;

const int FIELD_ID_BEGIN_TIME = 1;
const int FIELD_ID_END_TIME = 2;
const int FIELD_ID_CONFIG_STATS = 3;
const int FIELD_ID_ATOM_STATS = 7;
const int FIELD_ID_UIDMAP_STATS = 8;
const int FIELD_ID_ANOMALY_ALARM_STATS = 9;
const int FIELD_ID_PERIODIC_ALARM_STATS = 12;
const int FIELD_ID_SYSTEM_SERVER_RESTART = 15;
const int FIELD_ID_LOGGER_ERROR_STATS = 16;
const int FIELD_ID_OVERFLOW = 18;
const int FIELD_ID_ACTIVATION_BROADCAST_GUARDRAIL = 19;
<<<<<<< HEAD
const int FIELD_ID_SHARD_OFFSET = 21;
const int FIELD_ID_SUBSCRIPTION_STATS = 23;
=======
const int FIELD_ID_RESTRICTED_METRIC_QUERY_STATS = 20;
const int FIELD_ID_SHARD_OFFSET = 21;

const int FIELD_ID_RESTRICTED_METRIC_QUERY_STATS_CALLING_UID = 1;
const int FIELD_ID_RESTRICTED_METRIC_QUERY_STATS_CONFIG_ID = 2;
const int FIELD_ID_RESTRICTED_METRIC_QUERY_STATS_CONFIG_UID = 3;
const int FIELD_ID_RESTRICTED_METRIC_QUERY_STATS_CONFIG_PACKAGE = 4;
const int FIELD_ID_RESTRICTED_METRIC_QUERY_STATS_INVALID_QUERY_REASON = 5;
const int FIELD_ID_RESTRICTED_METRIC_QUERY_STATS_QUERY_WALL_TIME_NS = 6;
const int FIELD_ID_RESTRICTED_METRIC_QUERY_STATS_HAS_ERROR = 7;
const int FIELD_ID_RESTRICTED_METRIC_QUERY_STATS_ERROR = 8;
const int FIELD_ID_RESTRICTED_METRIC_QUERY_STATS_LATENCY_NS = 9;
>>>>>>> d92eae01

const int FIELD_ID_ATOM_STATS_TAG = 1;
const int FIELD_ID_ATOM_STATS_COUNT = 2;
const int FIELD_ID_ATOM_STATS_ERROR_COUNT = 3;
const int FIELD_ID_ATOM_STATS_DROPS_COUNT = 4;
const int FIELD_ID_ATOM_STATS_SKIP_COUNT = 5;

const int FIELD_ID_ANOMALY_ALARMS_REGISTERED = 1;
const int FIELD_ID_PERIODIC_ALARMS_REGISTERED = 1;

const int FIELD_ID_LOG_LOSS_STATS_TIME = 1;
const int FIELD_ID_LOG_LOSS_STATS_COUNT = 2;
const int FIELD_ID_LOG_LOSS_STATS_ERROR = 3;
const int FIELD_ID_LOG_LOSS_STATS_TAG = 4;
const int FIELD_ID_LOG_LOSS_STATS_UID = 5;
const int FIELD_ID_LOG_LOSS_STATS_PID = 6;

const int FIELD_ID_OVERFLOW_COUNT = 1;
const int FIELD_ID_OVERFLOW_MAX_HISTORY = 2;
const int FIELD_ID_OVERFLOW_MIN_HISTORY = 3;

const int FIELD_ID_CONFIG_STATS_UID = 1;
const int FIELD_ID_CONFIG_STATS_ID = 2;
const int FIELD_ID_CONFIG_STATS_CREATION = 3;
const int FIELD_ID_CONFIG_STATS_RESET = 19;
const int FIELD_ID_CONFIG_STATS_DELETION = 4;
const int FIELD_ID_CONFIG_STATS_METRIC_COUNT = 5;
const int FIELD_ID_CONFIG_STATS_CONDITION_COUNT = 6;
const int FIELD_ID_CONFIG_STATS_MATCHER_COUNT = 7;
const int FIELD_ID_CONFIG_STATS_ALERT_COUNT = 8;
const int FIELD_ID_CONFIG_STATS_VALID = 9;
const int FIELD_ID_CONFIG_STATS_INVALID_CONFIG_REASON = 24;
const int FIELD_ID_CONFIG_STATS_BROADCAST = 10;
const int FIELD_ID_CONFIG_STATS_DATA_DROP_TIME = 11;
const int FIELD_ID_CONFIG_STATS_DATA_DROP_BYTES = 21;
const int FIELD_ID_CONFIG_STATS_DUMP_REPORT_TIME = 12;
const int FIELD_ID_CONFIG_STATS_DUMP_REPORT_BYTES = 20;
const int FIELD_ID_CONFIG_STATS_MATCHER_STATS = 13;
const int FIELD_ID_CONFIG_STATS_CONDITION_STATS = 14;
const int FIELD_ID_CONFIG_STATS_METRIC_STATS = 15;
const int FIELD_ID_CONFIG_STATS_ALERT_STATS = 16;
const int FIELD_ID_CONFIG_STATS_METRIC_DIMENSION_IN_CONDITION_STATS = 17;
const int FIELD_ID_CONFIG_STATS_ANNOTATION = 18;
const int FIELD_ID_CONFIG_STATS_ACTIVATION = 22;
const int FIELD_ID_CONFIG_STATS_DEACTIVATION = 23;
const int FIELD_ID_CONFIG_STATS_ANNOTATION_INT64 = 1;
const int FIELD_ID_CONFIG_STATS_ANNOTATION_INT32 = 2;
const int FIELD_ID_CONFIG_STATS_RESTRICTED_METRIC_STATS = 25;
const int FIELD_ID_CONFIG_STATS_DEVICE_INFO_TABLE_CREATION_FAILED = 26;
const int FIELD_ID_CONFIG_STATS_RESTRICTED_DB_CORRUPTED_COUNT = 27;
const int FIELD_ID_CONFIG_STATS_RESTRICTED_CONFIG_FLUSH_LATENCY = 28;
const int FIELD_ID_CONFIG_STATS_RESTRICTED_CONFIG_DB_SIZE_TIME_SEC = 29;
const int FIELD_ID_CONFIG_STATS_RESTRICTED_CONFIG_DB_SIZE_BYTES = 30;

const int FIELD_ID_INVALID_CONFIG_REASON_ENUM = 1;
const int FIELD_ID_INVALID_CONFIG_REASON_METRIC_ID = 2;
const int FIELD_ID_INVALID_CONFIG_REASON_STATE_ID = 3;
const int FIELD_ID_INVALID_CONFIG_REASON_ALERT_ID = 4;
const int FIELD_ID_INVALID_CONFIG_REASON_ALARM_ID = 5;
const int FIELD_ID_INVALID_CONFIG_REASON_SUBSCRIPTION_ID = 6;
const int FIELD_ID_INVALID_CONFIG_REASON_MATCHER_ID = 7;
const int FIELD_ID_INVALID_CONFIG_REASON_CONDITION_ID = 8;

const int FIELD_ID_MATCHER_STATS_ID = 1;
const int FIELD_ID_MATCHER_STATS_COUNT = 2;
const int FIELD_ID_CONDITION_STATS_ID = 1;
const int FIELD_ID_CONDITION_STATS_COUNT = 2;
const int FIELD_ID_METRIC_STATS_ID = 1;
const int FIELD_ID_METRIC_STATS_COUNT = 2;
const int FIELD_ID_ALERT_STATS_ID = 1;
const int FIELD_ID_ALERT_STATS_COUNT = 2;

const int FIELD_ID_UID_MAP_CHANGES = 1;
const int FIELD_ID_UID_MAP_BYTES_USED = 2;
const int FIELD_ID_UID_MAP_DROPPED_CHANGES = 3;
const int FIELD_ID_UID_MAP_DELETED_APPS = 4;

const int FIELD_ID_ACTIVATION_BROADCAST_GUARDRAIL_UID = 1;
const int FIELD_ID_ACTIVATION_BROADCAST_GUARDRAIL_TIME = 2;

<<<<<<< HEAD
const int FIELD_ID_SUBSCRIPTION_STATS_PER_SUBSCRIPTION_STATS = 1;
const int FIELD_ID_SUBSCRIPTION_STATS_PULL_THREAD_WAKEUP_COUNT = 2;

const int FIELD_ID_PER_SUBSCRIPTION_STATS_ID = 1;
const int FIELD_ID_PER_SUBSCRIPTION_STATS_PUSHED_ATOM_COUNT = 2;
const int FIELD_ID_PER_SUBSCRIPTION_STATS_PULLED_ATOM_COUNT = 3;
const int FIELD_ID_PER_SUBSCRIPTION_STATS_START_TIME = 4;
const int FIELD_ID_PER_SUBSCRIPTION_STATS_END_TIME = 5;
const int FIELD_ID_PER_SUBSCRIPTION_STATS_FLUSH_COUNT = 6;
=======
// for RestrictedMetricStats proto
const int FIELD_ID_RESTRICTED_STATS_METRIC_ID = 1;
const int FIELD_ID_RESTRICTED_STATS_INSERT_ERROR = 2;
const int FIELD_ID_RESTRICTED_STATS_TABLE_CREATION_ERROR = 3;
const int FIELD_ID_RESTRICTED_STATS_TABLE_DELETION_ERROR = 4;
const int FIELD_ID_RESTRICTED_STATS_FLUSH_LATENCY = 5;
const int FIELD_ID_RESTRICTED_STATS_CATEGORY_CHANGED_COUNT = 6;
>>>>>>> d92eae01

const std::map<int, std::pair<size_t, size_t>> StatsdStats::kAtomDimensionKeySizeLimitMap = {
        {util::BINDER_CALLS, {6000, 10000}},
        {util::LOOPER_STATS, {1500, 2500}},
        {util::CPU_TIME_PER_UID_FREQ, {6000, 10000}},
};

StatsdStats::StatsdStats() {
    mPushedAtomStats.resize(kMaxPushedAtomId + 1);
    mStartTimeSec = getWallClockSec();
}

StatsdStats& StatsdStats::getInstance() {
    static StatsdStats statsInstance;
    return statsInstance;
}

void StatsdStats::addToIceBoxLocked(shared_ptr<ConfigStats>& stats) {
    // The size of mIceBox grows strictly by one at a time. It won't be > kMaxIceBoxSize.
    if (mIceBox.size() == kMaxIceBoxSize) {
        mIceBox.pop_front();
    }
    mIceBox.push_back(stats);
}

void StatsdStats::noteConfigReceived(
        const ConfigKey& key, int metricsCount, int conditionsCount, int matchersCount,
        int alertsCount, const std::list<std::pair<const int64_t, const int32_t>>& annotations,
        const optional<InvalidConfigReason>& reason) {
    lock_guard<std::mutex> lock(mLock);
    int32_t nowTimeSec = getWallClockSec();

    // If there is an existing config for the same key, icebox the old config.
    noteConfigRemovedInternalLocked(key);

    shared_ptr<ConfigStats> configStats = std::make_shared<ConfigStats>();
    configStats->uid = key.GetUid();
    configStats->id = key.GetId();
    configStats->creation_time_sec = nowTimeSec;
    configStats->metric_count = metricsCount;
    configStats->condition_count = conditionsCount;
    configStats->matcher_count = matchersCount;
    configStats->alert_count = alertsCount;
    configStats->is_valid = !reason.has_value();
    configStats->reason = reason;
    for (auto& v : annotations) {
        configStats->annotations.emplace_back(v);
    }

    if (!reason.has_value()) {
        mConfigStats[key] = configStats;
    } else {
        configStats->deletion_time_sec = nowTimeSec;
        addToIceBoxLocked(configStats);
    }
}

void StatsdStats::noteConfigRemovedInternalLocked(const ConfigKey& key) {
    auto it = mConfigStats.find(key);
    if (it != mConfigStats.end()) {
        int32_t nowTimeSec = getWallClockSec();
        it->second->deletion_time_sec = nowTimeSec;
        addToIceBoxLocked(it->second);
        mConfigStats.erase(it);
    }
}

void StatsdStats::noteConfigRemoved(const ConfigKey& key) {
    lock_guard<std::mutex> lock(mLock);
    noteConfigRemovedInternalLocked(key);
}

void StatsdStats::noteConfigResetInternalLocked(const ConfigKey& key) {
    auto it = mConfigStats.find(key);
    if (it != mConfigStats.end()) {
        it->second->reset_time_sec = getWallClockSec();
    }
}

void StatsdStats::noteConfigReset(const ConfigKey& key) {
    lock_guard<std::mutex> lock(mLock);
    noteConfigResetInternalLocked(key);
}

void StatsdStats::noteLogLost(int32_t wallClockTimeSec, int32_t count, int32_t lastError,
                              int32_t lastTag, int32_t uid, int32_t pid) {
    lock_guard<std::mutex> lock(mLock);
    if (mLogLossStats.size() == kMaxLoggerErrors) {
        mLogLossStats.pop_front();
    }
    mLogLossStats.emplace_back(wallClockTimeSec, count, lastError, lastTag, uid, pid);
}

void StatsdStats::noteBroadcastSent(const ConfigKey& key) {
    noteBroadcastSent(key, getWallClockSec());
}

void StatsdStats::noteBroadcastSent(const ConfigKey& key, int32_t timeSec) {
    lock_guard<std::mutex> lock(mLock);
    auto it = mConfigStats.find(key);
    if (it == mConfigStats.end()) {
        ALOGE("Config key %s not found!", key.ToString().c_str());
        return;
    }
    if (it->second->broadcast_sent_time_sec.size() == kMaxTimestampCount) {
        it->second->broadcast_sent_time_sec.pop_front();
    }
    it->second->broadcast_sent_time_sec.push_back(timeSec);
}

void StatsdStats::noteActiveStatusChanged(const ConfigKey& key, bool activated) {
    noteActiveStatusChanged(key, activated, getWallClockSec());
}

void StatsdStats::noteActiveStatusChanged(const ConfigKey& key, bool activated, int32_t timeSec) {
    lock_guard<std::mutex> lock(mLock);
    auto it = mConfigStats.find(key);
    if (it == mConfigStats.end()) {
        ALOGE("Config key %s not found!", key.ToString().c_str());
        return;
    }
    auto& vec = activated ? it->second->activation_time_sec
                          : it->second->deactivation_time_sec;
    if (vec.size() == kMaxTimestampCount) {
        vec.pop_front();
    }
    vec.push_back(timeSec);
}

void StatsdStats::noteActivationBroadcastGuardrailHit(const int uid) {
    noteActivationBroadcastGuardrailHit(uid, getWallClockSec());
}

void StatsdStats::noteActivationBroadcastGuardrailHit(const int uid, const int32_t timeSec) {
    lock_guard<std::mutex> lock(mLock);
    auto& guardrailTimes = mActivationBroadcastGuardrailStats[uid];
    if (guardrailTimes.size() == kMaxTimestampCount) {
        guardrailTimes.pop_front();
    }
    guardrailTimes.push_back(timeSec);
}

void StatsdStats::noteDataDropped(const ConfigKey& key, const size_t totalBytes) {
    noteDataDropped(key, totalBytes, getWallClockSec());
}

void StatsdStats::noteEventQueueOverflow(int64_t oldestEventTimestampNs, int32_t atomId,
                                         bool isSkipped) {
    lock_guard<std::mutex> lock(mLock);

    mOverflowCount++;

    int64_t history = getElapsedRealtimeNs() - oldestEventTimestampNs;

    if (history > mMaxQueueHistoryNs) {
        mMaxQueueHistoryNs = history;
    }

    if (history < mMinQueueHistoryNs) {
        mMinQueueHistoryNs = history;
    }

    noteAtomLoggedLocked(atomId, isSkipped);
    noteAtomDroppedLocked(atomId);
}

void StatsdStats::noteAtomDroppedLocked(int32_t atomId) {
    constexpr int kMaxPushedAtomDroppedStatsSize = kMaxPushedAtomId + kMaxNonPlatformPushedAtoms;
    if (mPushedAtomDropsStats.size() < kMaxPushedAtomDroppedStatsSize ||
        mPushedAtomDropsStats.find(atomId) != mPushedAtomDropsStats.end()) {
        mPushedAtomDropsStats[atomId]++;
    }
}

void StatsdStats::noteDataDropped(const ConfigKey& key, const size_t totalBytes, int32_t timeSec) {
    lock_guard<std::mutex> lock(mLock);
    auto it = mConfigStats.find(key);
    if (it == mConfigStats.end()) {
        ALOGE("Config key %s not found!", key.ToString().c_str());
        return;
    }
    if (it->second->data_drop_time_sec.size() == kMaxTimestampCount) {
        it->second->data_drop_time_sec.pop_front();
        it->second->data_drop_bytes.pop_front();
    }
    it->second->data_drop_time_sec.push_back(timeSec);
    it->second->data_drop_bytes.push_back(totalBytes);
}

void StatsdStats::noteMetricsReportSent(const ConfigKey& key, const size_t num_bytes) {
    noteMetricsReportSent(key, num_bytes, getWallClockSec());
}

void StatsdStats::noteMetricsReportSent(const ConfigKey& key, const size_t num_bytes,
                                        int32_t timeSec) {
    lock_guard<std::mutex> lock(mLock);
    auto it = mConfigStats.find(key);
    if (it == mConfigStats.end()) {
        ALOGE("Config key %s not found!", key.ToString().c_str());
        return;
    }
    if (it->second->dump_report_stats.size() == kMaxTimestampCount) {
        it->second->dump_report_stats.pop_front();
    }
    it->second->dump_report_stats.push_back(std::make_pair(timeSec, num_bytes));
}

void StatsdStats::noteDeviceInfoTableCreationFailed(const ConfigKey& key) {
    lock_guard<std::mutex> lock(mLock);
    auto it = mConfigStats.find(key);
    if (it == mConfigStats.end()) {
        ALOGE("Config key %s not found!", key.ToString().c_str());
        return;
    }
    it->second->device_info_table_creation_failed = true;
}

void StatsdStats::noteDbCorrupted(const ConfigKey& key) {
    lock_guard<std::mutex> lock(mLock);
    auto it = mConfigStats.find(key);
    if (it == mConfigStats.end()) {
        ALOGE("Config key %s not found!", key.ToString().c_str());
        return;
    }
    it->second->db_corrupted_count++;
}

void StatsdStats::noteUidMapDropped(int deltas) {
    lock_guard<std::mutex> lock(mLock);
    mUidMapStats.dropped_changes += mUidMapStats.dropped_changes + deltas;
}

void StatsdStats::noteUidMapAppDeletionDropped() {
    lock_guard<std::mutex> lock(mLock);
    mUidMapStats.deleted_apps++;
}

void StatsdStats::setUidMapChanges(int changes) {
    lock_guard<std::mutex> lock(mLock);
    mUidMapStats.changes = changes;
}

void StatsdStats::setCurrentUidMapMemory(int bytes) {
    lock_guard<std::mutex> lock(mLock);
    mUidMapStats.bytes_used = bytes;
}

void StatsdStats::noteConditionDimensionSize(const ConfigKey& key, const int64_t& id, int size) {
    lock_guard<std::mutex> lock(mLock);
    // if name doesn't exist before, it will create the key with count 0.
    auto statsIt = mConfigStats.find(key);
    if (statsIt == mConfigStats.end()) {
        return;
    }

    auto& conditionSizeMap = statsIt->second->condition_stats;
    if (size > conditionSizeMap[id]) {
        conditionSizeMap[id] = size;
    }
}

void StatsdStats::noteMetricDimensionSize(const ConfigKey& key, const int64_t& id, int size) {
    lock_guard<std::mutex> lock(mLock);
    // if name doesn't exist before, it will create the key with count 0.
    auto statsIt = mConfigStats.find(key);
    if (statsIt == mConfigStats.end()) {
        return;
    }
    auto& metricsDimensionMap = statsIt->second->metric_stats;
    if (size > metricsDimensionMap[id]) {
        metricsDimensionMap[id] = size;
    }
}

void StatsdStats::noteMetricDimensionInConditionSize(
        const ConfigKey& key, const int64_t& id, int size) {
    lock_guard<std::mutex> lock(mLock);
    // if name doesn't exist before, it will create the key with count 0.
    auto statsIt = mConfigStats.find(key);
    if (statsIt == mConfigStats.end()) {
        return;
    }
    auto& metricsDimensionMap = statsIt->second->metric_dimension_in_condition_stats;
    if (size > metricsDimensionMap[id]) {
        metricsDimensionMap[id] = size;
    }
}

void StatsdStats::noteMatcherMatched(const ConfigKey& key, const int64_t& id) {
    lock_guard<std::mutex> lock(mLock);

    auto statsIt = mConfigStats.find(key);
    if (statsIt == mConfigStats.end()) {
        return;
    }
    statsIt->second->matcher_stats[id]++;
}

void StatsdStats::noteAnomalyDeclared(const ConfigKey& key, const int64_t& id) {
    lock_guard<std::mutex> lock(mLock);
    auto statsIt = mConfigStats.find(key);
    if (statsIt == mConfigStats.end()) {
        return;
    }
    statsIt->second->alert_stats[id]++;
}

void StatsdStats::noteRegisteredAnomalyAlarmChanged() {
    lock_guard<std::mutex> lock(mLock);
    mAnomalyAlarmRegisteredStats++;
}

void StatsdStats::noteRegisteredPeriodicAlarmChanged() {
    lock_guard<std::mutex> lock(mLock);
    mPeriodicAlarmRegisteredStats++;
}

void StatsdStats::updateMinPullIntervalSec(int pullAtomId, long intervalSec) {
    lock_guard<std::mutex> lock(mLock);
    mPulledAtomStats[pullAtomId].minPullIntervalSec =
            std::min(mPulledAtomStats[pullAtomId].minPullIntervalSec, intervalSec);
}

void StatsdStats::notePull(int pullAtomId) {
    lock_guard<std::mutex> lock(mLock);
    mPulledAtomStats[pullAtomId].totalPull++;
}

void StatsdStats::notePullFromCache(int pullAtomId) {
    lock_guard<std::mutex> lock(mLock);
    mPulledAtomStats[pullAtomId].totalPullFromCache++;
}

void StatsdStats::notePullTime(int pullAtomId, int64_t pullTimeNs) {
    lock_guard<std::mutex> lock(mLock);
    auto& pullStats = mPulledAtomStats[pullAtomId];
    pullStats.maxPullTimeNs = std::max(pullStats.maxPullTimeNs, pullTimeNs);
    pullStats.avgPullTimeNs = (pullStats.avgPullTimeNs * pullStats.numPullTime + pullTimeNs) /
                              (pullStats.numPullTime + 1);
    pullStats.numPullTime += 1;
}

void StatsdStats::notePullDelay(int pullAtomId, int64_t pullDelayNs) {
    lock_guard<std::mutex> lock(mLock);
    auto& pullStats = mPulledAtomStats[pullAtomId];
    pullStats.maxPullDelayNs = std::max(pullStats.maxPullDelayNs, pullDelayNs);
    pullStats.avgPullDelayNs =
        (pullStats.avgPullDelayNs * pullStats.numPullDelay + pullDelayNs) /
            (pullStats.numPullDelay + 1);
    pullStats.numPullDelay += 1;
}

void StatsdStats::notePullDataError(int pullAtomId) {
    lock_guard<std::mutex> lock(mLock);
    mPulledAtomStats[pullAtomId].dataError++;
}

void StatsdStats::notePullTimeout(int pullAtomId,
                                  int64_t pullUptimeMillis,
                                  int64_t pullElapsedMillis) {
    lock_guard<std::mutex> lock(mLock);
    PulledAtomStats& pulledAtomStats = mPulledAtomStats[pullAtomId];
    pulledAtomStats.pullTimeout++;

    if (pulledAtomStats.pullTimeoutMetadata.size() == kMaxTimestampCount) {
        pulledAtomStats.pullTimeoutMetadata.pop_front();
    }

    pulledAtomStats.pullTimeoutMetadata.emplace_back(pullUptimeMillis, pullElapsedMillis);
}

void StatsdStats::notePullExceedMaxDelay(int pullAtomId) {
    lock_guard<std::mutex> lock(mLock);
    mPulledAtomStats[pullAtomId].pullExceedMaxDelay++;
}

void StatsdStats::noteAtomLogged(int atomId, int32_t /*timeSec*/, bool isSkipped) {
    lock_guard<std::mutex> lock(mLock);

    noteAtomLoggedLocked(atomId, isSkipped);
}

void StatsdStats::noteAtomLoggedLocked(int atomId, bool isSkipped) {
    if (atomId >= 0 && atomId <= kMaxPushedAtomId) {
        mPushedAtomStats[atomId].logCount++;
        mPushedAtomStats[atomId].skipCount += isSkipped;
    } else {
        if (atomId < 0) {
            android_errorWriteLog(0x534e4554, "187957589");
        }
        if (mNonPlatformPushedAtomStats.size() < kMaxNonPlatformPushedAtoms ||
            mNonPlatformPushedAtomStats.find(atomId) != mNonPlatformPushedAtomStats.end()) {
            mNonPlatformPushedAtomStats[atomId].logCount++;
            mNonPlatformPushedAtomStats[atomId].skipCount += isSkipped;
        }
    }
}

void StatsdStats::noteSystemServerRestart(int32_t timeSec) {
    lock_guard<std::mutex> lock(mLock);

    if (mSystemServerRestartSec.size() == kMaxSystemServerRestarts) {
        mSystemServerRestartSec.pop_front();
    }
    mSystemServerRestartSec.push_back(timeSec);
}

void StatsdStats::notePullFailed(int atomId) {
    lock_guard<std::mutex> lock(mLock);
    mPulledAtomStats[atomId].pullFailed++;
}

void StatsdStats::notePullUidProviderNotFound(int atomId) {
    lock_guard<std::mutex> lock(mLock);
    mPulledAtomStats[atomId].pullUidProviderNotFound++;
}

void StatsdStats::notePullerNotFound(int atomId) {
    lock_guard<std::mutex> lock(mLock);
    mPulledAtomStats[atomId].pullerNotFound++;
}

void StatsdStats::notePullBinderCallFailed(int atomId) {
    lock_guard<std::mutex> lock(mLock);
    mPulledAtomStats[atomId].binderCallFailCount++;
}

void StatsdStats::noteEmptyData(int atomId) {
    lock_guard<std::mutex> lock(mLock);
    mPulledAtomStats[atomId].emptyData++;
}

void StatsdStats::notePullerCallbackRegistrationChanged(int atomId, bool registered) {
    lock_guard<std::mutex> lock(mLock);
    if (registered) {
        mPulledAtomStats[atomId].registeredCount++;
    } else {
        mPulledAtomStats[atomId].unregisteredCount++;
    }
}

void StatsdStats::noteHardDimensionLimitReached(int64_t metricId) {
    lock_guard<std::mutex> lock(mLock);
    getAtomMetricStats(metricId).hardDimensionLimitReached++;
}

void StatsdStats::noteLateLogEventSkipped(int64_t metricId) {
    lock_guard<std::mutex> lock(mLock);
    getAtomMetricStats(metricId).lateLogEventSkipped++;
}

void StatsdStats::noteSkippedForwardBuckets(int64_t metricId) {
    lock_guard<std::mutex> lock(mLock);
    getAtomMetricStats(metricId).skippedForwardBuckets++;
}

void StatsdStats::noteBadValueType(int64_t metricId) {
    lock_guard<std::mutex> lock(mLock);
    getAtomMetricStats(metricId).badValueType++;
}

void StatsdStats::noteBucketDropped(int64_t metricId) {
    lock_guard<std::mutex> lock(mLock);
    getAtomMetricStats(metricId).bucketDropped++;
}

void StatsdStats::noteBucketUnknownCondition(int64_t metricId) {
    lock_guard<std::mutex> lock(mLock);
    getAtomMetricStats(metricId).bucketUnknownCondition++;
}

void StatsdStats::noteConditionChangeInNextBucket(int64_t metricId) {
    lock_guard<std::mutex> lock(mLock);
    getAtomMetricStats(metricId).conditionChangeInNextBucket++;
}

void StatsdStats::noteInvalidatedBucket(int64_t metricId) {
    lock_guard<std::mutex> lock(mLock);
    getAtomMetricStats(metricId).invalidatedBucket++;
}

void StatsdStats::noteBucketCount(int64_t metricId) {
    lock_guard<std::mutex> lock(mLock);
    getAtomMetricStats(metricId).bucketCount++;
}

void StatsdStats::noteBucketBoundaryDelayNs(int64_t metricId, int64_t timeDelayNs) {
    lock_guard<std::mutex> lock(mLock);
    AtomMetricStats& metricStats = getAtomMetricStats(metricId);
    metricStats.maxBucketBoundaryDelayNs =
            std::max(metricStats.maxBucketBoundaryDelayNs, timeDelayNs);
    metricStats.minBucketBoundaryDelayNs =
            std::min(metricStats.minBucketBoundaryDelayNs, timeDelayNs);
}

void StatsdStats::noteAtomError(int atomTag, bool pull) {
    lock_guard<std::mutex> lock(mLock);
    if (pull) {
        mPulledAtomStats[atomTag].atomErrorCount++;
        return;
    }

    bool present = (mPushedAtomErrorStats.find(atomTag) != mPushedAtomErrorStats.end());
    bool full = (mPushedAtomErrorStats.size() >= (size_t)kMaxPushedAtomErrorStatsSize);
    if (!full || present) {
        mPushedAtomErrorStats[atomTag]++;
    }
}

<<<<<<< HEAD
bool StatsdStats::hasHitDimensionGuardrail(int64_t metricId) const {
    lock_guard<std::mutex> lock(mLock);
    auto atomMetricStatsIter = mAtomMetricStats.find(metricId);
    if (atomMetricStatsIter != mAtomMetricStats.end()) {
        return atomMetricStatsIter->second.hardDimensionLimitReached > 0;
    }
    return false;
}

void StatsdStats::noteSubscriptionStarted(int subId, int32_t pushedAtomCount,
                                          int32_t pulledAtomCount) {
    lock_guard<std::mutex> lock(mLock);

    // If we're already keeping track of max # subscriptions, remove the earliest added
    // SubscriptionStats for which the corresponding subscription has ended.
    if (mSubscriptionStats.size() >= ShellSubscriber::getMaxSubscriptions()) {
        for (auto it = mSubscriptionStats.begin();;) {
            if (it == mSubscriptionStats.end()) {
                // Didn't find any ended subscriptions; don't track new subscription.
                // We should not really enter this block since ShellSubscriber will refuse more than
                // ShellSubscriber::kMaxSubscriptions active subscriptions to be added. So for
                // (kMaxSubscriptions + 1)th subscription being added, ShellSubscriber should reject
                // it and noteSubscriptionStarted should not be called for it.
                return;
            } else if (it->second.end_time_sec > 0) {
                // Remove the first ended subscription.
                mSubscriptionStats.erase(it);
                break;
            } else {
                it++;
            }
        }
    }

    const int32_t nowTimeSec = getWallClockSec();

    SubscriptionStats& subscriptionStats = mSubscriptionStats[subId];
    subscriptionStats.pushed_atom_count = pushedAtomCount;
    subscriptionStats.pulled_atom_count = pulledAtomCount;
    subscriptionStats.start_time_sec = nowTimeSec;
}

void StatsdStats::noteSubscriptionEnded(int subId) {
    lock_guard<std::mutex> lock(mLock);
    auto it = mSubscriptionStats.find(subId);
    if (it == mSubscriptionStats.end()) {
        // We should not enter here since noteSubscriptionStarted should be called first and that
        // should successfully add an entry in mSubscriptionStats. See the comment in
        // noteSubscriptionStarted.
        return;
    }
    const int32_t nowTimeSec = getWallClockSec();
    it->second.end_time_sec = nowTimeSec;
}

void StatsdStats::noteSubscriptionFlushed(int subId) {
    lock_guard<std::mutex> lock(mLock);
    auto it = mSubscriptionStats.find(subId);
    if (it == mSubscriptionStats.end()) {
        // We should not enter here since noteSubscriptionStarted should be called first and that
        // should successfully add an entry in mSubscriptionStats. See the comment in
        // noteSubscriptionStarted.
        return;
    }
    it->second.flush_count++;
}

void StatsdStats::noteSubscriptionAtomPulled(int atomId) {
    lock_guard<std::mutex> lock(mLock);
    mPulledAtomStats[atomId].subscriptionPullCount++;
}

void StatsdStats::noteSubscriptionPullThreadWakeup() {
    lock_guard<std::mutex> lock(mLock);
    mSubscriptionPullThreadWakeupCount++;
=======
void StatsdStats::noteQueryRestrictedMetricSucceed(const int64_t configId,
                                                   const string& configPackage,
                                                   const std::optional<int32_t> configUid,
                                                   const int32_t callingUid,
                                                   const int64_t latencyNs) {
    lock_guard<std::mutex> lock(mLock);

    if (mRestrictedMetricQueryStats.size() == kMaxRestrictedMetricQueryCount) {
        mRestrictedMetricQueryStats.pop_front();
    }
    mRestrictedMetricQueryStats.emplace_back(RestrictedMetricQueryStats(
            callingUid, configId, configPackage, configUid, getWallClockNs(),
            /*invalidQueryReason=*/std::nullopt, /*error=*/"", latencyNs));
}

void StatsdStats::noteQueryRestrictedMetricFailed(const int64_t configId,
                                                  const string& configPackage,
                                                  const std::optional<int32_t> configUid,
                                                  const int32_t callingUid,
                                                  const InvalidQueryReason reason) {
    lock_guard<std::mutex> lock(mLock);
    noteQueryRestrictedMetricFailedLocked(configId, configPackage, configUid, callingUid, reason,
                                          /*error=*/"");
}

void StatsdStats::noteQueryRestrictedMetricFailed(
        const int64_t configId, const string& configPackage, const std::optional<int32_t> configUid,
        const int32_t callingUid, const InvalidQueryReason reason, const string& error) {
    lock_guard<std::mutex> lock(mLock);
    noteQueryRestrictedMetricFailedLocked(configId, configPackage, configUid, callingUid, reason,
                                          error);
}

void StatsdStats::noteQueryRestrictedMetricFailedLocked(
        const int64_t configId, const string& configPackage, const std::optional<int32_t> configUid,
        const int32_t callingUid, const InvalidQueryReason reason, const string& error) {
    if (mRestrictedMetricQueryStats.size() == kMaxRestrictedMetricQueryCount) {
        mRestrictedMetricQueryStats.pop_front();
    }
    mRestrictedMetricQueryStats.emplace_back(RestrictedMetricQueryStats(
            callingUid, configId, configPackage, configUid, getWallClockNs(), reason, error,
            /*queryLatencyNs=*/std::nullopt));
}

void StatsdStats::noteRestrictedMetricInsertError(const ConfigKey& configKey,
                                                  const int64_t metricId) {
    lock_guard<std::mutex> lock(mLock);
    auto it = mConfigStats.find(configKey);
    if (it != mConfigStats.end()) {
        it->second->restricted_metric_stats[metricId].insertError++;
    }
}

void StatsdStats::noteRestrictedMetricTableCreationError(const ConfigKey& configKey,
                                                         const int64_t metricId) {
    lock_guard<std::mutex> lock(mLock);
    auto it = mConfigStats.find(configKey);
    if (it != mConfigStats.end()) {
        it->second->restricted_metric_stats[metricId].tableCreationError++;
    }
}

void StatsdStats::noteRestrictedMetricTableDeletionError(const ConfigKey& configKey,
                                                         const int64_t metricId) {
    lock_guard<std::mutex> lock(mLock);
    auto it = mConfigStats.find(configKey);
    if (it != mConfigStats.end()) {
        it->second->restricted_metric_stats[metricId].tableDeletionError++;
    }
}

void StatsdStats::noteRestrictedMetricFlushLatency(const ConfigKey& configKey,
                                                   const int64_t metricId,
                                                   const int64_t flushLatencyNs) {
    lock_guard<std::mutex> lock(mLock);
    auto it = mConfigStats.find(configKey);
    if (it == mConfigStats.end()) {
        ALOGE("Config key %s not found!", configKey.ToString().c_str());
        return;
    }
    auto& restrictedMetricStats = it->second->restricted_metric_stats[metricId];
    if (restrictedMetricStats.flushLatencyNs.size() == kMaxRestrictedMetricFlushLatencyCount) {
        restrictedMetricStats.flushLatencyNs.pop_front();
    }
    restrictedMetricStats.flushLatencyNs.push_back(flushLatencyNs);
}

void StatsdStats::noteRestrictedConfigFlushLatency(const ConfigKey& configKey,
                                                   const int64_t totalFlushLatencyNs) {
    lock_guard<std::mutex> lock(mLock);
    auto it = mConfigStats.find(configKey);
    if (it == mConfigStats.end()) {
        ALOGE("Config key %s not found!", configKey.ToString().c_str());
        return;
    }
    std::list<int64_t>& totalFlushLatencies = it->second->total_flush_latency_ns;
    if (totalFlushLatencies.size() == kMaxRestrictedConfigFlushLatencyCount) {
        totalFlushLatencies.pop_front();
    }
    totalFlushLatencies.push_back(totalFlushLatencyNs);
}

void StatsdStats::noteRestrictedConfigDbSize(const ConfigKey& configKey,
                                             const int64_t elapsedTimeNs, const int64_t dbSize) {
    lock_guard<std::mutex> lock(mLock);
    auto it = mConfigStats.find(configKey);
    if (it == mConfigStats.end()) {
        ALOGE("Config key %s not found!", configKey.ToString().c_str());
        return;
    }
    std::list<int64_t>& totalDbSizeTimestamps = it->second->total_db_size_timestamps;
    std::list<int64_t>& totaDbSizes = it->second->total_db_sizes;
    if (totalDbSizeTimestamps.size() == kMaxRestrictedConfigDbSizeCount) {
        totalDbSizeTimestamps.pop_front();
        totaDbSizes.pop_front();
    }
    totalDbSizeTimestamps.push_back(elapsedTimeNs);
    totaDbSizes.push_back(dbSize);
}

void StatsdStats::noteRestrictedMetricCategoryChanged(const ConfigKey& configKey,
                                                      const int64_t metricId) {
    lock_guard<std::mutex> lock(mLock);
    auto it = mConfigStats.find(configKey);
    if (it == mConfigStats.end()) {
        ALOGE("Config key %s not found!", configKey.ToString().c_str());
        return;
    }
    it->second->restricted_metric_stats[metricId].categoryChangedCount++;
>>>>>>> d92eae01
}

StatsdStats::AtomMetricStats& StatsdStats::getAtomMetricStats(int64_t metricId) {
    auto atomMetricStatsIter = mAtomMetricStats.find(metricId);
    if (atomMetricStatsIter != mAtomMetricStats.end()) {
        return atomMetricStatsIter->second;
    }
    auto emplaceResult = mAtomMetricStats.emplace(metricId, AtomMetricStats());
    return emplaceResult.first->second;
}

void StatsdStats::reset() {
    lock_guard<std::mutex> lock(mLock);
    resetInternalLocked();
}

void StatsdStats::resetInternalLocked() {
    // Reset the historical data, but keep the active ConfigStats
    mStartTimeSec = getWallClockSec();
    mIceBox.clear();
    std::fill(mPushedAtomStats.begin(), mPushedAtomStats.end(), PushedAtomStats());
    mNonPlatformPushedAtomStats.clear();
    mAnomalyAlarmRegisteredStats = 0;
    mPeriodicAlarmRegisteredStats = 0;
    mSystemServerRestartSec.clear();
    mLogLossStats.clear();
    mOverflowCount = 0;
    mMinQueueHistoryNs = kInt64Max;
    mMaxQueueHistoryNs = 0;
    for (auto& config : mConfigStats) {
        config.second->broadcast_sent_time_sec.clear();
        config.second->activation_time_sec.clear();
        config.second->deactivation_time_sec.clear();
        config.second->data_drop_time_sec.clear();
        config.second->data_drop_bytes.clear();
        config.second->dump_report_stats.clear();
        config.second->annotations.clear();
        config.second->matcher_stats.clear();
        config.second->condition_stats.clear();
        config.second->metric_stats.clear();
        config.second->metric_dimension_in_condition_stats.clear();
        config.second->alert_stats.clear();
        config.second->restricted_metric_stats.clear();
        config.second->db_corrupted_count = 0;
        config.second->total_flush_latency_ns.clear();
        config.second->total_db_size_timestamps.clear();
        config.second->total_db_sizes.clear();
    }
    for (auto& pullStats : mPulledAtomStats) {
        pullStats.second.totalPull = 0;
        pullStats.second.totalPullFromCache = 0;
        pullStats.second.minPullIntervalSec = LONG_MAX;
        pullStats.second.avgPullTimeNs = 0;
        pullStats.second.maxPullTimeNs = 0;
        pullStats.second.numPullTime = 0;
        pullStats.second.avgPullDelayNs = 0;
        pullStats.second.maxPullDelayNs = 0;
        pullStats.second.numPullDelay = 0;
        pullStats.second.dataError = 0;
        pullStats.second.pullTimeout = 0;
        pullStats.second.pullExceedMaxDelay = 0;
        pullStats.second.pullFailed = 0;
        pullStats.second.pullUidProviderNotFound = 0;
        pullStats.second.pullerNotFound = 0;
        pullStats.second.registeredCount = 0;
        pullStats.second.unregisteredCount = 0;
        pullStats.second.atomErrorCount = 0;
        pullStats.second.binderCallFailCount = 0;
        pullStats.second.pullTimeoutMetadata.clear();
        pullStats.second.subscriptionPullCount = 0;
    }
    mAtomMetricStats.clear();
    mActivationBroadcastGuardrailStats.clear();
    mPushedAtomErrorStats.clear();
    mPushedAtomDropsStats.clear();
<<<<<<< HEAD
    mSubscriptionPullThreadWakeupCount = 0;

    for (auto it = mSubscriptionStats.begin(); it != mSubscriptionStats.end();) {
        if (it->second.end_time_sec > 0) {
            // Remove finished subscriptions
            it = mSubscriptionStats.erase(it);
        } else {
            // Reset dynamic properties of active subscriptions.
            it->second.flush_count = 0;
            ++it;
        }
    }
=======
    mRestrictedMetricQueryStats.clear();
>>>>>>> d92eae01
}

string buildTimeString(int64_t timeSec) {
    time_t t = timeSec;
    struct tm* tm = localtime(&t);
    char timeBuffer[80];
    strftime(timeBuffer, sizeof(timeBuffer), "%Y-%m-%d %I:%M%p", tm);
    return string(timeBuffer);
}

int StatsdStats::getPushedAtomErrorsLocked(int atomId) const {
    const auto& it = mPushedAtomErrorStats.find(atomId);
    if (it != mPushedAtomErrorStats.end()) {
        return it->second;
    } else {
        return 0;
    }
}

int StatsdStats::getPushedAtomDropsLocked(int atomId) const {
    const auto& it = mPushedAtomDropsStats.find(atomId);
    if (it != mPushedAtomDropsStats.end()) {
        return it->second;
    } else {
        return 0;
    }
}

bool StatsdStats::hasEventQueueOverflow() const {
    lock_guard<std::mutex> lock(mLock);
    return mOverflowCount != 0;
}

bool StatsdStats::hasSocketLoss() const {
    lock_guard<std::mutex> lock(mLock);
    return !mLogLossStats.empty();
}

void StatsdStats::dumpStats(int out) const {
    lock_guard<std::mutex> lock(mLock);
    time_t t = mStartTimeSec;
    struct tm* tm = localtime(&t);
    char timeBuffer[80];
    strftime(timeBuffer, sizeof(timeBuffer), "%Y-%m-%d %I:%M%p\n", tm);
    dprintf(out, "Stats collection start second: %s\n", timeBuffer);
    dprintf(out, "%lu Config in icebox: \n", (unsigned long)mIceBox.size());
    for (const auto& configStats : mIceBox) {
        dprintf(out,
                "Config {%d_%lld}: creation=%d, deletion=%d, reset=%d, #metric=%d, #condition=%d, "
                "#matcher=%d, #alert=%d, valid=%d, device_info_table_creation_failed=%d, "
                "db_corrupted_count=%d\n",
                configStats->uid, (long long)configStats->id, configStats->creation_time_sec,
                configStats->deletion_time_sec, configStats->reset_time_sec,
                configStats->metric_count, configStats->condition_count, configStats->matcher_count,
                configStats->alert_count, configStats->is_valid,
                configStats->device_info_table_creation_failed, configStats->db_corrupted_count);

        if (!configStats->is_valid) {
            dprintf(out, "\tinvalid config reason: %s\n",
                    InvalidConfigReasonEnum_Name(configStats->reason->reason).c_str());
        }

        for (const auto& broadcastTime : configStats->broadcast_sent_time_sec) {
            dprintf(out, "\tbroadcast time: %d\n", broadcastTime);
        }

        for (const int& activationTime : configStats->activation_time_sec) {
            dprintf(out, "\tactivation time: %d\n", activationTime);
        }

        for (const int& deactivationTime : configStats->deactivation_time_sec) {
            dprintf(out, "\tdeactivation time: %d\n", deactivationTime);
        }

        auto dropTimePtr = configStats->data_drop_time_sec.begin();
        auto dropBytesPtr = configStats->data_drop_bytes.begin();
        for (int i = 0; i < (int)configStats->data_drop_time_sec.size();
             i++, dropTimePtr++, dropBytesPtr++) {
            dprintf(out, "\tdata drop time: %d with size %lld", *dropTimePtr,
                    (long long)*dropBytesPtr);
        }

        for (const int64_t flushLatency : configStats->total_flush_latency_ns) {
            dprintf(out, "\tflush latency time ns: %lld\n", (long long)flushLatency);
        }

        for (const int64_t dbSize : configStats->total_db_sizes) {
            dprintf(out, "\tdb size: %lld\n", (long long)dbSize);
        }
    }
    dprintf(out, "%lu Active Configs\n", (unsigned long)mConfigStats.size());
    for (auto& pair : mConfigStats) {
        auto& configStats = pair.second;
        dprintf(out,
                "Config {%d-%lld}: creation=%d, deletion=%d, #metric=%d, #condition=%d, "
                "#matcher=%d, #alert=%d, valid=%d, device_info_table_creation_failed=%d, "
                "db_corrupted_count=%d\n",
                configStats->uid, (long long)configStats->id, configStats->creation_time_sec,
                configStats->deletion_time_sec, configStats->metric_count,
                configStats->condition_count, configStats->matcher_count, configStats->alert_count,
                configStats->is_valid, configStats->device_info_table_creation_failed,
                configStats->db_corrupted_count);

        if (!configStats->is_valid) {
            dprintf(out, "\tinvalid config reason: %s\n",
                    InvalidConfigReasonEnum_Name(configStats->reason->reason).c_str());
        }

        for (const auto& annotation : configStats->annotations) {
            dprintf(out, "\tannotation: %lld, %d\n", (long long)annotation.first,
                    annotation.second);
        }

        for (const auto& broadcastTime : configStats->broadcast_sent_time_sec) {
            dprintf(out, "\tbroadcast time: %s(%lld)\n", buildTimeString(broadcastTime).c_str(),
                    (long long)broadcastTime);
        }

        for (const int& activationTime : configStats->activation_time_sec) {
            dprintf(out, "\tactivation time: %d\n", activationTime);
        }

        for (const int& deactivationTime : configStats->deactivation_time_sec) {
            dprintf(out, "\tdeactivation time: %d\n", deactivationTime);
        }

        auto dropTimePtr = configStats->data_drop_time_sec.begin();
        auto dropBytesPtr = configStats->data_drop_bytes.begin();
        for (int i = 0; i < (int)configStats->data_drop_time_sec.size();
             i++, dropTimePtr++, dropBytesPtr++) {
            dprintf(out, "\tdata drop time: %s(%lld) with %lld bytes\n",
                    buildTimeString(*dropTimePtr).c_str(), (long long)*dropTimePtr,
                    (long long)*dropBytesPtr);
        }

        for (const auto& dump : configStats->dump_report_stats) {
            dprintf(out, "\tdump report time: %s(%lld) bytes: %lld\n",
                    buildTimeString(dump.first).c_str(), (long long)dump.first,
                    (long long)dump.second);
        }

        for (const auto& stats : pair.second->matcher_stats) {
            dprintf(out, "matcher %lld matched %d times\n", (long long)stats.first, stats.second);
        }

        for (const auto& stats : pair.second->condition_stats) {
            dprintf(out, "condition %lld max output tuple size %d\n", (long long)stats.first,
                    stats.second);
        }

        for (const auto& stats : pair.second->condition_stats) {
            dprintf(out, "metrics %lld max output tuple size %d\n", (long long)stats.first,
                    stats.second);
        }

        for (const auto& stats : pair.second->alert_stats) {
            dprintf(out, "alert %lld declared %d times\n", (long long)stats.first, stats.second);
        }

        for (const auto& stats : configStats->restricted_metric_stats) {
            dprintf(out, "Restricted MetricId %lld: ", (long long)stats.first);
            dprintf(out, "Insert error %lld, ", (long long)stats.second.insertError);
            dprintf(out, "Table creation error %lld, ", (long long)stats.second.tableCreationError);
            dprintf(out, "Table deletion error %lld ", (long long)stats.second.tableDeletionError);
            dprintf(out, "Category changed count %lld\n ",
                    (long long)stats.second.categoryChangedCount);
            string flushLatencies = "Flush Latencies: ";
            for (const int64_t latencyNs : stats.second.flushLatencyNs) {
                flushLatencies.append(to_string(latencyNs).append(","));
            }
            flushLatencies.pop_back();
            flushLatencies.push_back('\n');
            dprintf(out, "%s", flushLatencies.c_str());
        }

        for (const int64_t flushLatency : configStats->total_flush_latency_ns) {
            dprintf(out, "flush latency time ns: %lld\n", (long long)flushLatency);
        }
    }
    dprintf(out, "********Disk Usage stats***********\n");
    StorageManager::printStats(out);
    dprintf(out, "********Pushed Atom stats***********\n");
    const size_t atomCounts = mPushedAtomStats.size();
    for (size_t i = 2; i < atomCounts; i++) {
        if (mPushedAtomStats[i].logCount > 0) {
            dprintf(out,
                    "Atom %zu->(total count)%d, (error count)%d, (drop count)%d, (skip count)%d\n",
                    i, mPushedAtomStats[i].logCount, getPushedAtomErrorsLocked((int)i),
                    getPushedAtomDropsLocked((int)i), mPushedAtomStats[i].skipCount);
        }
    }
    for (const auto& pair : mNonPlatformPushedAtomStats) {
        dprintf(out, "Atom %d->(total count)%d, (error count)%d, (drop count)%d, (skip count)%d\n",
                pair.first, pair.second.logCount, getPushedAtomErrorsLocked(pair.first),
                getPushedAtomDropsLocked((int)pair.first), pair.second.skipCount);
    }

    dprintf(out, "********Pulled Atom stats***********\n");
    for (const auto& pair : mPulledAtomStats) {
        dprintf(out,
                "Atom %d->(total pull)%ld, (pull from cache)%ld, "
                "(pull failed)%ld, (min pull interval)%ld \n"
                "  (average pull time nanos)%lld, (max pull time nanos)%lld, (average pull delay "
                "nanos)%lld, "
                "  (max pull delay nanos)%lld, (data error)%ld\n"
                "  (pull timeout)%ld, (pull exceed max delay)%ld"
                "  (no uid provider count)%ld, (no puller found count)%ld\n"
                "  (registered count) %ld, (unregistered count) %ld"
                "  (atom error count) %d, (subscription pull count) %d\n",
                (int)pair.first, (long)pair.second.totalPull, (long)pair.second.totalPullFromCache,
                (long)pair.second.pullFailed, (long)pair.second.minPullIntervalSec,
                (long long)pair.second.avgPullTimeNs, (long long)pair.second.maxPullTimeNs,
                (long long)pair.second.avgPullDelayNs, (long long)pair.second.maxPullDelayNs,
                pair.second.dataError, pair.second.pullTimeout, pair.second.pullExceedMaxDelay,
                pair.second.pullUidProviderNotFound, pair.second.pullerNotFound,
                pair.second.registeredCount, pair.second.unregisteredCount,
                pair.second.atomErrorCount, pair.second.subscriptionPullCount);
        if (pair.second.pullTimeoutMetadata.size() > 0) {
            string uptimeMillis = "(pull timeout system uptime millis) ";
            string pullTimeoutMillis = "(pull timeout elapsed time millis) ";
            for (const auto& stats : pair.second.pullTimeoutMetadata) {
                uptimeMillis.append(to_string(stats.pullTimeoutUptimeMillis)).append(",");
                pullTimeoutMillis.append(to_string(stats.pullTimeoutElapsedMillis)).append(",");
            }
            uptimeMillis.pop_back();
            uptimeMillis.push_back('\n');
            pullTimeoutMillis.pop_back();
            pullTimeoutMillis.push_back('\n');
            dprintf(out, "%s", uptimeMillis.c_str());
            dprintf(out, "%s", pullTimeoutMillis.c_str());
        }
    }

    if (mAnomalyAlarmRegisteredStats > 0) {
        dprintf(out, "********AnomalyAlarmStats stats***********\n");
        dprintf(out, "Anomaly alarm registrations: %d\n", mAnomalyAlarmRegisteredStats);
    }

    if (mPeriodicAlarmRegisteredStats > 0) {
        dprintf(out, "********SubscriberAlarmStats stats***********\n");
        dprintf(out, "Subscriber alarm registrations: %d\n", mPeriodicAlarmRegisteredStats);
    }

    dprintf(out, "UID map stats: bytes=%d, changes=%d, deleted=%d, changes lost=%d\n",
            mUidMapStats.bytes_used, mUidMapStats.changes, mUidMapStats.deleted_apps,
            mUidMapStats.dropped_changes);

    for (const auto& restart : mSystemServerRestartSec) {
        dprintf(out, "System server restarts at %s(%lld)\n", buildTimeString(restart).c_str(),
                (long long)restart);
    }

    for (const auto& loss : mLogLossStats) {
        dprintf(out,
                "Log loss: %lld (wall clock sec) - %d (count), %d (last error), %d (last tag), %d "
                "(uid), %d (pid)\n",
                (long long)loss.mWallClockSec, loss.mCount, loss.mLastError, loss.mLastTag,
                loss.mUid, loss.mPid);
    }

    dprintf(out, "Event queue overflow: %d; MaxHistoryNs: %lld; MinHistoryNs: %lld\n",
            mOverflowCount, (long long)mMaxQueueHistoryNs, (long long)mMinQueueHistoryNs);

    if (mActivationBroadcastGuardrailStats.size() > 0) {
        dprintf(out, "********mActivationBroadcastGuardrail stats***********\n");
        for (const auto& pair: mActivationBroadcastGuardrailStats) {
            dprintf(out, "Uid %d: Times: ", pair.first);
            for (const auto& guardrailHitTime : pair.second) {
                dprintf(out, "%d ", guardrailHitTime);
            }
        }
        dprintf(out, "\n");
    }

<<<<<<< HEAD
    dprintf(out, "********Atom Subscription stats***********\n");
    dprintf(out, "Pull thread wakeup count: %d\n", mSubscriptionPullThreadWakeupCount);
    for (const auto& [id, subStats] : mSubscriptionStats) {
        dprintf(out,
                "Subscription %d: pushed_atom_count=%d, pulled_atom_count=%d, flush_count=%d\n", id,
                subStats.pushed_atom_count, subStats.pulled_atom_count, subStats.flush_count);
        dprintf(out, "\n");
    }

=======
    if (mRestrictedMetricQueryStats.size() > 0) {
        dprintf(out, "********Restricted Metric Query stats***********\n");
        for (const auto& stat : mRestrictedMetricQueryStats) {
            if (stat.mHasError) {
                dprintf(out,
                        "Query with error type: %d - %lld (query time ns), "
                        "%d (calling uid), %lld (config id), %s (config package), %s (error)\n",
                        stat.mInvalidQueryReason.value(), (long long)stat.mQueryWallTimeNs,
                        stat.mCallingUid, (long long)stat.mConfigId, stat.mConfigPackage.c_str(),
                        stat.mError.c_str());
            } else {
                dprintf(out,
                        "Query succeed - %lld (query time ns), %d (calling uid), "
                        "%lld (config id), %s (config package), %d (config uid), "
                        "%lld (queryLatencyNs)\n",
                        (long long)stat.mQueryWallTimeNs, stat.mCallingUid,
                        (long long)stat.mConfigId, stat.mConfigPackage.c_str(),
                        stat.mConfigUid.value(), (long long)stat.mQueryLatencyNs.value());
            }
        }
    }
>>>>>>> d92eae01
    dprintf(out, "********Shard Offset Provider stats***********\n");
    dprintf(out, "Shard Offset: %u\n", ShardOffsetProvider::getInstance().getShardOffset());
}

void addConfigStatsToProto(const ConfigStats& configStats, ProtoOutputStream* proto) {
    uint64_t token =
            proto->start(FIELD_TYPE_MESSAGE | FIELD_COUNT_REPEATED | FIELD_ID_CONFIG_STATS);
    proto->write(FIELD_TYPE_INT32 | FIELD_ID_CONFIG_STATS_UID, configStats.uid);
    proto->write(FIELD_TYPE_INT64 | FIELD_ID_CONFIG_STATS_ID, (long long)configStats.id);
    proto->write(FIELD_TYPE_INT32 | FIELD_ID_CONFIG_STATS_CREATION, configStats.creation_time_sec);
    if (configStats.reset_time_sec != 0) {
        proto->write(FIELD_TYPE_INT32 | FIELD_ID_CONFIG_STATS_RESET, configStats.reset_time_sec);
    }
    if (configStats.deletion_time_sec != 0) {
        proto->write(FIELD_TYPE_INT32 | FIELD_ID_CONFIG_STATS_DELETION,
                     configStats.deletion_time_sec);
    }
    proto->write(FIELD_TYPE_INT32 | FIELD_ID_CONFIG_STATS_METRIC_COUNT, configStats.metric_count);
    proto->write(FIELD_TYPE_INT32 | FIELD_ID_CONFIG_STATS_CONDITION_COUNT,
                 configStats.condition_count);
    proto->write(FIELD_TYPE_INT32 | FIELD_ID_CONFIG_STATS_MATCHER_COUNT, configStats.matcher_count);
    proto->write(FIELD_TYPE_INT32 | FIELD_ID_CONFIG_STATS_ALERT_COUNT, configStats.alert_count);
    proto->write(FIELD_TYPE_BOOL | FIELD_ID_CONFIG_STATS_VALID, configStats.is_valid);

    if (!configStats.is_valid) {
        uint64_t tmpToken =
                proto->start(FIELD_TYPE_MESSAGE | FIELD_ID_CONFIG_STATS_INVALID_CONFIG_REASON);
        proto->write(FIELD_TYPE_ENUM | FIELD_ID_INVALID_CONFIG_REASON_ENUM,
                     configStats.reason->reason);
        if (configStats.reason->metricId.has_value()) {
            proto->write(FIELD_TYPE_INT64 | FIELD_ID_INVALID_CONFIG_REASON_METRIC_ID,
                         configStats.reason->metricId.value());
        }
        if (configStats.reason->stateId.has_value()) {
            proto->write(FIELD_TYPE_INT64 | FIELD_ID_INVALID_CONFIG_REASON_STATE_ID,
                         configStats.reason->stateId.value());
        }
        if (configStats.reason->alertId.has_value()) {
            proto->write(FIELD_TYPE_INT64 | FIELD_ID_INVALID_CONFIG_REASON_ALERT_ID,
                         configStats.reason->alertId.value());
        }
        if (configStats.reason->alarmId.has_value()) {
            proto->write(FIELD_TYPE_INT64 | FIELD_ID_INVALID_CONFIG_REASON_ALARM_ID,
                         configStats.reason->alarmId.value());
        }
        if (configStats.reason->subscriptionId.has_value()) {
            proto->write(FIELD_TYPE_INT64 | FIELD_ID_INVALID_CONFIG_REASON_SUBSCRIPTION_ID,
                         configStats.reason->subscriptionId.value());
        }
        for (const auto& matcherId : configStats.reason->matcherIds) {
            proto->write(FIELD_TYPE_INT64 | FIELD_COUNT_REPEATED |
                                 FIELD_ID_INVALID_CONFIG_REASON_MATCHER_ID,
                         matcherId);
        }
        for (const auto& conditionId : configStats.reason->conditionIds) {
            proto->write(FIELD_TYPE_INT64 | FIELD_COUNT_REPEATED |
                                 FIELD_ID_INVALID_CONFIG_REASON_CONDITION_ID,
                         conditionId);
        }
        proto->end(tmpToken);
    }

    for (const auto& broadcast : configStats.broadcast_sent_time_sec) {
        proto->write(FIELD_TYPE_INT32 | FIELD_ID_CONFIG_STATS_BROADCAST | FIELD_COUNT_REPEATED,
                     broadcast);
    }

    for (const auto& activation : configStats.activation_time_sec) {
        proto->write(FIELD_TYPE_INT32 | FIELD_ID_CONFIG_STATS_ACTIVATION | FIELD_COUNT_REPEATED,
                     activation);
    }

    for (const auto& deactivation : configStats.deactivation_time_sec) {
        proto->write(FIELD_TYPE_INT32 | FIELD_ID_CONFIG_STATS_DEACTIVATION | FIELD_COUNT_REPEATED,
                     deactivation);
    }

    for (const auto& drop_time : configStats.data_drop_time_sec) {
        proto->write(FIELD_TYPE_INT32 | FIELD_ID_CONFIG_STATS_DATA_DROP_TIME | FIELD_COUNT_REPEATED,
                     drop_time);
    }

    for (const auto& drop_bytes : configStats.data_drop_bytes) {
        proto->write(
                FIELD_TYPE_INT64 | FIELD_ID_CONFIG_STATS_DATA_DROP_BYTES | FIELD_COUNT_REPEATED,
                (long long)drop_bytes);
    }

    for (const auto& dump : configStats.dump_report_stats) {
        proto->write(FIELD_TYPE_INT32 | FIELD_ID_CONFIG_STATS_DUMP_REPORT_TIME |
                     FIELD_COUNT_REPEATED,
                     dump.first);
    }

    for (const auto& dump : configStats.dump_report_stats) {
        proto->write(FIELD_TYPE_INT64 | FIELD_ID_CONFIG_STATS_DUMP_REPORT_BYTES |
                     FIELD_COUNT_REPEATED,
                     (long long)dump.second);
    }

    for (const auto& annotation : configStats.annotations) {
        uint64_t token = proto->start(FIELD_TYPE_MESSAGE | FIELD_COUNT_REPEATED |
                                      FIELD_ID_CONFIG_STATS_ANNOTATION);
        proto->write(FIELD_TYPE_INT64 | FIELD_ID_CONFIG_STATS_ANNOTATION_INT64,
                     (long long)annotation.first);
        proto->write(FIELD_TYPE_INT32 | FIELD_ID_CONFIG_STATS_ANNOTATION_INT32, annotation.second);
        proto->end(token);
    }

    for (const auto& pair : configStats.matcher_stats) {
        uint64_t tmpToken = proto->start(FIELD_TYPE_MESSAGE | FIELD_COUNT_REPEATED |
                                          FIELD_ID_CONFIG_STATS_MATCHER_STATS);
        proto->write(FIELD_TYPE_INT64 | FIELD_ID_MATCHER_STATS_ID, (long long)pair.first);
        proto->write(FIELD_TYPE_INT32 | FIELD_ID_MATCHER_STATS_COUNT, pair.second);
        proto->end(tmpToken);
    }

    for (const auto& pair : configStats.condition_stats) {
        uint64_t tmpToken = proto->start(FIELD_TYPE_MESSAGE | FIELD_COUNT_REPEATED |
                                          FIELD_ID_CONFIG_STATS_CONDITION_STATS);
        proto->write(FIELD_TYPE_INT64 | FIELD_ID_CONDITION_STATS_ID, (long long)pair.first);
        proto->write(FIELD_TYPE_INT32 | FIELD_ID_CONDITION_STATS_COUNT, pair.second);
        proto->end(tmpToken);
    }

    for (const auto& pair : configStats.metric_stats) {
        uint64_t tmpToken = proto->start(FIELD_TYPE_MESSAGE | FIELD_COUNT_REPEATED |
                                          FIELD_ID_CONFIG_STATS_METRIC_STATS);
        proto->write(FIELD_TYPE_INT64 | FIELD_ID_METRIC_STATS_ID, (long long)pair.first);
        proto->write(FIELD_TYPE_INT32 | FIELD_ID_METRIC_STATS_COUNT, pair.second);
        proto->end(tmpToken);
    }
    for (const auto& pair : configStats.metric_dimension_in_condition_stats) {
        uint64_t tmpToken = proto->start(FIELD_TYPE_MESSAGE | FIELD_COUNT_REPEATED |
                                         FIELD_ID_CONFIG_STATS_METRIC_DIMENSION_IN_CONDITION_STATS);
        proto->write(FIELD_TYPE_INT64 | FIELD_ID_METRIC_STATS_ID, (long long)pair.first);
        proto->write(FIELD_TYPE_INT32 | FIELD_ID_METRIC_STATS_COUNT, pair.second);
        proto->end(tmpToken);
    }

    for (const auto& pair : configStats.alert_stats) {
        uint64_t tmpToken = proto->start(FIELD_TYPE_MESSAGE | FIELD_COUNT_REPEATED |
                                          FIELD_ID_CONFIG_STATS_ALERT_STATS);
        proto->write(FIELD_TYPE_INT64 | FIELD_ID_ALERT_STATS_ID, (long long)pair.first);
        proto->write(FIELD_TYPE_INT32 | FIELD_ID_ALERT_STATS_COUNT, pair.second);
        proto->end(tmpToken);
    }

    for (const auto& pair : configStats.restricted_metric_stats) {
        uint64_t token =
                proto->start(FIELD_TYPE_MESSAGE | FIELD_ID_CONFIG_STATS_RESTRICTED_METRIC_STATS |
                             FIELD_COUNT_REPEATED);

        proto->write(FIELD_TYPE_INT64 | FIELD_ID_RESTRICTED_STATS_METRIC_ID, (long long)pair.first);
        writeNonZeroStatToStream(FIELD_TYPE_INT64 | FIELD_ID_RESTRICTED_STATS_INSERT_ERROR,
                                 (long long)pair.second.insertError, proto);
        writeNonZeroStatToStream(FIELD_TYPE_INT64 | FIELD_ID_RESTRICTED_STATS_TABLE_CREATION_ERROR,
                                 (long long)pair.second.tableCreationError, proto);
        writeNonZeroStatToStream(FIELD_TYPE_INT64 | FIELD_ID_RESTRICTED_STATS_TABLE_DELETION_ERROR,
                                 (long long)pair.second.tableDeletionError, proto);
        for (const int64_t flushLatencyNs : pair.second.flushLatencyNs) {
            proto->write(FIELD_TYPE_INT64 | FIELD_ID_RESTRICTED_STATS_FLUSH_LATENCY |
                                 FIELD_COUNT_REPEATED,
                         flushLatencyNs);
        }
        writeNonZeroStatToStream(
                FIELD_TYPE_INT64 | FIELD_ID_RESTRICTED_STATS_CATEGORY_CHANGED_COUNT,
                (long long)pair.second.categoryChangedCount, proto);
        proto->end(token);
    }
    proto->write(FIELD_TYPE_BOOL | FIELD_ID_CONFIG_STATS_DEVICE_INFO_TABLE_CREATION_FAILED,
                 configStats.device_info_table_creation_failed);
    proto->write(FIELD_TYPE_INT32 | FIELD_ID_CONFIG_STATS_RESTRICTED_DB_CORRUPTED_COUNT,
                 configStats.db_corrupted_count);
    for (int64_t latency : configStats.total_flush_latency_ns) {
        proto->write(FIELD_TYPE_INT64 | FIELD_ID_CONFIG_STATS_RESTRICTED_CONFIG_FLUSH_LATENCY |
                             FIELD_COUNT_REPEATED,
                     latency);
    }
    for (int64_t dbSizeTimestamp : configStats.total_db_size_timestamps) {
        proto->write(FIELD_TYPE_INT64 | FIELD_ID_CONFIG_STATS_RESTRICTED_CONFIG_DB_SIZE_TIME_SEC |
                             FIELD_COUNT_REPEATED,
                     dbSizeTimestamp);
    }
    for (int64_t dbSize : configStats.total_db_sizes) {
        proto->write(FIELD_TYPE_INT64 | FIELD_ID_CONFIG_STATS_RESTRICTED_CONFIG_DB_SIZE_BYTES |
                             FIELD_COUNT_REPEATED,
                     dbSize);
    }
    proto->end(token);
}

void StatsdStats::dumpStats(std::vector<uint8_t>* output, bool reset) {
    lock_guard<std::mutex> lock(mLock);

    ProtoOutputStream proto;
    proto.write(FIELD_TYPE_INT32 | FIELD_ID_BEGIN_TIME, mStartTimeSec);
    proto.write(FIELD_TYPE_INT32 | FIELD_ID_END_TIME, (int32_t)getWallClockSec());

    for (const auto& configStats : mIceBox) {
        addConfigStatsToProto(*configStats, &proto);
    }

    for (auto& pair : mConfigStats) {
        addConfigStatsToProto(*(pair.second), &proto);
    }

    const size_t atomCounts = mPushedAtomStats.size();
    for (size_t i = 2; i < atomCounts; i++) {
        if (mPushedAtomStats[i].logCount > 0) {
            uint64_t token =
                    proto.start(FIELD_TYPE_MESSAGE | FIELD_ID_ATOM_STATS | FIELD_COUNT_REPEATED);
            proto.write(FIELD_TYPE_INT32 | FIELD_ID_ATOM_STATS_TAG, (int32_t)i);
            proto.write(FIELD_TYPE_INT32 | FIELD_ID_ATOM_STATS_COUNT, mPushedAtomStats[i].logCount);
            const int errors = getPushedAtomErrorsLocked(i);
            writeNonZeroStatToStream(FIELD_TYPE_INT32 | FIELD_ID_ATOM_STATS_ERROR_COUNT, errors,
                                     &proto);
            const int drops = getPushedAtomDropsLocked(i);
            writeNonZeroStatToStream(FIELD_TYPE_INT32 | FIELD_ID_ATOM_STATS_DROPS_COUNT, drops,
                                     &proto);
            writeNonZeroStatToStream(FIELD_TYPE_INT32 | FIELD_ID_ATOM_STATS_SKIP_COUNT,
                                     mPushedAtomStats[i].skipCount, &proto);
            proto.end(token);
        }
    }

    for (const auto& pair : mNonPlatformPushedAtomStats) {
        uint64_t token =
                proto.start(FIELD_TYPE_MESSAGE | FIELD_ID_ATOM_STATS | FIELD_COUNT_REPEATED);
        proto.write(FIELD_TYPE_INT32 | FIELD_ID_ATOM_STATS_TAG, pair.first);
        proto.write(FIELD_TYPE_INT32 | FIELD_ID_ATOM_STATS_COUNT, pair.second.logCount);
        const int errors = getPushedAtomErrorsLocked(pair.first);
        writeNonZeroStatToStream(FIELD_TYPE_INT32 | FIELD_ID_ATOM_STATS_ERROR_COUNT, errors,
                                 &proto);
        const int drops = getPushedAtomDropsLocked(pair.first);
        writeNonZeroStatToStream(FIELD_TYPE_INT32 | FIELD_ID_ATOM_STATS_DROPS_COUNT, drops, &proto);
        writeNonZeroStatToStream(FIELD_TYPE_INT32 | FIELD_ID_ATOM_STATS_SKIP_COUNT,
                                 pair.second.skipCount, &proto);
        proto.end(token);
    }

    for (const auto& pair : mPulledAtomStats) {
        writePullerStatsToStream(pair, &proto);
    }

    for (const auto& pair : mAtomMetricStats) {
        writeAtomMetricStatsToStream(pair, &proto);
    }

    if (mAnomalyAlarmRegisteredStats > 0) {
        uint64_t token = proto.start(FIELD_TYPE_MESSAGE | FIELD_ID_ANOMALY_ALARM_STATS);
        proto.write(FIELD_TYPE_INT32 | FIELD_ID_ANOMALY_ALARMS_REGISTERED,
                    mAnomalyAlarmRegisteredStats);
        proto.end(token);
    }

    if (mPeriodicAlarmRegisteredStats > 0) {
        uint64_t token = proto.start(FIELD_TYPE_MESSAGE | FIELD_ID_PERIODIC_ALARM_STATS);
        proto.write(FIELD_TYPE_INT32 | FIELD_ID_PERIODIC_ALARMS_REGISTERED,
                    mPeriodicAlarmRegisteredStats);
        proto.end(token);
    }

    uint64_t uidMapToken = proto.start(FIELD_TYPE_MESSAGE | FIELD_ID_UIDMAP_STATS);
    proto.write(FIELD_TYPE_INT32 | FIELD_ID_UID_MAP_CHANGES, mUidMapStats.changes);
    proto.write(FIELD_TYPE_INT32 | FIELD_ID_UID_MAP_BYTES_USED, mUidMapStats.bytes_used);
    proto.write(FIELD_TYPE_INT32 | FIELD_ID_UID_MAP_DROPPED_CHANGES, mUidMapStats.dropped_changes);
    proto.write(FIELD_TYPE_INT32 | FIELD_ID_UID_MAP_DELETED_APPS, mUidMapStats.deleted_apps);
    proto.end(uidMapToken);

    for (const auto& error : mLogLossStats) {
        uint64_t token = proto.start(FIELD_TYPE_MESSAGE | FIELD_ID_LOGGER_ERROR_STATS |
                                      FIELD_COUNT_REPEATED);
        proto.write(FIELD_TYPE_INT32 | FIELD_ID_LOG_LOSS_STATS_TIME, error.mWallClockSec);
        proto.write(FIELD_TYPE_INT32 | FIELD_ID_LOG_LOSS_STATS_COUNT, error.mCount);
        proto.write(FIELD_TYPE_INT32 | FIELD_ID_LOG_LOSS_STATS_ERROR, error.mLastError);
        proto.write(FIELD_TYPE_INT32 | FIELD_ID_LOG_LOSS_STATS_TAG, error.mLastTag);
        proto.write(FIELD_TYPE_INT32 | FIELD_ID_LOG_LOSS_STATS_UID, error.mUid);
        proto.write(FIELD_TYPE_INT32 | FIELD_ID_LOG_LOSS_STATS_PID, error.mPid);
        proto.end(token);
    }

    if (mOverflowCount > 0) {
        uint64_t token = proto.start(FIELD_TYPE_MESSAGE | FIELD_ID_OVERFLOW);
        proto.write(FIELD_TYPE_INT32 | FIELD_ID_OVERFLOW_COUNT, (int32_t)mOverflowCount);
        proto.write(FIELD_TYPE_INT64 | FIELD_ID_OVERFLOW_MAX_HISTORY,
                    (long long)mMaxQueueHistoryNs);
        proto.write(FIELD_TYPE_INT64 | FIELD_ID_OVERFLOW_MIN_HISTORY,
                    (long long)mMinQueueHistoryNs);
        proto.end(token);
    }

    for (const auto& restart : mSystemServerRestartSec) {
        proto.write(FIELD_TYPE_INT32 | FIELD_ID_SYSTEM_SERVER_RESTART | FIELD_COUNT_REPEATED,
                    restart);
    }

    for (const auto& pair: mActivationBroadcastGuardrailStats) {
        uint64_t token = proto.start(FIELD_TYPE_MESSAGE |
                                     FIELD_ID_ACTIVATION_BROADCAST_GUARDRAIL |
                                     FIELD_COUNT_REPEATED);
        proto.write(FIELD_TYPE_INT32 | FIELD_ID_ACTIVATION_BROADCAST_GUARDRAIL_UID,
                    (int32_t) pair.first);
        for (const auto& guardrailHitTime : pair.second) {
            proto.write(FIELD_TYPE_INT32 | FIELD_ID_ACTIVATION_BROADCAST_GUARDRAIL_TIME |
                            FIELD_COUNT_REPEATED,
                        guardrailHitTime);
        }
        proto.end(token);
    }

<<<<<<< HEAD
    proto.write(FIELD_TYPE_UINT32 | FIELD_ID_SHARD_OFFSET,
                static_cast<long>(ShardOffsetProvider::getInstance().getShardOffset()));

    // Write subscription stats
    const uint64_t token = proto.start(FIELD_TYPE_MESSAGE | FIELD_ID_SUBSCRIPTION_STATS);
    for (const auto& [id, subStats] : mSubscriptionStats) {
        const uint64_t token = proto.start(FIELD_TYPE_MESSAGE | FIELD_COUNT_REPEATED |
                                           FIELD_ID_SUBSCRIPTION_STATS_PER_SUBSCRIPTION_STATS);
        proto.write(FIELD_TYPE_INT32 | FIELD_ID_PER_SUBSCRIPTION_STATS_ID, id);
        writeNonZeroStatToStream(
                FIELD_TYPE_INT32 | FIELD_ID_PER_SUBSCRIPTION_STATS_PUSHED_ATOM_COUNT,
                subStats.pushed_atom_count, &proto);
        writeNonZeroStatToStream(
                FIELD_TYPE_INT32 | FIELD_ID_PER_SUBSCRIPTION_STATS_PULLED_ATOM_COUNT,
                subStats.pulled_atom_count, &proto);
        proto.write(FIELD_TYPE_INT32 | FIELD_ID_PER_SUBSCRIPTION_STATS_START_TIME,
                    subStats.start_time_sec);
        writeNonZeroStatToStream(FIELD_TYPE_INT32 | FIELD_ID_PER_SUBSCRIPTION_STATS_END_TIME,
                                 subStats.end_time_sec, &proto);
        writeNonZeroStatToStream(FIELD_TYPE_INT32 | FIELD_ID_PER_SUBSCRIPTION_STATS_FLUSH_COUNT,
                                 subStats.flush_count, &proto);
        proto.end(token);
=======
    for (const auto& stat : mRestrictedMetricQueryStats) {
        uint64_t token = proto.start(FIELD_TYPE_MESSAGE | FIELD_ID_RESTRICTED_METRIC_QUERY_STATS |
                                     FIELD_COUNT_REPEATED);
        proto.write(FIELD_TYPE_INT32 | FIELD_ID_RESTRICTED_METRIC_QUERY_STATS_CALLING_UID,
                    stat.mCallingUid);
        proto.write(FIELD_TYPE_INT64 | FIELD_ID_RESTRICTED_METRIC_QUERY_STATS_CONFIG_ID,
                    stat.mConfigId);
        proto.write(FIELD_TYPE_STRING | FIELD_ID_RESTRICTED_METRIC_QUERY_STATS_CONFIG_PACKAGE,
                    stat.mConfigPackage);
        if (stat.mConfigUid.has_value()) {
            proto.write(FIELD_TYPE_INT32 | FIELD_ID_RESTRICTED_METRIC_QUERY_STATS_CONFIG_UID,
                        stat.mConfigUid.value());
        }
        if (stat.mInvalidQueryReason.has_value()) {
            proto.write(
                    FIELD_TYPE_ENUM | FIELD_ID_RESTRICTED_METRIC_QUERY_STATS_INVALID_QUERY_REASON,
                    stat.mInvalidQueryReason.value());
        }
        proto.write(FIELD_TYPE_INT64 | FIELD_ID_RESTRICTED_METRIC_QUERY_STATS_QUERY_WALL_TIME_NS,
                    stat.mQueryWallTimeNs);
        proto.write(FIELD_TYPE_BOOL | FIELD_ID_RESTRICTED_METRIC_QUERY_STATS_HAS_ERROR,
                    stat.mHasError);
        if (stat.mHasError && !stat.mError.empty()) {
            proto.write(FIELD_TYPE_STRING | FIELD_ID_RESTRICTED_METRIC_QUERY_STATS_ERROR,
                        stat.mError);
        }
        if (stat.mQueryLatencyNs.has_value()) {
            proto.write(FIELD_TYPE_INT64 | FIELD_ID_RESTRICTED_METRIC_QUERY_STATS_LATENCY_NS,
                        stat.mQueryLatencyNs.value());
        }
        proto.end(token);
    }

    proto.write(FIELD_TYPE_UINT32 | FIELD_ID_SHARD_OFFSET,
                static_cast<long>(ShardOffsetProvider::getInstance().getShardOffset()));

    output->clear();
    size_t bufferSize = proto.size();
    output->resize(bufferSize);

    size_t pos = 0;
    sp<android::util::ProtoReader> reader = proto.data();
    while (reader->readBuffer() != NULL) {
        size_t toRead = reader->currentToRead();
        std::memcpy(&((*output)[pos]), reader->readBuffer(), toRead);
        pos += toRead;
        reader->move(toRead);
>>>>>>> d92eae01
    }
    writeNonZeroStatToStream(
            FIELD_TYPE_INT32 | FIELD_ID_SUBSCRIPTION_STATS_PULL_THREAD_WAKEUP_COUNT,
            mSubscriptionPullThreadWakeupCount, &proto);
    proto.end(token);

    output->clear();
    proto.serializeToVector(output);

    if (reset) {
        resetInternalLocked();
    }

    VLOG("reset=%d, returned proto size %lu", reset, (unsigned long)output->size());
}

std::pair<size_t, size_t> StatsdStats::getAtomDimensionKeySizeLimits(const int atomId) {
    return kAtomDimensionKeySizeLimitMap.find(atomId) != kAtomDimensionKeySizeLimitMap.end()
                   ? kAtomDimensionKeySizeLimitMap.at(atomId)
                   : std::make_pair<size_t, size_t>(kDimensionKeySizeSoftLimit,
                                                    kDimensionKeySizeHardLimit);
}

InvalidConfigReason createInvalidConfigReasonWithMatcher(const InvalidConfigReasonEnum reason,
                                                         const int64_t matcherId) {
    InvalidConfigReason invalidConfigReason(reason);
    invalidConfigReason.matcherIds.push_back(matcherId);
    return invalidConfigReason;
}

InvalidConfigReason createInvalidConfigReasonWithMatcher(const InvalidConfigReasonEnum reason,
                                                         const int64_t metricId,
                                                         const int64_t matcherId) {
    InvalidConfigReason invalidConfigReason(reason, metricId);
    invalidConfigReason.matcherIds.push_back(matcherId);
    return invalidConfigReason;
}

InvalidConfigReason createInvalidConfigReasonWithPredicate(const InvalidConfigReasonEnum reason,
                                                           const int64_t conditionId) {
    InvalidConfigReason invalidConfigReason(reason);
    invalidConfigReason.conditionIds.push_back(conditionId);
    return invalidConfigReason;
}

InvalidConfigReason createInvalidConfigReasonWithPredicate(const InvalidConfigReasonEnum reason,
                                                           const int64_t metricId,
                                                           const int64_t conditionId) {
    InvalidConfigReason invalidConfigReason(reason, metricId);
    invalidConfigReason.conditionIds.push_back(conditionId);
    return invalidConfigReason;
}

InvalidConfigReason createInvalidConfigReasonWithState(const InvalidConfigReasonEnum reason,
                                                       const int64_t metricId,
                                                       const int64_t stateId) {
    InvalidConfigReason invalidConfigReason(reason, metricId);
    invalidConfigReason.stateId = stateId;
    return invalidConfigReason;
}

InvalidConfigReason createInvalidConfigReasonWithAlert(const InvalidConfigReasonEnum reason,
                                                       const int64_t alertId) {
    InvalidConfigReason invalidConfigReason(reason);
    invalidConfigReason.alertId = alertId;
    return invalidConfigReason;
}

InvalidConfigReason createInvalidConfigReasonWithAlert(const InvalidConfigReasonEnum reason,
                                                       const int64_t metricId,
                                                       const int64_t alertId) {
    InvalidConfigReason invalidConfigReason(reason, metricId);
    invalidConfigReason.alertId = alertId;
    return invalidConfigReason;
}

InvalidConfigReason createInvalidConfigReasonWithAlarm(const InvalidConfigReasonEnum reason,
                                                       const int64_t alarmId) {
    InvalidConfigReason invalidConfigReason(reason);
    invalidConfigReason.alarmId = alarmId;
    return invalidConfigReason;
}

InvalidConfigReason createInvalidConfigReasonWithSubscription(const InvalidConfigReasonEnum reason,
                                                              const int64_t subscriptionId) {
    InvalidConfigReason invalidConfigReason(reason);
    invalidConfigReason.subscriptionId = subscriptionId;
    return invalidConfigReason;
}

InvalidConfigReason createInvalidConfigReasonWithSubscriptionAndAlarm(
        const InvalidConfigReasonEnum reason, const int64_t subscriptionId, const int64_t alarmId) {
    InvalidConfigReason invalidConfigReason(reason);
    invalidConfigReason.subscriptionId = subscriptionId;
    invalidConfigReason.alarmId = alarmId;
    return invalidConfigReason;
}

InvalidConfigReason createInvalidConfigReasonWithSubscriptionAndAlert(
        const InvalidConfigReasonEnum reason, const int64_t subscriptionId, const int64_t alertId) {
    InvalidConfigReason invalidConfigReason(reason);
    invalidConfigReason.subscriptionId = subscriptionId;
    invalidConfigReason.alertId = alertId;
    return invalidConfigReason;
}

}  // namespace statsd
}  // namespace os
}  // namespace android<|MERGE_RESOLUTION|>--- conflicted
+++ resolved
@@ -57,12 +57,9 @@
 const int FIELD_ID_LOGGER_ERROR_STATS = 16;
 const int FIELD_ID_OVERFLOW = 18;
 const int FIELD_ID_ACTIVATION_BROADCAST_GUARDRAIL = 19;
-<<<<<<< HEAD
+const int FIELD_ID_RESTRICTED_METRIC_QUERY_STATS = 20;
 const int FIELD_ID_SHARD_OFFSET = 21;
 const int FIELD_ID_SUBSCRIPTION_STATS = 23;
-=======
-const int FIELD_ID_RESTRICTED_METRIC_QUERY_STATS = 20;
-const int FIELD_ID_SHARD_OFFSET = 21;
 
 const int FIELD_ID_RESTRICTED_METRIC_QUERY_STATS_CALLING_UID = 1;
 const int FIELD_ID_RESTRICTED_METRIC_QUERY_STATS_CONFIG_ID = 2;
@@ -73,7 +70,6 @@
 const int FIELD_ID_RESTRICTED_METRIC_QUERY_STATS_HAS_ERROR = 7;
 const int FIELD_ID_RESTRICTED_METRIC_QUERY_STATS_ERROR = 8;
 const int FIELD_ID_RESTRICTED_METRIC_QUERY_STATS_LATENCY_NS = 9;
->>>>>>> d92eae01
 
 const int FIELD_ID_ATOM_STATS_TAG = 1;
 const int FIELD_ID_ATOM_STATS_COUNT = 2;
@@ -154,17 +150,6 @@
 const int FIELD_ID_ACTIVATION_BROADCAST_GUARDRAIL_UID = 1;
 const int FIELD_ID_ACTIVATION_BROADCAST_GUARDRAIL_TIME = 2;
 
-<<<<<<< HEAD
-const int FIELD_ID_SUBSCRIPTION_STATS_PER_SUBSCRIPTION_STATS = 1;
-const int FIELD_ID_SUBSCRIPTION_STATS_PULL_THREAD_WAKEUP_COUNT = 2;
-
-const int FIELD_ID_PER_SUBSCRIPTION_STATS_ID = 1;
-const int FIELD_ID_PER_SUBSCRIPTION_STATS_PUSHED_ATOM_COUNT = 2;
-const int FIELD_ID_PER_SUBSCRIPTION_STATS_PULLED_ATOM_COUNT = 3;
-const int FIELD_ID_PER_SUBSCRIPTION_STATS_START_TIME = 4;
-const int FIELD_ID_PER_SUBSCRIPTION_STATS_END_TIME = 5;
-const int FIELD_ID_PER_SUBSCRIPTION_STATS_FLUSH_COUNT = 6;
-=======
 // for RestrictedMetricStats proto
 const int FIELD_ID_RESTRICTED_STATS_METRIC_ID = 1;
 const int FIELD_ID_RESTRICTED_STATS_INSERT_ERROR = 2;
@@ -172,7 +157,16 @@
 const int FIELD_ID_RESTRICTED_STATS_TABLE_DELETION_ERROR = 4;
 const int FIELD_ID_RESTRICTED_STATS_FLUSH_LATENCY = 5;
 const int FIELD_ID_RESTRICTED_STATS_CATEGORY_CHANGED_COUNT = 6;
->>>>>>> d92eae01
+
+const int FIELD_ID_SUBSCRIPTION_STATS_PER_SUBSCRIPTION_STATS = 1;
+const int FIELD_ID_SUBSCRIPTION_STATS_PULL_THREAD_WAKEUP_COUNT = 2;
+
+const int FIELD_ID_PER_SUBSCRIPTION_STATS_ID = 1;
+const int FIELD_ID_PER_SUBSCRIPTION_STATS_PUSHED_ATOM_COUNT = 2;
+const int FIELD_ID_PER_SUBSCRIPTION_STATS_PULLED_ATOM_COUNT = 3;
+const int FIELD_ID_PER_SUBSCRIPTION_STATS_START_TIME = 4;
+const int FIELD_ID_PER_SUBSCRIPTION_STATS_END_TIME = 5;
+const int FIELD_ID_PER_SUBSCRIPTION_STATS_FLUSH_COUNT = 6;
 
 const std::map<int, std::pair<size_t, size_t>> StatsdStats::kAtomDimensionKeySizeLimitMap = {
         {util::BINDER_CALLS, {6000, 10000}},
@@ -682,7 +676,6 @@
     }
 }
 
-<<<<<<< HEAD
 bool StatsdStats::hasHitDimensionGuardrail(int64_t metricId) const {
     lock_guard<std::mutex> lock(mLock);
     auto atomMetricStatsIter = mAtomMetricStats.find(metricId);
@@ -690,6 +683,137 @@
         return atomMetricStatsIter->second.hardDimensionLimitReached > 0;
     }
     return false;
+}
+
+void StatsdStats::noteQueryRestrictedMetricSucceed(const int64_t configId,
+                                                   const string& configPackage,
+                                                   const std::optional<int32_t> configUid,
+                                                   const int32_t callingUid,
+                                                   const int64_t latencyNs) {
+    lock_guard<std::mutex> lock(mLock);
+
+    if (mRestrictedMetricQueryStats.size() == kMaxRestrictedMetricQueryCount) {
+        mRestrictedMetricQueryStats.pop_front();
+    }
+    mRestrictedMetricQueryStats.emplace_back(RestrictedMetricQueryStats(
+            callingUid, configId, configPackage, configUid, getWallClockNs(),
+            /*invalidQueryReason=*/std::nullopt, /*error=*/"", latencyNs));
+}
+
+void StatsdStats::noteQueryRestrictedMetricFailed(const int64_t configId,
+                                                  const string& configPackage,
+                                                  const std::optional<int32_t> configUid,
+                                                  const int32_t callingUid,
+                                                  const InvalidQueryReason reason) {
+    lock_guard<std::mutex> lock(mLock);
+    noteQueryRestrictedMetricFailedLocked(configId, configPackage, configUid, callingUid, reason,
+                                          /*error=*/"");
+}
+
+void StatsdStats::noteQueryRestrictedMetricFailed(
+        const int64_t configId, const string& configPackage, const std::optional<int32_t> configUid,
+        const int32_t callingUid, const InvalidQueryReason reason, const string& error) {
+    lock_guard<std::mutex> lock(mLock);
+    noteQueryRestrictedMetricFailedLocked(configId, configPackage, configUid, callingUid, reason,
+                                          error);
+}
+
+void StatsdStats::noteQueryRestrictedMetricFailedLocked(
+        const int64_t configId, const string& configPackage, const std::optional<int32_t> configUid,
+        const int32_t callingUid, const InvalidQueryReason reason, const string& error) {
+    if (mRestrictedMetricQueryStats.size() == kMaxRestrictedMetricQueryCount) {
+        mRestrictedMetricQueryStats.pop_front();
+    }
+    mRestrictedMetricQueryStats.emplace_back(RestrictedMetricQueryStats(
+            callingUid, configId, configPackage, configUid, getWallClockNs(), reason, error,
+            /*queryLatencyNs=*/std::nullopt));
+}
+
+void StatsdStats::noteRestrictedMetricInsertError(const ConfigKey& configKey,
+                                                  const int64_t metricId) {
+    lock_guard<std::mutex> lock(mLock);
+    auto it = mConfigStats.find(configKey);
+    if (it != mConfigStats.end()) {
+        it->second->restricted_metric_stats[metricId].insertError++;
+    }
+}
+
+void StatsdStats::noteRestrictedMetricTableCreationError(const ConfigKey& configKey,
+                                                         const int64_t metricId) {
+    lock_guard<std::mutex> lock(mLock);
+    auto it = mConfigStats.find(configKey);
+    if (it != mConfigStats.end()) {
+        it->second->restricted_metric_stats[metricId].tableCreationError++;
+    }
+}
+
+void StatsdStats::noteRestrictedMetricTableDeletionError(const ConfigKey& configKey,
+                                                         const int64_t metricId) {
+    lock_guard<std::mutex> lock(mLock);
+    auto it = mConfigStats.find(configKey);
+    if (it != mConfigStats.end()) {
+        it->second->restricted_metric_stats[metricId].tableDeletionError++;
+    }
+}
+
+void StatsdStats::noteRestrictedMetricFlushLatency(const ConfigKey& configKey,
+                                                   const int64_t metricId,
+                                                   const int64_t flushLatencyNs) {
+    lock_guard<std::mutex> lock(mLock);
+    auto it = mConfigStats.find(configKey);
+    if (it == mConfigStats.end()) {
+        ALOGE("Config key %s not found!", configKey.ToString().c_str());
+        return;
+    }
+    auto& restrictedMetricStats = it->second->restricted_metric_stats[metricId];
+    if (restrictedMetricStats.flushLatencyNs.size() == kMaxRestrictedMetricFlushLatencyCount) {
+        restrictedMetricStats.flushLatencyNs.pop_front();
+    }
+    restrictedMetricStats.flushLatencyNs.push_back(flushLatencyNs);
+}
+
+void StatsdStats::noteRestrictedConfigFlushLatency(const ConfigKey& configKey,
+                                                   const int64_t totalFlushLatencyNs) {
+    lock_guard<std::mutex> lock(mLock);
+    auto it = mConfigStats.find(configKey);
+    if (it == mConfigStats.end()) {
+        ALOGE("Config key %s not found!", configKey.ToString().c_str());
+        return;
+    }
+    std::list<int64_t>& totalFlushLatencies = it->second->total_flush_latency_ns;
+    if (totalFlushLatencies.size() == kMaxRestrictedConfigFlushLatencyCount) {
+        totalFlushLatencies.pop_front();
+    }
+    totalFlushLatencies.push_back(totalFlushLatencyNs);
+}
+
+void StatsdStats::noteRestrictedConfigDbSize(const ConfigKey& configKey,
+                                             const int64_t elapsedTimeNs, const int64_t dbSize) {
+    lock_guard<std::mutex> lock(mLock);
+    auto it = mConfigStats.find(configKey);
+    if (it == mConfigStats.end()) {
+        ALOGE("Config key %s not found!", configKey.ToString().c_str());
+        return;
+    }
+    std::list<int64_t>& totalDbSizeTimestamps = it->second->total_db_size_timestamps;
+    std::list<int64_t>& totaDbSizes = it->second->total_db_sizes;
+    if (totalDbSizeTimestamps.size() == kMaxRestrictedConfigDbSizeCount) {
+        totalDbSizeTimestamps.pop_front();
+        totaDbSizes.pop_front();
+    }
+    totalDbSizeTimestamps.push_back(elapsedTimeNs);
+    totaDbSizes.push_back(dbSize);
+}
+
+void StatsdStats::noteRestrictedMetricCategoryChanged(const ConfigKey& configKey,
+                                                      const int64_t metricId) {
+    lock_guard<std::mutex> lock(mLock);
+    auto it = mConfigStats.find(configKey);
+    if (it == mConfigStats.end()) {
+        ALOGE("Config key %s not found!", configKey.ToString().c_str());
+        return;
+    }
+    it->second->restricted_metric_stats[metricId].categoryChangedCount++;
 }
 
 void StatsdStats::noteSubscriptionStarted(int subId, int32_t pushedAtomCount,
@@ -758,137 +882,6 @@
 void StatsdStats::noteSubscriptionPullThreadWakeup() {
     lock_guard<std::mutex> lock(mLock);
     mSubscriptionPullThreadWakeupCount++;
-=======
-void StatsdStats::noteQueryRestrictedMetricSucceed(const int64_t configId,
-                                                   const string& configPackage,
-                                                   const std::optional<int32_t> configUid,
-                                                   const int32_t callingUid,
-                                                   const int64_t latencyNs) {
-    lock_guard<std::mutex> lock(mLock);
-
-    if (mRestrictedMetricQueryStats.size() == kMaxRestrictedMetricQueryCount) {
-        mRestrictedMetricQueryStats.pop_front();
-    }
-    mRestrictedMetricQueryStats.emplace_back(RestrictedMetricQueryStats(
-            callingUid, configId, configPackage, configUid, getWallClockNs(),
-            /*invalidQueryReason=*/std::nullopt, /*error=*/"", latencyNs));
-}
-
-void StatsdStats::noteQueryRestrictedMetricFailed(const int64_t configId,
-                                                  const string& configPackage,
-                                                  const std::optional<int32_t> configUid,
-                                                  const int32_t callingUid,
-                                                  const InvalidQueryReason reason) {
-    lock_guard<std::mutex> lock(mLock);
-    noteQueryRestrictedMetricFailedLocked(configId, configPackage, configUid, callingUid, reason,
-                                          /*error=*/"");
-}
-
-void StatsdStats::noteQueryRestrictedMetricFailed(
-        const int64_t configId, const string& configPackage, const std::optional<int32_t> configUid,
-        const int32_t callingUid, const InvalidQueryReason reason, const string& error) {
-    lock_guard<std::mutex> lock(mLock);
-    noteQueryRestrictedMetricFailedLocked(configId, configPackage, configUid, callingUid, reason,
-                                          error);
-}
-
-void StatsdStats::noteQueryRestrictedMetricFailedLocked(
-        const int64_t configId, const string& configPackage, const std::optional<int32_t> configUid,
-        const int32_t callingUid, const InvalidQueryReason reason, const string& error) {
-    if (mRestrictedMetricQueryStats.size() == kMaxRestrictedMetricQueryCount) {
-        mRestrictedMetricQueryStats.pop_front();
-    }
-    mRestrictedMetricQueryStats.emplace_back(RestrictedMetricQueryStats(
-            callingUid, configId, configPackage, configUid, getWallClockNs(), reason, error,
-            /*queryLatencyNs=*/std::nullopt));
-}
-
-void StatsdStats::noteRestrictedMetricInsertError(const ConfigKey& configKey,
-                                                  const int64_t metricId) {
-    lock_guard<std::mutex> lock(mLock);
-    auto it = mConfigStats.find(configKey);
-    if (it != mConfigStats.end()) {
-        it->second->restricted_metric_stats[metricId].insertError++;
-    }
-}
-
-void StatsdStats::noteRestrictedMetricTableCreationError(const ConfigKey& configKey,
-                                                         const int64_t metricId) {
-    lock_guard<std::mutex> lock(mLock);
-    auto it = mConfigStats.find(configKey);
-    if (it != mConfigStats.end()) {
-        it->second->restricted_metric_stats[metricId].tableCreationError++;
-    }
-}
-
-void StatsdStats::noteRestrictedMetricTableDeletionError(const ConfigKey& configKey,
-                                                         const int64_t metricId) {
-    lock_guard<std::mutex> lock(mLock);
-    auto it = mConfigStats.find(configKey);
-    if (it != mConfigStats.end()) {
-        it->second->restricted_metric_stats[metricId].tableDeletionError++;
-    }
-}
-
-void StatsdStats::noteRestrictedMetricFlushLatency(const ConfigKey& configKey,
-                                                   const int64_t metricId,
-                                                   const int64_t flushLatencyNs) {
-    lock_guard<std::mutex> lock(mLock);
-    auto it = mConfigStats.find(configKey);
-    if (it == mConfigStats.end()) {
-        ALOGE("Config key %s not found!", configKey.ToString().c_str());
-        return;
-    }
-    auto& restrictedMetricStats = it->second->restricted_metric_stats[metricId];
-    if (restrictedMetricStats.flushLatencyNs.size() == kMaxRestrictedMetricFlushLatencyCount) {
-        restrictedMetricStats.flushLatencyNs.pop_front();
-    }
-    restrictedMetricStats.flushLatencyNs.push_back(flushLatencyNs);
-}
-
-void StatsdStats::noteRestrictedConfigFlushLatency(const ConfigKey& configKey,
-                                                   const int64_t totalFlushLatencyNs) {
-    lock_guard<std::mutex> lock(mLock);
-    auto it = mConfigStats.find(configKey);
-    if (it == mConfigStats.end()) {
-        ALOGE("Config key %s not found!", configKey.ToString().c_str());
-        return;
-    }
-    std::list<int64_t>& totalFlushLatencies = it->second->total_flush_latency_ns;
-    if (totalFlushLatencies.size() == kMaxRestrictedConfigFlushLatencyCount) {
-        totalFlushLatencies.pop_front();
-    }
-    totalFlushLatencies.push_back(totalFlushLatencyNs);
-}
-
-void StatsdStats::noteRestrictedConfigDbSize(const ConfigKey& configKey,
-                                             const int64_t elapsedTimeNs, const int64_t dbSize) {
-    lock_guard<std::mutex> lock(mLock);
-    auto it = mConfigStats.find(configKey);
-    if (it == mConfigStats.end()) {
-        ALOGE("Config key %s not found!", configKey.ToString().c_str());
-        return;
-    }
-    std::list<int64_t>& totalDbSizeTimestamps = it->second->total_db_size_timestamps;
-    std::list<int64_t>& totaDbSizes = it->second->total_db_sizes;
-    if (totalDbSizeTimestamps.size() == kMaxRestrictedConfigDbSizeCount) {
-        totalDbSizeTimestamps.pop_front();
-        totaDbSizes.pop_front();
-    }
-    totalDbSizeTimestamps.push_back(elapsedTimeNs);
-    totaDbSizes.push_back(dbSize);
-}
-
-void StatsdStats::noteRestrictedMetricCategoryChanged(const ConfigKey& configKey,
-                                                      const int64_t metricId) {
-    lock_guard<std::mutex> lock(mLock);
-    auto it = mConfigStats.find(configKey);
-    if (it == mConfigStats.end()) {
-        ALOGE("Config key %s not found!", configKey.ToString().c_str());
-        return;
-    }
-    it->second->restricted_metric_stats[metricId].categoryChangedCount++;
->>>>>>> d92eae01
 }
 
 StatsdStats::AtomMetricStats& StatsdStats::getAtomMetricStats(int64_t metricId) {
@@ -964,7 +957,6 @@
     mActivationBroadcastGuardrailStats.clear();
     mPushedAtomErrorStats.clear();
     mPushedAtomDropsStats.clear();
-<<<<<<< HEAD
     mSubscriptionPullThreadWakeupCount = 0;
 
     for (auto it = mSubscriptionStats.begin(); it != mSubscriptionStats.end();) {
@@ -977,9 +969,6 @@
             ++it;
         }
     }
-=======
-    mRestrictedMetricQueryStats.clear();
->>>>>>> d92eae01
 }
 
 string buildTimeString(int64_t timeSec) {
@@ -1254,7 +1243,6 @@
         dprintf(out, "\n");
     }
 
-<<<<<<< HEAD
     dprintf(out, "********Atom Subscription stats***********\n");
     dprintf(out, "Pull thread wakeup count: %d\n", mSubscriptionPullThreadWakeupCount);
     for (const auto& [id, subStats] : mSubscriptionStats) {
@@ -1264,7 +1252,6 @@
         dprintf(out, "\n");
     }
 
-=======
     if (mRestrictedMetricQueryStats.size() > 0) {
         dprintf(out, "********Restricted Metric Query stats***********\n");
         for (const auto& stat : mRestrictedMetricQueryStats) {
@@ -1286,7 +1273,6 @@
             }
         }
     }
->>>>>>> d92eae01
     dprintf(out, "********Shard Offset Provider stats***********\n");
     dprintf(out, "Shard Offset: %u\n", ShardOffsetProvider::getInstance().getShardOffset());
 }
@@ -1598,9 +1584,45 @@
         proto.end(token);
     }
 
-<<<<<<< HEAD
+    for (const auto& stat : mRestrictedMetricQueryStats) {
+        uint64_t token = proto.start(FIELD_TYPE_MESSAGE | FIELD_ID_RESTRICTED_METRIC_QUERY_STATS |
+                                     FIELD_COUNT_REPEATED);
+        proto.write(FIELD_TYPE_INT32 | FIELD_ID_RESTRICTED_METRIC_QUERY_STATS_CALLING_UID,
+                    stat.mCallingUid);
+        proto.write(FIELD_TYPE_INT64 | FIELD_ID_RESTRICTED_METRIC_QUERY_STATS_CONFIG_ID,
+                    stat.mConfigId);
+        proto.write(FIELD_TYPE_STRING | FIELD_ID_RESTRICTED_METRIC_QUERY_STATS_CONFIG_PACKAGE,
+                    stat.mConfigPackage);
+        if (stat.mConfigUid.has_value()) {
+            proto.write(FIELD_TYPE_INT32 | FIELD_ID_RESTRICTED_METRIC_QUERY_STATS_CONFIG_UID,
+                        stat.mConfigUid.value());
+        }
+        if (stat.mInvalidQueryReason.has_value()) {
+            proto.write(
+                    FIELD_TYPE_ENUM | FIELD_ID_RESTRICTED_METRIC_QUERY_STATS_INVALID_QUERY_REASON,
+                    stat.mInvalidQueryReason.value());
+        }
+        proto.write(FIELD_TYPE_INT64 | FIELD_ID_RESTRICTED_METRIC_QUERY_STATS_QUERY_WALL_TIME_NS,
+                    stat.mQueryWallTimeNs);
+        proto.write(FIELD_TYPE_BOOL | FIELD_ID_RESTRICTED_METRIC_QUERY_STATS_HAS_ERROR,
+                    stat.mHasError);
+        if (stat.mHasError && !stat.mError.empty()) {
+            proto.write(FIELD_TYPE_STRING | FIELD_ID_RESTRICTED_METRIC_QUERY_STATS_ERROR,
+                        stat.mError);
+        }
+        if (stat.mQueryLatencyNs.has_value()) {
+            proto.write(FIELD_TYPE_INT64 | FIELD_ID_RESTRICTED_METRIC_QUERY_STATS_LATENCY_NS,
+                        stat.mQueryLatencyNs.value());
+        }
+        proto.end(token);
+    }
+
     proto.write(FIELD_TYPE_UINT32 | FIELD_ID_SHARD_OFFSET,
                 static_cast<long>(ShardOffsetProvider::getInstance().getShardOffset()));
+
+    output->clear();
+    size_t bufferSize = proto.size();
+    output->resize(bufferSize);
 
     // Write subscription stats
     const uint64_t token = proto.start(FIELD_TYPE_MESSAGE | FIELD_ID_SUBSCRIPTION_STATS);
@@ -1621,55 +1643,6 @@
         writeNonZeroStatToStream(FIELD_TYPE_INT32 | FIELD_ID_PER_SUBSCRIPTION_STATS_FLUSH_COUNT,
                                  subStats.flush_count, &proto);
         proto.end(token);
-=======
-    for (const auto& stat : mRestrictedMetricQueryStats) {
-        uint64_t token = proto.start(FIELD_TYPE_MESSAGE | FIELD_ID_RESTRICTED_METRIC_QUERY_STATS |
-                                     FIELD_COUNT_REPEATED);
-        proto.write(FIELD_TYPE_INT32 | FIELD_ID_RESTRICTED_METRIC_QUERY_STATS_CALLING_UID,
-                    stat.mCallingUid);
-        proto.write(FIELD_TYPE_INT64 | FIELD_ID_RESTRICTED_METRIC_QUERY_STATS_CONFIG_ID,
-                    stat.mConfigId);
-        proto.write(FIELD_TYPE_STRING | FIELD_ID_RESTRICTED_METRIC_QUERY_STATS_CONFIG_PACKAGE,
-                    stat.mConfigPackage);
-        if (stat.mConfigUid.has_value()) {
-            proto.write(FIELD_TYPE_INT32 | FIELD_ID_RESTRICTED_METRIC_QUERY_STATS_CONFIG_UID,
-                        stat.mConfigUid.value());
-        }
-        if (stat.mInvalidQueryReason.has_value()) {
-            proto.write(
-                    FIELD_TYPE_ENUM | FIELD_ID_RESTRICTED_METRIC_QUERY_STATS_INVALID_QUERY_REASON,
-                    stat.mInvalidQueryReason.value());
-        }
-        proto.write(FIELD_TYPE_INT64 | FIELD_ID_RESTRICTED_METRIC_QUERY_STATS_QUERY_WALL_TIME_NS,
-                    stat.mQueryWallTimeNs);
-        proto.write(FIELD_TYPE_BOOL | FIELD_ID_RESTRICTED_METRIC_QUERY_STATS_HAS_ERROR,
-                    stat.mHasError);
-        if (stat.mHasError && !stat.mError.empty()) {
-            proto.write(FIELD_TYPE_STRING | FIELD_ID_RESTRICTED_METRIC_QUERY_STATS_ERROR,
-                        stat.mError);
-        }
-        if (stat.mQueryLatencyNs.has_value()) {
-            proto.write(FIELD_TYPE_INT64 | FIELD_ID_RESTRICTED_METRIC_QUERY_STATS_LATENCY_NS,
-                        stat.mQueryLatencyNs.value());
-        }
-        proto.end(token);
-    }
-
-    proto.write(FIELD_TYPE_UINT32 | FIELD_ID_SHARD_OFFSET,
-                static_cast<long>(ShardOffsetProvider::getInstance().getShardOffset()));
-
-    output->clear();
-    size_t bufferSize = proto.size();
-    output->resize(bufferSize);
-
-    size_t pos = 0;
-    sp<android::util::ProtoReader> reader = proto.data();
-    while (reader->readBuffer() != NULL) {
-        size_t toRead = reader->currentToRead();
-        std::memcpy(&((*output)[pos]), reader->readBuffer(), toRead);
-        pos += toRead;
-        reader->move(toRead);
->>>>>>> d92eae01
     }
     writeNonZeroStatToStream(
             FIELD_TYPE_INT32 | FIELD_ID_SUBSCRIPTION_STATS_PULL_THREAD_WAKEUP_COUNT,
