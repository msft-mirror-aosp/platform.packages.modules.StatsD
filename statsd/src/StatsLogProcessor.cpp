/*
 * Copyright (C) 2017 The Android Open Source Project
 *
 * Licensed under the Apache License, Version 2.0 (the "License");
 * you may not use this file except in compliance with the License.
 * You may obtain a copy of the License at
 *
 *      http://www.apache.org/licenses/LICENSE-2.0
 *
 * Unless required by applicable law or agreed to in writing, software
 * distributed under the License is distributed on an "AS IS" BASIS,
 * WITHOUT WARRANTIES OR CONDITIONS OF ANY KIND, either express or implied.
 * See the License for the specific language governing permissions and
 * limitations under the License.
 */

#define STATSD_DEBUG false  // STOPSHIP if true
#include "Log.h"

#include "StatsLogProcessor.h"

#include <android-base/file.h>
#include <android-modules-utils/sdk_level.h>
#include <cutils/multiuser.h>
#include <src/active_config_list.pb.h>
#include <src/experiment_ids.pb.h>

#include "StatsService.h"
#include "android-base/stringprintf.h"
#include "external/StatsPullerManager.h"
#include "flags/FlagProvider.h"
#include "guardrail/StatsdStats.h"
#include "logd/LogEvent.h"
#include "metrics/CountMetricProducer.h"
#include "state/StateManager.h"
#include "stats_log_util.h"
#include "stats_util.h"
#include "statslog_statsd.h"
#include "storage/StorageManager.h"

using namespace android;
using android::base::StringPrintf;
using android::modules::sdklevel::IsAtLeastU;
using android::util::FIELD_COUNT_REPEATED;
using android::util::FIELD_TYPE_BOOL;
using android::util::FIELD_TYPE_FLOAT;
using android::util::FIELD_TYPE_INT32;
using android::util::FIELD_TYPE_INT64;
using android::util::FIELD_TYPE_MESSAGE;
using android::util::FIELD_TYPE_STRING;
using android::util::ProtoOutputStream;
using std::vector;

namespace android {
namespace os {
namespace statsd {

using aidl::android::os::IStatsQueryCallback;

// for ConfigMetricsReportList
const int FIELD_ID_CONFIG_KEY = 1;
const int FIELD_ID_REPORTS = 2;
// for ConfigKey
const int FIELD_ID_UID = 1;
const int FIELD_ID_ID = 2;
// for ConfigMetricsReport
// const int FIELD_ID_METRICS = 1; // written in MetricsManager.cpp
const int FIELD_ID_UID_MAP = 2;
const int FIELD_ID_LAST_REPORT_ELAPSED_NANOS = 3;
const int FIELD_ID_CURRENT_REPORT_ELAPSED_NANOS = 4;
const int FIELD_ID_LAST_REPORT_WALL_CLOCK_NANOS = 5;
const int FIELD_ID_CURRENT_REPORT_WALL_CLOCK_NANOS = 6;
const int FIELD_ID_DUMP_REPORT_REASON = 8;
const int FIELD_ID_STRINGS = 9;
const int FIELD_ID_DATA_CORRUPTED_REASON = 10;

// for ActiveConfigList
const int FIELD_ID_ACTIVE_CONFIG_LIST_CONFIG = 1;

// for permissions checks
constexpr const char* kPermissionDump = "android.permission.DUMP";
constexpr const char* kPermissionUsage = "android.permission.PACKAGE_USAGE_STATS";

#define NS_PER_HOUR 3600 * NS_PER_SEC

#define STATS_ACTIVE_METRIC_DIR "/data/misc/stats-active-metric"
#define STATS_METADATA_DIR "/data/misc/stats-metadata"

// Cool down period for writing data to disk to avoid overwriting files.
#define WRITE_DATA_COOL_DOWN_SEC 15

StatsLogProcessor::StatsLogProcessor(
        const sp<UidMap>& uidMap, const sp<StatsPullerManager>& pullerManager,
        const sp<AlarmMonitor>& anomalyAlarmMonitor, const sp<AlarmMonitor>& periodicAlarmMonitor,
        const int64_t timeBaseNs, const std::function<bool(const ConfigKey&)>& sendBroadcast,
        const std::function<bool(const int&, const vector<int64_t>&)>& activateBroadcast,
<<<<<<< HEAD
        const std::shared_ptr<LogEventFilter>& logEventFilter)
    : mUidMap(uidMap),
=======
        const std::function<void(const ConfigKey&, const string&, const vector<int64_t>&)>&
                sendRestrictedMetricsBroadcast,
        const std::shared_ptr<LogEventFilter>& logEventFilter)
    : mLastTtlTime(0),
      mLastFlushRestrictedTime(0),
      mLastDbGuardrailEnforcementTime(0),
      mUidMap(uidMap),
>>>>>>> d92eae01
      mPullerManager(pullerManager),
      mAnomalyAlarmMonitor(anomalyAlarmMonitor),
      mPeriodicAlarmMonitor(periodicAlarmMonitor),
      mLogEventFilter(logEventFilter),
      mSendBroadcast(sendBroadcast),
      mSendActivationBroadcast(activateBroadcast),
      mSendRestrictedMetricsBroadcast(sendRestrictedMetricsBroadcast),
      mTimeBaseNs(timeBaseNs),
      mLargestTimestampSeen(0),
      mLastTimestampSeen(0) {
    mPullerManager->ForceClearPullerCache();
    StateManager::getInstance().updateLogSources(uidMap);
    // It is safe called locked version at constructor - no concurrent access possible
    updateLogEventFilterLocked();
}

StatsLogProcessor::~StatsLogProcessor() {
}

static void flushProtoToBuffer(ProtoOutputStream& proto, vector<uint8_t>* outData) {
    outData->clear();
    outData->resize(proto.size());
    size_t pos = 0;
    sp<android::util::ProtoReader> reader = proto.data();
    while (reader->readBuffer() != NULL) {
        size_t toRead = reader->currentToRead();
        std::memcpy(&((*outData)[pos]), reader->readBuffer(), toRead);
        pos += toRead;
        reader->move(toRead);
    }
}

void StatsLogProcessor::processFiredAnomalyAlarmsLocked(
        const int64_t& timestampNs,
        unordered_set<sp<const InternalAlarm>, SpHash<InternalAlarm>>& alarmSet) {
    for (const auto& itr : mMetricsManagers) {
        itr.second->onAnomalyAlarmFired(timestampNs, alarmSet);
    }
}
void StatsLogProcessor::onPeriodicAlarmFired(
        const int64_t& timestampNs,
        unordered_set<sp<const InternalAlarm>, SpHash<InternalAlarm>>& alarmSet) {
    std::lock_guard<std::mutex> lock(mMetricsMutex);
    for (const auto& itr : mMetricsManagers) {
        itr.second->onPeriodicAlarmFired(timestampNs, alarmSet);
    }
}

void StatsLogProcessor::mapIsolatedUidToHostUidIfNecessaryLocked(LogEvent* event) const {
    if (std::pair<size_t, size_t> indexRange; event->hasAttributionChain(&indexRange)) {
        vector<FieldValue>* const fieldValues = event->getMutableValues();
        for (size_t i = indexRange.first; i <= indexRange.second; i++) {
            FieldValue& fieldValue = fieldValues->at(i);
            if (isAttributionUidField(fieldValue)) {
                const int hostUid = mUidMap->getHostUidOrSelf(fieldValue.mValue.int_value);
                fieldValue.mValue.setInt(hostUid);
            }
        }
    } else {
        mapIsolatedUidsToHostUidInLogEvent(mUidMap, *event);
    }
}

void StatsLogProcessor::onIsolatedUidChangedEventLocked(const LogEvent& event) {
    status_t err = NO_ERROR, err2 = NO_ERROR, err3 = NO_ERROR;
    bool is_create = event.GetBool(3, &err);
    auto parent_uid = int(event.GetLong(1, &err2));
    auto isolated_uid = int(event.GetLong(2, &err3));
    if (err == NO_ERROR && err2 == NO_ERROR && err3 == NO_ERROR) {
        if (is_create) {
            mUidMap->assignIsolatedUid(isolated_uid, parent_uid);
        } else {
            mUidMap->removeIsolatedUid(isolated_uid);
        }
    } else {
        ALOGE("Failed to parse uid in the isolated uid change event.");
    }
}

void StatsLogProcessor::onBinaryPushStateChangedEventLocked(LogEvent* event) {
    pid_t pid = event->GetPid();
    uid_t uid = event->GetUid();
    if (!checkPermissionForIds(kPermissionDump, pid, uid) ||
        !checkPermissionForIds(kPermissionUsage, pid, uid)) {
        return;
    }
    // The Get* functions don't modify the status on success, they only write in
    // failure statuses, so we can use one status variable for all calls then
    // check if it is no longer NO_ERROR.
    status_t err = NO_ERROR;
    InstallTrainInfo trainInfo;
    trainInfo.trainName = string(event->GetString(1 /*train name field id*/, &err));
    trainInfo.trainVersionCode = event->GetLong(2 /*train version field id*/, &err);
    trainInfo.requiresStaging = event->GetBool(3 /*requires staging field id*/, &err);
    trainInfo.rollbackEnabled = event->GetBool(4 /*rollback enabled field id*/, &err);
    trainInfo.requiresLowLatencyMonitor =
            event->GetBool(5 /*requires low latency monitor field id*/, &err);
    trainInfo.status = int32_t(event->GetLong(6 /*state field id*/, &err));
    std::vector<uint8_t> trainExperimentIdBytes =
            event->GetStorage(7 /*experiment ids field id*/, &err);
    bool is_rollback = event->GetBool(10 /*is rollback field id*/, &err);

    if (err != NO_ERROR) {
        ALOGE("Failed to parse fields in binary push state changed log event");
        return;
    }
    ExperimentIds trainExperimentIds;
    if (!trainExperimentIds.ParseFromArray(trainExperimentIdBytes.data(),
                                           trainExperimentIdBytes.size())) {
        ALOGE("Failed to parse experimentids in binary push state changed.");
        return;
    }
    trainInfo.experimentIds = {trainExperimentIds.experiment_id().begin(),
                               trainExperimentIds.experiment_id().end()};

    // Update the train info on disk and get any data the logevent is missing.
    getAndUpdateTrainInfoOnDisk(is_rollback, &trainInfo);

    std::vector<uint8_t> trainExperimentIdProto;
    writeExperimentIdsToProto(trainInfo.experimentIds, &trainExperimentIdProto);
    int32_t userId = multiuser_get_user_id(uid);

    event->updateValue(2 /*train version field id*/, trainInfo.trainVersionCode, LONG);
    event->updateValue(7 /*experiment ids field id*/, trainExperimentIdProto, STORAGE);
    event->updateValue(8 /*user id field id*/, userId, INT);

    // If this event is a rollback event, then the following bits in the event
    // are invalid and we will need to update them with the values we pulled
    // from disk.
    if (is_rollback) {
        int bit = trainInfo.requiresStaging ? 1 : 0;
        event->updateValue(3 /*requires staging field id*/, bit, INT);
        bit = trainInfo.rollbackEnabled ? 1 : 0;
        event->updateValue(4 /*rollback enabled field id*/, bit, INT);
        bit = trainInfo.requiresLowLatencyMonitor ? 1 : 0;
        event->updateValue(5 /*requires low latency monitor field id*/, bit, INT);
    }
}

void StatsLogProcessor::getAndUpdateTrainInfoOnDisk(bool is_rollback,
                                                    InstallTrainInfo* trainInfo) {
    // If the train name is empty, we don't know which train to attribute the
    // event to, so return early.
    if (trainInfo->trainName.empty()) {
        return;
    }
    bool readTrainInfoSuccess = false;
    InstallTrainInfo trainInfoOnDisk;
    readTrainInfoSuccess = StorageManager::readTrainInfo(trainInfo->trainName, trainInfoOnDisk);

    bool resetExperimentIds = false;
    if (readTrainInfoSuccess) {
        // Keep the old train version if we received an empty version.
        if (trainInfo->trainVersionCode == -1) {
            trainInfo->trainVersionCode = trainInfoOnDisk.trainVersionCode;
        } else if (trainInfo->trainVersionCode != trainInfoOnDisk.trainVersionCode) {
            // Reset experiment ids if we receive a new non-empty train version.
            resetExperimentIds = true;
        }

        // Reset if we received a different experiment id.
        if (!trainInfo->experimentIds.empty() &&
            (trainInfoOnDisk.experimentIds.empty() ||
             trainInfo->experimentIds.at(0) != trainInfoOnDisk.experimentIds[0])) {
            resetExperimentIds = true;
        }
    }

    // Find the right experiment IDs
    if ((!resetExperimentIds || is_rollback) && readTrainInfoSuccess) {
        trainInfo->experimentIds = trainInfoOnDisk.experimentIds;
    }

    if (!trainInfo->experimentIds.empty()) {
        int64_t firstId = trainInfo->experimentIds.at(0);
        auto& ids = trainInfo->experimentIds;
        switch (trainInfo->status) {
            case util::BINARY_PUSH_STATE_CHANGED__STATE__INSTALL_SUCCESS:
                if (find(ids.begin(), ids.end(), firstId + 1) == ids.end()) {
                    ids.push_back(firstId + 1);
                }
                break;
            case util::BINARY_PUSH_STATE_CHANGED__STATE__INSTALLER_ROLLBACK_INITIATED:
                if (find(ids.begin(), ids.end(), firstId + 2) == ids.end()) {
                    ids.push_back(firstId + 2);
                }
                break;
            case util::BINARY_PUSH_STATE_CHANGED__STATE__INSTALLER_ROLLBACK_SUCCESS:
                if (find(ids.begin(), ids.end(), firstId + 3) == ids.end()) {
                    ids.push_back(firstId + 3);
                }
                break;
        }
    }

    // If this event is a rollback event, the following fields are invalid and
    // need to be replaced by the fields stored to disk.
    if (is_rollback) {
        trainInfo->requiresStaging = trainInfoOnDisk.requiresStaging;
        trainInfo->rollbackEnabled = trainInfoOnDisk.rollbackEnabled;
        trainInfo->requiresLowLatencyMonitor = trainInfoOnDisk.requiresLowLatencyMonitor;
    }

    StorageManager::writeTrainInfo(*trainInfo);
}

void StatsLogProcessor::onWatchdogRollbackOccurredLocked(LogEvent* event) {
    pid_t pid = event->GetPid();
    uid_t uid = event->GetUid();
    if (!checkPermissionForIds(kPermissionDump, pid, uid) ||
        !checkPermissionForIds(kPermissionUsage, pid, uid)) {
        return;
    }
    // The Get* functions don't modify the status on success, they only write in
    // failure statuses, so we can use one status variable for all calls then
    // check if it is no longer NO_ERROR.
    status_t err = NO_ERROR;
    int32_t rollbackType = int32_t(event->GetInt(1 /*rollback type field id*/, &err));
    string packageName = string(event->GetString(2 /*package name field id*/, &err));

    if (err != NO_ERROR) {
        ALOGE("Failed to parse fields in watchdog rollback occurred log event");
        return;
    }

    vector<int64_t> experimentIds =
        processWatchdogRollbackOccurred(rollbackType, packageName);
    vector<uint8_t> experimentIdProto;
    writeExperimentIdsToProto(experimentIds, &experimentIdProto);

    event->updateValue(6 /*experiment ids field id*/, experimentIdProto, STORAGE);
}

vector<int64_t> StatsLogProcessor::processWatchdogRollbackOccurred(const int32_t rollbackTypeIn,
                                                                    const string& packageNameIn) {
    // If the package name is empty, we can't attribute it to any train, so
    // return early.
    if (packageNameIn.empty()) {
      return vector<int64_t>();
    }
    bool readTrainInfoSuccess = false;
    InstallTrainInfo trainInfoOnDisk;
    // We use the package name of the event as the train name.
    readTrainInfoSuccess = StorageManager::readTrainInfo(packageNameIn, trainInfoOnDisk);

    if (!readTrainInfoSuccess) {
        return vector<int64_t>();
    }

    if (trainInfoOnDisk.experimentIds.empty()) {
        return vector<int64_t>();
    }

    int64_t firstId = trainInfoOnDisk.experimentIds[0];
    auto& ids = trainInfoOnDisk.experimentIds;
    switch (rollbackTypeIn) {
        case util::WATCHDOG_ROLLBACK_OCCURRED__ROLLBACK_TYPE__ROLLBACK_INITIATE:
            if (find(ids.begin(), ids.end(), firstId + 4) == ids.end()) {
                ids.push_back(firstId + 4);
            }
            StorageManager::writeTrainInfo(trainInfoOnDisk);
            break;
        case util::WATCHDOG_ROLLBACK_OCCURRED__ROLLBACK_TYPE__ROLLBACK_SUCCESS:
            if (find(ids.begin(), ids.end(), firstId + 5) == ids.end()) {
                ids.push_back(firstId + 5);
            }
            StorageManager::writeTrainInfo(trainInfoOnDisk);
            break;
    }

    return trainInfoOnDisk.experimentIds;
}

void StatsLogProcessor::resetConfigs() {
    std::lock_guard<std::mutex> lock(mMetricsMutex);
    resetConfigsLocked(getElapsedRealtimeNs());
}

void StatsLogProcessor::resetConfigsLocked(const int64_t timestampNs) {
    std::vector<ConfigKey> configKeys;
    for (auto it = mMetricsManagers.begin(); it != mMetricsManagers.end(); it++) {
        configKeys.push_back(it->first);
    }
    resetConfigsLocked(timestampNs, configKeys);
}

void StatsLogProcessor::OnLogEvent(LogEvent* event) {
    OnLogEvent(event, getElapsedRealtimeNs());
}

void StatsLogProcessor::OnLogEvent(LogEvent* event, int64_t elapsedRealtimeNs) {
    std::lock_guard<std::mutex> lock(mMetricsMutex);

    // Tell StatsdStats about new event
    const int64_t eventElapsedTimeNs = event->GetElapsedTimestampNs();
    const int atomId = event->GetTagId();
    StatsdStats::getInstance().noteAtomLogged(atomId, eventElapsedTimeNs / NS_PER_SEC,
                                              event->isParsedHeaderOnly());
    if (!event->isValid()) {
        StatsdStats::getInstance().noteAtomError(atomId);
        return;
    }

    // Hard-coded logic to update train info on disk and fill in any information
    // this log event may be missing.
    if (atomId == util::BINARY_PUSH_STATE_CHANGED) {
        onBinaryPushStateChangedEventLocked(event);
    }

    // Hard-coded logic to update experiment ids on disk for certain rollback
    // types and fill the rollback atom with experiment ids
    if (atomId == util::WATCHDOG_ROLLBACK_OCCURRED) {
        onWatchdogRollbackOccurredLocked(event);
    }

    if (mPrintAllLogs) {
        ALOGI("%s", event->ToString().c_str());
    }
    resetIfConfigTtlExpiredLocked(eventElapsedTimeNs);

    // Hard-coded logic to update the isolated uid's in the uid-map.
    // The field numbers need to be currently updated by hand with atoms.proto
    if (atomId == util::ISOLATED_UID_CHANGED) {
        onIsolatedUidChangedEventLocked(*event);
    } else {
        // Map the isolated uid to host uid if necessary.
        mapIsolatedUidToHostUidIfNecessaryLocked(event);
    }

    StateManager::getInstance().onLogEvent(*event);

    if (mMetricsManagers.empty()) {
        return;
    }

    bool fireAlarm = false;
    {
        std::lock_guard<std::mutex> anomalyLock(mAnomalyAlarmMutex);
        if (mNextAnomalyAlarmTime != 0 &&
            MillisToNano(mNextAnomalyAlarmTime) <= elapsedRealtimeNs) {
            mNextAnomalyAlarmTime = 0;
            VLOG("informing anomaly alarm at time %lld", (long long)elapsedRealtimeNs);
            fireAlarm = true;
        }
    }
    if (fireAlarm) {
        informAnomalyAlarmFiredLocked(NanoToMillis(elapsedRealtimeNs));
    }

    const int64_t curTimeSec = getElapsedRealtimeSec();
    if (curTimeSec - mLastPullerCacheClearTimeSec > StatsdStats::kPullerCacheClearIntervalSec) {
        mPullerManager->ClearPullerCacheIfNecessary(curTimeSec * NS_PER_SEC);
        mLastPullerCacheClearTimeSec = curTimeSec;
    }

    flushRestrictedDataIfNecessaryLocked(elapsedRealtimeNs);
    enforceDataTtlsIfNecessaryLocked(getWallClockNs(), elapsedRealtimeNs);
    enforceDbGuardrailsIfNecessaryLocked(getWallClockNs(), elapsedRealtimeNs);

    std::unordered_set<int> uidsWithActiveConfigsChanged;
    std::unordered_map<int, std::vector<int64_t>> activeConfigsPerUid;

    // pass the event to metrics managers.
    for (auto& pair : mMetricsManagers) {
        if (event->isRestricted() && !pair.second->hasRestrictedMetricsDelegate()) {
            continue;
        }
        int uid = pair.first.GetUid();
        int64_t configId = pair.first.GetId();
        bool isPrevActive = pair.second->isActive();
        pair.second->onLogEvent(*event);
        bool isCurActive = pair.second->isActive();
        // Map all active configs by uid.
        if (isCurActive) {
            auto activeConfigs = activeConfigsPerUid.find(uid);
            if (activeConfigs != activeConfigsPerUid.end()) {
                activeConfigs->second.push_back(configId);
            } else {
                vector<int64_t> newActiveConfigs;
                newActiveConfigs.push_back(configId);
                activeConfigsPerUid[uid] = newActiveConfigs;
            }
        }
        // The activation state of this config changed.
        if (isPrevActive != isCurActive) {
            VLOG("Active status changed for uid  %d", uid);
            uidsWithActiveConfigsChanged.insert(uid);
            StatsdStats::getInstance().noteActiveStatusChanged(pair.first, isCurActive);
        }
        flushIfNecessaryLocked(pair.first, *(pair.second));
    }

    // Don't use the event timestamp for the guardrail.
    for (int uid : uidsWithActiveConfigsChanged) {
        // Send broadcast so that receivers can pull data.
        auto lastBroadcastTime = mLastActivationBroadcastTimes.find(uid);
        if (lastBroadcastTime != mLastActivationBroadcastTimes.end()) {
            if (elapsedRealtimeNs - lastBroadcastTime->second <
                StatsdStats::kMinActivationBroadcastPeriodNs) {
                StatsdStats::getInstance().noteActivationBroadcastGuardrailHit(uid);
                VLOG("StatsD would've sent an activation broadcast but the rate limit stopped us.");
                return;
            }
        }
        auto activeConfigs = activeConfigsPerUid.find(uid);
        if (activeConfigs != activeConfigsPerUid.end()) {
            if (mSendActivationBroadcast(uid, activeConfigs->second)) {
                VLOG("StatsD sent activation notice for uid %d", uid);
                mLastActivationBroadcastTimes[uid] = elapsedRealtimeNs;
            }
        } else {
            std::vector<int64_t> emptyActiveConfigs;
            if (mSendActivationBroadcast(uid, emptyActiveConfigs)) {
                VLOG("StatsD sent EMPTY activation notice for uid %d", uid);
                mLastActivationBroadcastTimes[uid] = elapsedRealtimeNs;
            }
        }
    }
}

void StatsLogProcessor::GetActiveConfigs(const int uid, vector<int64_t>& outActiveConfigs) {
    std::lock_guard<std::mutex> lock(mMetricsMutex);
    GetActiveConfigsLocked(uid, outActiveConfigs);
}

void StatsLogProcessor::GetActiveConfigsLocked(const int uid, vector<int64_t>& outActiveConfigs) {
    outActiveConfigs.clear();
    for (auto& pair : mMetricsManagers) {
        if (pair.first.GetUid() == uid && pair.second->isActive()) {
            outActiveConfigs.push_back(pair.first.GetId());
        }
    }
}

void StatsLogProcessor::OnConfigUpdated(const int64_t timestampNs, const int64_t wallClockNs,
                                        const ConfigKey& key, const StatsdConfig& config,
                                        bool modularUpdate) {
    std::lock_guard<std::mutex> lock(mMetricsMutex);
    WriteDataToDiskLocked(key, timestampNs, wallClockNs, CONFIG_UPDATED, NO_TIME_CONSTRAINTS);
    OnConfigUpdatedLocked(timestampNs, key, config, modularUpdate);
}

void StatsLogProcessor::OnConfigUpdated(const int64_t timestampNs, const ConfigKey& key,
                                        const StatsdConfig& config, bool modularUpdate) {
    OnConfigUpdated(timestampNs, getWallClockNs(), key, config, modularUpdate);
}

void StatsLogProcessor::OnConfigUpdatedLocked(const int64_t timestampNs, const ConfigKey& key,
                                              const StatsdConfig& config, bool modularUpdate) {
    VLOG("Updated configuration for key %s", key.ToString().c_str());
    const auto& it = mMetricsManagers.find(key);
    bool configValid = false;
    if (IsAtLeastU() && it != mMetricsManagers.end()) {
        if (it->second->hasRestrictedMetricsDelegate() !=
            config.has_restricted_metrics_delegate_package_name()) {
            // Not a modular update if has_restricted_metrics_delegate changes
            modularUpdate = false;
        }
        if (!modularUpdate && it->second->hasRestrictedMetricsDelegate()) {
            // Always delete the old db if restricted metrics config is not a
            // modular update.
            dbutils::deleteDb(key);
        }
    }
    // Create new config if this is not a modular update or if this is a new config.
    if (!modularUpdate || it == mMetricsManagers.end()) {
        sp<MetricsManager> newMetricsManager =
                new MetricsManager(key, config, mTimeBaseNs, timestampNs, mUidMap, mPullerManager,
                                   mAnomalyAlarmMonitor, mPeriodicAlarmMonitor);
        configValid = newMetricsManager->isConfigValid();
        if (configValid) {
            newMetricsManager->init();
            newMetricsManager->refreshTtl(timestampNs);
            // Sdk check for U+ is unnecessary because config with restricted metrics delegate
            // will be invalid on non U+ devices.
            if (newMetricsManager->hasRestrictedMetricsDelegate()) {
                mSendRestrictedMetricsBroadcast(key,
                                                newMetricsManager->getRestrictedMetricsDelegate(),
                                                newMetricsManager->getAllMetricIds());
                string err;
                if (!dbutils::updateDeviceInfoTable(key, err)) {
                    ALOGE("Failed to create device_info table for configKey %s, err: %s",
                          key.ToString().c_str(), err.c_str());
                    StatsdStats::getInstance().noteDeviceInfoTableCreationFailed(key);
                }
            } else if (it != mMetricsManagers.end() && it->second->hasRestrictedMetricsDelegate()) {
                mSendRestrictedMetricsBroadcast(key, it->second->getRestrictedMetricsDelegate(),
                                                {});
            }
            mMetricsManagers[key] = newMetricsManager;
            VLOG("StatsdConfig valid");
        }
    } else {
        // Preserve the existing MetricsManager, update necessary components and metadata in place.
        configValid = it->second->updateConfig(config, mTimeBaseNs, timestampNs,
                                               mAnomalyAlarmMonitor, mPeriodicAlarmMonitor);
        if (configValid && it->second->hasRestrictedMetricsDelegate()) {
            mSendRestrictedMetricsBroadcast(key, it->second->getRestrictedMetricsDelegate(),
                                            it->second->getAllMetricIds());
        }
    }

    if (configValid && !config.has_restricted_metrics_delegate_package_name()) {
        // We do not need to track uid map changes for restricted metrics since the uidmap is not
        // stored in the sqlite db.
        mUidMap->OnConfigUpdated(key);
    } else if (configValid && config.has_restricted_metrics_delegate_package_name()) {
        mUidMap->OnConfigRemoved(key);
    }
    if (!configValid) {
        // If there is any error in the config, don't use it.
        // Remove any existing config with the same key.
        ALOGE("StatsdConfig NOT valid");
        // Send an empty restricted metrics broadcast if the previous config was restricted.
        if (IsAtLeastU() && it != mMetricsManagers.end() &&
            it->second->hasRestrictedMetricsDelegate()) {
            mSendRestrictedMetricsBroadcast(key, it->second->getRestrictedMetricsDelegate(), {});
            dbutils::deleteDb(key);
        }
        mMetricsManagers.erase(key);
        mUidMap->OnConfigRemoved(key);
    }

    updateLogEventFilterLocked();
}

size_t StatsLogProcessor::GetMetricsSize(const ConfigKey& key) const {
    std::lock_guard<std::mutex> lock(mMetricsMutex);
    auto it = mMetricsManagers.find(key);
    if (it == mMetricsManagers.end()) {
        ALOGW("Config source %s does not exist", key.ToString().c_str());
        return 0;
    }
    return it->second->byteSize();
}

void StatsLogProcessor::dumpStates(int out, bool verbose) {
    std::lock_guard<std::mutex> lock(mMetricsMutex);
    dprintf(out, "MetricsManager count: %lu\n", (unsigned long)mMetricsManagers.size());
    for (auto metricsManager : mMetricsManagers) {
        metricsManager.second->dumpStates(out, verbose);
    }
}

/*
 * onDumpReport dumps serialized ConfigMetricsReportList into proto.
 */
void StatsLogProcessor::onDumpReport(const ConfigKey& key, const int64_t dumpTimeStampNs,
                                     const int64_t wallClockNs,
                                     const bool include_current_partial_bucket,
                                     const bool erase_data, const DumpReportReason dumpReportReason,
                                     const DumpLatency dumpLatency, ProtoOutputStream* proto) {
    std::lock_guard<std::mutex> lock(mMetricsMutex);

    auto it = mMetricsManagers.find(key);
    if (it != mMetricsManagers.end() && it->second->hasRestrictedMetricsDelegate()) {
        VLOG("Unexpected call to StatsLogProcessor::onDumpReport for restricted metrics.");
        return;
    }

    // Start of ConfigKey.
    uint64_t configKeyToken = proto->start(FIELD_TYPE_MESSAGE | FIELD_ID_CONFIG_KEY);
    proto->write(FIELD_TYPE_INT32 | FIELD_ID_UID, key.GetUid());
    proto->write(FIELD_TYPE_INT64 | FIELD_ID_ID, (long long)key.GetId());
    proto->end(configKeyToken);
    // End of ConfigKey.

    bool keepFile = false;
    if (it != mMetricsManagers.end() && it->second->shouldPersistLocalHistory()) {
        keepFile = true;
    }

    // Then, check stats-data directory to see there's any file containing
    // ConfigMetricsReport from previous shutdowns to concatenate to reports.
    StorageManager::appendConfigMetricsReport(
            key, proto, erase_data && !keepFile /* should remove file after appending it */,
            dumpReportReason == ADB_DUMP /*if caller is adb*/);

    if (it != mMetricsManagers.end()) {
        // This allows another broadcast to be sent within the rate-limit period if we get close to
        // filling the buffer again soon.
        mLastBroadcastTimes.erase(key);

        vector<uint8_t> buffer;
        onConfigMetricsReportLocked(key, dumpTimeStampNs, wallClockNs,
                                    include_current_partial_bucket, erase_data, dumpReportReason,
                                    dumpLatency, false /* is this data going to be saved on disk */,
                                    &buffer);
        proto->write(FIELD_TYPE_MESSAGE | FIELD_COUNT_REPEATED | FIELD_ID_REPORTS,
                     reinterpret_cast<char*>(buffer.data()), buffer.size());
    } else {
        ALOGW("Config source %s does not exist", key.ToString().c_str());
    }
}

/*
 * onDumpReport dumps serialized ConfigMetricsReportList into outData.
 */
void StatsLogProcessor::onDumpReport(const ConfigKey& key, const int64_t dumpTimeStampNs,
                                     const int64_t wallClockNs,
                                     const bool include_current_partial_bucket,
                                     const bool erase_data, const DumpReportReason dumpReportReason,
                                     const DumpLatency dumpLatency, vector<uint8_t>* outData) {
    ProtoOutputStream proto;
    onDumpReport(key, dumpTimeStampNs, wallClockNs, include_current_partial_bucket, erase_data,
                 dumpReportReason, dumpLatency, &proto);

    if (outData != nullptr) {
        flushProtoToBuffer(proto, outData);
        VLOG("output data size %zu", outData->size());
    }

    StatsdStats::getInstance().noteMetricsReportSent(key, proto.size());
}

/*
 * For test use only. Excludes wallclockNs.
 * onDumpReport dumps serialized ConfigMetricsReportList into outData.
 */
void StatsLogProcessor::onDumpReport(const ConfigKey& key, const int64_t dumpTimeStampNs,
                                     const bool include_current_partial_bucket,
                                     const bool erase_data, const DumpReportReason dumpReportReason,
                                     const DumpLatency dumpLatency, vector<uint8_t>* outData) {
    onDumpReport(key, dumpTimeStampNs, getWallClockNs(), include_current_partial_bucket, erase_data,
                 dumpReportReason, dumpLatency, outData);
}

/*
 * onConfigMetricsReportLocked dumps serialized ConfigMetricsReport into outData.
 */
void StatsLogProcessor::onConfigMetricsReportLocked(
        const ConfigKey& key, const int64_t dumpTimeStampNs, const int64_t wallClockNs,
        const bool include_current_partial_bucket, const bool erase_data,
        const DumpReportReason dumpReportReason, const DumpLatency dumpLatency,
        const bool dataSavedOnDisk, vector<uint8_t>* buffer) {
    // We already checked whether key exists in mMetricsManagers in
    // WriteDataToDisk.
    auto it = mMetricsManagers.find(key);
    if (it == mMetricsManagers.end()) {
        return;
    }
    if (it->second->hasRestrictedMetricsDelegate()) {
        VLOG("Unexpected call to StatsLogProcessor::onConfigMetricsReportLocked for restricted "
             "metrics.");
        // Do not call onDumpReport for restricted metrics.
        return;
    }
    int64_t lastReportTimeNs = it->second->getLastReportTimeNs();
    int64_t lastReportWallClockNs = it->second->getLastReportWallClockNs();

    std::set<string> str_set;

    ProtoOutputStream tempProto;
    // First, fill in ConfigMetricsReport using current data on memory, which
    // starts from filling in StatsLogReport's.
    it->second->onDumpReport(dumpTimeStampNs, wallClockNs, include_current_partial_bucket,
                             erase_data, dumpLatency, &str_set, &tempProto);

    // Fill in UidMap if there is at least one metric to report.
    // This skips the uid map if it's an empty config.
    if (it->second->getNumMetrics() > 0) {
        uint64_t uidMapToken = tempProto.start(FIELD_TYPE_MESSAGE | FIELD_ID_UID_MAP);
        mUidMap->appendUidMap(dumpTimeStampNs, key, it->second->versionStringsInReport(),
                              it->second->installerInReport(),
                              it->second->packageCertificateHashSizeBytes(),
                              it->second->hashStringInReport() ? &str_set : nullptr, &tempProto);
        tempProto.end(uidMapToken);
    }

    // Fill in the timestamps.
    tempProto.write(FIELD_TYPE_INT64 | FIELD_ID_LAST_REPORT_ELAPSED_NANOS,
                    (long long)lastReportTimeNs);
    tempProto.write(FIELD_TYPE_INT64 | FIELD_ID_CURRENT_REPORT_ELAPSED_NANOS,
                    (long long)dumpTimeStampNs);
    tempProto.write(FIELD_TYPE_INT64 | FIELD_ID_LAST_REPORT_WALL_CLOCK_NANOS,
                    (long long)lastReportWallClockNs);
    tempProto.write(FIELD_TYPE_INT64 | FIELD_ID_CURRENT_REPORT_WALL_CLOCK_NANOS,
                    (long long)wallClockNs);
    // Dump report reason
    tempProto.write(FIELD_TYPE_INT32 | FIELD_ID_DUMP_REPORT_REASON, dumpReportReason);

    for (const auto& str : str_set) {
        tempProto.write(FIELD_TYPE_STRING | FIELD_COUNT_REPEATED | FIELD_ID_STRINGS, str);
    }

    // Data corrupted reason
    writeDataCorruptedReasons(tempProto);

    flushProtoToBuffer(tempProto, buffer);

    // save buffer to disk if needed
    if (erase_data && !dataSavedOnDisk && it->second->shouldPersistLocalHistory()) {
        VLOG("save history to disk");
        string file_name = StorageManager::getDataHistoryFileName((long)getWallClockSec(),
                                                                  key.GetUid(), key.GetId());
        StorageManager::writeFile(file_name.c_str(), buffer->data(), buffer->size());
    }
}

void StatsLogProcessor::resetConfigsLocked(const int64_t timestampNs,
                                           const std::vector<ConfigKey>& configs) {
    for (const auto& key : configs) {
        StatsdConfig config;
        if (StorageManager::readConfigFromDisk(key, &config)) {
            // Force a full update when resetting a config.
            OnConfigUpdatedLocked(timestampNs, key, config, /*modularUpdate=*/false);
            StatsdStats::getInstance().noteConfigReset(key);
        } else {
            ALOGE("Failed to read backup config from disk for : %s", key.ToString().c_str());
            auto it = mMetricsManagers.find(key);
            if (it != mMetricsManagers.end()) {
                it->second->refreshTtl(timestampNs);
            }
        }
    }
}

void StatsLogProcessor::resetIfConfigTtlExpiredLocked(const int64_t eventTimeNs) {
    std::vector<ConfigKey> configKeysTtlExpired;
    for (auto it = mMetricsManagers.begin(); it != mMetricsManagers.end(); it++) {
        if (it->second != nullptr && !it->second->isInTtl(eventTimeNs)) {
            configKeysTtlExpired.push_back(it->first);
        }
    }
    if (configKeysTtlExpired.size() > 0) {
        WriteDataToDiskLocked(CONFIG_RESET, NO_TIME_CONSTRAINTS, getElapsedRealtimeNs(),
                              getWallClockNs());
        resetConfigsLocked(eventTimeNs, configKeysTtlExpired);
    }
}

void StatsLogProcessor::OnConfigRemoved(const ConfigKey& key) {
    std::lock_guard<std::mutex> lock(mMetricsMutex);
    auto it = mMetricsManagers.find(key);
    if (it != mMetricsManagers.end()) {
        WriteDataToDiskLocked(key, getElapsedRealtimeNs(), getWallClockNs(), CONFIG_REMOVED,
                              NO_TIME_CONSTRAINTS);
        if (IsAtLeastU() && it->second->hasRestrictedMetricsDelegate()) {
            dbutils::deleteDb(key);
            mSendRestrictedMetricsBroadcast(key, it->second->getRestrictedMetricsDelegate(), {});
        }
        mMetricsManagers.erase(it);
        mUidMap->OnConfigRemoved(key);
    }
    StatsdStats::getInstance().noteConfigRemoved(key);

    mLastBroadcastTimes.erase(key);

    int uid = key.GetUid();
    bool lastConfigForUid = true;
    for (auto it : mMetricsManagers) {
        if (it.first.GetUid() == uid) {
            lastConfigForUid = false;
            break;
        }
    }
    if (lastConfigForUid) {
        mLastActivationBroadcastTimes.erase(uid);
    }

    if (mMetricsManagers.empty()) {
        mPullerManager->ForceClearPullerCache();
    }

    updateLogEventFilterLocked();
<<<<<<< HEAD
=======
}

// TODO(b/267501143): Add unit tests when metric producer is ready
void StatsLogProcessor::enforceDataTtlsIfNecessaryLocked(const int64_t wallClockNs,
                                                         const int64_t elapsedRealtimeNs) {
    if (!IsAtLeastU()) {
        return;
    }
    if (elapsedRealtimeNs - mLastTtlTime < StatsdStats::kMinTtlCheckPeriodNs) {
        return;
    }
    enforceDataTtlsLocked(wallClockNs, elapsedRealtimeNs);
}

void StatsLogProcessor::flushRestrictedDataIfNecessaryLocked(const int64_t elapsedRealtimeNs) {
    if (!IsAtLeastU()) {
        return;
    }
    if (elapsedRealtimeNs - mLastFlushRestrictedTime < StatsdStats::kMinFlushRestrictedPeriodNs) {
        return;
    }
    flushRestrictedDataLocked(elapsedRealtimeNs);
}

void StatsLogProcessor::querySql(const string& sqlQuery, const int32_t minSqlClientVersion,
                                 const optional<vector<uint8_t>>& policyConfig,
                                 const shared_ptr<IStatsQueryCallback>& callback,
                                 const int64_t configId, const string& configPackage,
                                 const int32_t callingUid) {
    std::lock_guard<std::mutex> lock(mMetricsMutex);
    string err = "";

    if (!IsAtLeastU()) {
        ALOGW("Restricted metrics query invoked on U- device");
        StatsdStats::getInstance().noteQueryRestrictedMetricFailed(
                configId, configPackage, std::nullopt, callingUid,
                InvalidQueryReason(FLAG_DISABLED));
        return;
    }

    const int64_t elapsedRealtimeNs = getElapsedRealtimeNs();

    // TODO(b/268416460): validate policyConfig here

    if (minSqlClientVersion > dbutils::getDbVersion()) {
        callback->sendFailure(StringPrintf(
                "Unsupported sqlite version. Installed Version: %d, Requested Version: %d.",
                dbutils::getDbVersion(), minSqlClientVersion));
        StatsdStats::getInstance().noteQueryRestrictedMetricFailed(
                configId, configPackage, std::nullopt, callingUid,
                InvalidQueryReason(UNSUPPORTED_SQLITE_VERSION));
        return;
    }

    set<int32_t> configPackageUids;
    const auto& uidMapItr = UidMap::sAidToUidMapping.find(configPackage);
    if (uidMapItr != UidMap::sAidToUidMapping.end()) {
        configPackageUids.insert(uidMapItr->second);
    } else {
        configPackageUids = mUidMap->getAppUid(configPackage);
    }

    InvalidQueryReason invalidQueryReason;
    set<ConfigKey> keysToQuery = getRestrictedConfigKeysToQueryLocked(
            callingUid, configId, configPackageUids, err, invalidQueryReason);

    if (keysToQuery.empty()) {
        callback->sendFailure(err);
        StatsdStats::getInstance().noteQueryRestrictedMetricFailed(
                configId, configPackage, std::nullopt, callingUid,
                InvalidQueryReason(invalidQueryReason));
        return;
    }

    if (keysToQuery.size() > 1) {
        err = "Ambiguous ConfigKey";
        callback->sendFailure(err);
        StatsdStats::getInstance().noteQueryRestrictedMetricFailed(
                configId, configPackage, std::nullopt, callingUid,
                InvalidQueryReason(AMBIGUOUS_CONFIG_KEY));
        return;
    }

    flushRestrictedDataLocked(elapsedRealtimeNs);
    enforceDataTtlsLocked(getWallClockNs(), elapsedRealtimeNs);

    std::vector<std::vector<std::string>> rows;
    std::vector<int32_t> columnTypes;
    std::vector<string> columnNames;
    if (!dbutils::query(*(keysToQuery.begin()), sqlQuery, rows, columnTypes, columnNames, err)) {
        callback->sendFailure(StringPrintf("failed to query db %s:", err.c_str()));
        StatsdStats::getInstance().noteQueryRestrictedMetricFailed(
                configId, configPackage, keysToQuery.begin()->GetUid(), callingUid,
                InvalidQueryReason(QUERY_FAILURE), err.c_str());
        return;
    }

    vector<string> queryData;
    queryData.reserve(rows.size() * columnNames.size());
    // TODO(b/268415904): avoid this vector transformation.
    if (columnNames.size() != columnTypes.size()) {
        callback->sendFailure("Inconsistent row sizes");
        StatsdStats::getInstance().noteQueryRestrictedMetricFailed(
                configId, configPackage, keysToQuery.begin()->GetUid(), callingUid,
                InvalidQueryReason(INCONSISTENT_ROW_SIZE));
    }
    for (size_t i = 0; i < rows.size(); ++i) {
        if (rows[i].size() != columnNames.size()) {
            callback->sendFailure("Inconsistent row sizes");
            StatsdStats::getInstance().noteQueryRestrictedMetricFailed(
                    configId, configPackage, keysToQuery.begin()->GetUid(), callingUid,
                    InvalidQueryReason(INCONSISTENT_ROW_SIZE));
            return;
        }
        queryData.insert(std::end(queryData), std::make_move_iterator(std::begin(rows[i])),
                         std::make_move_iterator(std::end(rows[i])));
    }
    callback->sendResults(queryData, columnNames, columnTypes, rows.size());
    StatsdStats::getInstance().noteQueryRestrictedMetricSucceed(
            configId, configPackage, keysToQuery.begin()->GetUid(), callingUid,
            /*queryLatencyNs=*/getElapsedRealtimeNs() - elapsedRealtimeNs);
}

set<ConfigKey> StatsLogProcessor::getRestrictedConfigKeysToQueryLocked(
        const int32_t callingUid, const int64_t configId, const set<int32_t>& configPackageUids,
        string& err, InvalidQueryReason& invalidQueryReason) {
    set<ConfigKey> matchedConfigKeys;
    for (auto uid : configPackageUids) {
        ConfigKey configKey(uid, configId);
        if (mMetricsManagers.find(configKey) != mMetricsManagers.end()) {
            matchedConfigKeys.insert(configKey);
        }
    }

    set<ConfigKey> excludedKeys;
    for (auto& configKey : matchedConfigKeys) {
        auto it = mMetricsManagers.find(configKey);
        if (!it->second->validateRestrictedMetricsDelegate(callingUid)) {
            excludedKeys.insert(configKey);
        };
    }

    set<ConfigKey> result;
    std::set_difference(matchedConfigKeys.begin(), matchedConfigKeys.end(), excludedKeys.begin(),
                        excludedKeys.end(), std::inserter(result, result.end()));
    if (matchedConfigKeys.empty()) {
        err = "No configs found matching the config key";
        invalidQueryReason = InvalidQueryReason(CONFIG_KEY_NOT_FOUND);
    } else if (result.empty()) {
        err = "No matching configs for restricted metrics delegate";
        invalidQueryReason = InvalidQueryReason(CONFIG_KEY_WITH_UNMATCHED_DELEGATE);
    }

    return result;
}

void StatsLogProcessor::EnforceDataTtls(const int64_t wallClockNs,
                                        const int64_t elapsedRealtimeNs) {
    if (!IsAtLeastU()) {
        return;
    }
    std::lock_guard<std::mutex> lock(mMetricsMutex);
    enforceDataTtlsLocked(wallClockNs, elapsedRealtimeNs);
}

void StatsLogProcessor::enforceDataTtlsLocked(const int64_t wallClockNs,
                                              const int64_t elapsedRealtimeNs) {
    for (const auto& itr : mMetricsManagers) {
        itr.second->enforceRestrictedDataTtls(wallClockNs);
    }
    mLastTtlTime = elapsedRealtimeNs;
}

void StatsLogProcessor::enforceDbGuardrailsIfNecessaryLocked(const int64_t wallClockNs,
                                                             const int64_t elapsedRealtimeNs) {
    if (elapsedRealtimeNs - mLastDbGuardrailEnforcementTime <
        StatsdStats::kMinDbGuardrailEnforcementPeriodNs) {
        return;
    }
    StorageManager::enforceDbGuardrails(STATS_RESTRICTED_DATA_DIR, wallClockNs / NS_PER_SEC,
                                        StatsdStats::kMaxFileSize);
    mLastDbGuardrailEnforcementTime = elapsedRealtimeNs;
}

void StatsLogProcessor::fillRestrictedMetrics(const int64_t configId, const string& configPackage,
                                              const int32_t delegateUid, vector<int64_t>* output) {
    std::lock_guard<std::mutex> lock(mMetricsMutex);

    set<int32_t> configPackageUids;
    const auto& uidMapItr = UidMap::sAidToUidMapping.find(configPackage);
    if (uidMapItr != UidMap::sAidToUidMapping.end()) {
        configPackageUids.insert(uidMapItr->second);
    } else {
        configPackageUids = mUidMap->getAppUid(configPackage);
    }
    string err;
    InvalidQueryReason invalidQueryReason;
    set<ConfigKey> keysToGetMetrics = getRestrictedConfigKeysToQueryLocked(
            delegateUid, configId, configPackageUids, err, invalidQueryReason);

    for (const ConfigKey& key : keysToGetMetrics) {
        vector<int64_t> metricIds = mMetricsManagers[key]->getAllMetricIds();
        output->insert(output->end(), metricIds.begin(), metricIds.end());
    }
}

void StatsLogProcessor::flushRestrictedDataLocked(const int64_t elapsedRealtimeNs) {
    for (const auto& it : mMetricsManagers) {
        // no-op if metricsManager is not restricted
        it.second->flushRestrictedData();
    }

    mLastFlushRestrictedTime = elapsedRealtimeNs;
>>>>>>> d92eae01
}

void StatsLogProcessor::flushIfNecessaryLocked(const ConfigKey& key,
                                               MetricsManager& metricsManager) {
    int64_t elapsedRealtimeNs = getElapsedRealtimeNs();
    auto lastCheckTime = mLastByteSizeTimes.find(key);
    if (lastCheckTime != mLastByteSizeTimes.end()) {
        if (elapsedRealtimeNs - lastCheckTime->second < StatsdStats::kMinByteSizeCheckPeriodNs) {
            return;
        }
    }

    // We suspect that the byteSize() computation is expensive, so we set a rate limit.
    size_t totalBytes = metricsManager.byteSize();

    mLastByteSizeTimes[key] = elapsedRealtimeNs;
    const size_t kBytesPerConfig = metricsManager.hasRestrictedMetricsDelegate()
                                           ? StatsdStats::kBytesPerRestrictedConfigTriggerFlush
                                           : StatsdStats::kBytesPerConfigTriggerGetData;
    bool requestDump = false;
    if (totalBytes > metricsManager.getMaxMetricsBytes()) {
        // Too late. We need to start clearing data.
        metricsManager.dropData(elapsedRealtimeNs);
        StatsdStats::getInstance().noteDataDropped(key, totalBytes);
        VLOG("StatsD had to toss out metrics for %s", key.ToString().c_str());
    } else if ((totalBytes > kBytesPerConfig) ||
               (mOnDiskDataConfigs.find(key) != mOnDiskDataConfigs.end())) {
        // Request to dump if:
        // 1. in memory data > threshold   OR
        // 2. config has old data report on disk.
        requestDump = true;
    }

    if (requestDump) {
        if (metricsManager.hasRestrictedMetricsDelegate()) {
            metricsManager.flushRestrictedData();
            // No need to send broadcast for restricted metrics.
            return;
        }
        // Send broadcast so that receivers can pull data.
        auto lastBroadcastTime = mLastBroadcastTimes.find(key);
        if (lastBroadcastTime != mLastBroadcastTimes.end()) {
            if (elapsedRealtimeNs - lastBroadcastTime->second <
                    StatsdStats::kMinBroadcastPeriodNs) {
                VLOG("StatsD would've sent a broadcast but the rate limit stopped us.");
                return;
            }
        }
        if (mSendBroadcast(key)) {
            mOnDiskDataConfigs.erase(key);
            VLOG("StatsD triggered data fetch for %s", key.ToString().c_str());
            mLastBroadcastTimes[key] = elapsedRealtimeNs;
            StatsdStats::getInstance().noteBroadcastSent(key);
        }
    }
}

void StatsLogProcessor::WriteDataToDiskLocked(const ConfigKey& key, const int64_t timestampNs,
                                              const int64_t wallClockNs,
                                              const DumpReportReason dumpReportReason,
                                              const DumpLatency dumpLatency) {
    if (mMetricsManagers.find(key) == mMetricsManagers.end() ||
        !mMetricsManagers.find(key)->second->shouldWriteToDisk()) {
        return;
    }
    if (mMetricsManagers.find(key)->second->hasRestrictedMetricsDelegate()) {
        mMetricsManagers.find(key)->second->flushRestrictedData();
        return;
    }
    vector<uint8_t> buffer;
    onConfigMetricsReportLocked(key, timestampNs, wallClockNs,
                                true /* include_current_partial_bucket*/, true /* erase_data */,
                                dumpReportReason, dumpLatency, true, &buffer);
    string file_name =
            StorageManager::getDataFileName((long)getWallClockSec(), key.GetUid(), key.GetId());
    StorageManager::writeFile(file_name.c_str(), buffer.data(), buffer.size());

    // We were able to write the ConfigMetricsReport to disk, so we should trigger collection ASAP.
    mOnDiskDataConfigs.insert(key);
}

void StatsLogProcessor::SaveActiveConfigsToDisk(int64_t currentTimeNs) {
    std::lock_guard<std::mutex> lock(mMetricsMutex);
    const int64_t timeNs = getElapsedRealtimeNs();
    // Do not write to disk if we already have in the last few seconds.
    if (static_cast<unsigned long long> (timeNs) <
            mLastActiveMetricsWriteNs + WRITE_DATA_COOL_DOWN_SEC * NS_PER_SEC) {
        ALOGI("Statsd skipping writing active metrics to disk. Already wrote data in last %d seconds",
                WRITE_DATA_COOL_DOWN_SEC);
        return;
    }
    mLastActiveMetricsWriteNs = timeNs;

    ProtoOutputStream proto;
    WriteActiveConfigsToProtoOutputStreamLocked(currentTimeNs, DEVICE_SHUTDOWN, &proto);

    string file_name = StringPrintf("%s/active_metrics", STATS_ACTIVE_METRIC_DIR);
    StorageManager::deleteFile(file_name.c_str());
    android::base::unique_fd fd(
            open(file_name.c_str(), O_WRONLY | O_CREAT | O_CLOEXEC, S_IRUSR | S_IWUSR));
    if (fd == -1) {
        ALOGE("Attempt to write %s but failed", file_name.c_str());
        return;
    }
    proto.flush(fd.get());
}

void StatsLogProcessor::SaveMetadataToDisk(int64_t currentWallClockTimeNs,
                                           int64_t systemElapsedTimeNs) {
    std::lock_guard<std::mutex> lock(mMetricsMutex);
    // Do not write to disk if we already have in the last few seconds.
    if (static_cast<unsigned long long> (systemElapsedTimeNs) <
            mLastMetadataWriteNs + WRITE_DATA_COOL_DOWN_SEC * NS_PER_SEC) {
        ALOGI("Statsd skipping writing metadata to disk. Already wrote data in last %d seconds",
                WRITE_DATA_COOL_DOWN_SEC);
        return;
    }
    mLastMetadataWriteNs = systemElapsedTimeNs;

    metadata::StatsMetadataList metadataList;
    WriteMetadataToProtoLocked(
            currentWallClockTimeNs, systemElapsedTimeNs, &metadataList);

    string file_name = StringPrintf("%s/metadata", STATS_METADATA_DIR);
    StorageManager::deleteFile(file_name.c_str());

    if (metadataList.stats_metadata_size() == 0) {
        // Skip the write if we have nothing to write.
        return;
    }

    std::string data;
    metadataList.SerializeToString(&data);
    StorageManager::writeFile(file_name.c_str(), data.c_str(), data.size());
}

void StatsLogProcessor::WriteMetadataToProto(int64_t currentWallClockTimeNs,
                                             int64_t systemElapsedTimeNs,
                                             metadata::StatsMetadataList* metadataList) {
    std::lock_guard<std::mutex> lock(mMetricsMutex);
    WriteMetadataToProtoLocked(currentWallClockTimeNs, systemElapsedTimeNs, metadataList);
}

void StatsLogProcessor::WriteMetadataToProtoLocked(int64_t currentWallClockTimeNs,
                                                   int64_t systemElapsedTimeNs,
                                                   metadata::StatsMetadataList* metadataList) {
    for (const auto& pair : mMetricsManagers) {
        const sp<MetricsManager>& metricsManager = pair.second;
        metadata::StatsMetadata* statsMetadata = metadataList->add_stats_metadata();
        bool metadataWritten = metricsManager->writeMetadataToProto(currentWallClockTimeNs,
                systemElapsedTimeNs, statsMetadata);
        if (!metadataWritten) {
            metadataList->mutable_stats_metadata()->RemoveLast();
        }
    }
}

void StatsLogProcessor::LoadMetadataFromDisk(int64_t currentWallClockTimeNs,
                                             int64_t systemElapsedTimeNs) {
    std::lock_guard<std::mutex> lock(mMetricsMutex);
    string file_name = StringPrintf("%s/metadata", STATS_METADATA_DIR);
    int fd = open(file_name.c_str(), O_RDONLY | O_CLOEXEC);
    if (-1 == fd) {
        VLOG("Attempt to read %s but failed", file_name.c_str());
        StorageManager::deleteFile(file_name.c_str());
        return;
    }
    string content;
    if (!android::base::ReadFdToString(fd, &content)) {
        ALOGE("Attempt to read %s but failed", file_name.c_str());
        close(fd);
        StorageManager::deleteFile(file_name.c_str());
        return;
    }

    close(fd);

    metadata::StatsMetadataList statsMetadataList;
    if (!statsMetadataList.ParseFromString(content)) {
        ALOGE("Attempt to read %s but failed; failed to metadata", file_name.c_str());
        StorageManager::deleteFile(file_name.c_str());
        return;
    }
    SetMetadataStateLocked(statsMetadataList, currentWallClockTimeNs, systemElapsedTimeNs);
    StorageManager::deleteFile(file_name.c_str());
}

void StatsLogProcessor::SetMetadataState(const metadata::StatsMetadataList& statsMetadataList,
                                         int64_t currentWallClockTimeNs,
                                         int64_t systemElapsedTimeNs) {
    std::lock_guard<std::mutex> lock(mMetricsMutex);
    SetMetadataStateLocked(statsMetadataList, currentWallClockTimeNs, systemElapsedTimeNs);
}

void StatsLogProcessor::SetMetadataStateLocked(
        const metadata::StatsMetadataList& statsMetadataList,
        int64_t currentWallClockTimeNs,
        int64_t systemElapsedTimeNs) {
    for (const metadata::StatsMetadata& metadata : statsMetadataList.stats_metadata()) {
        ConfigKey key(metadata.config_key().uid(), metadata.config_key().config_id());
        auto it = mMetricsManagers.find(key);
        if (it == mMetricsManagers.end()) {
            ALOGE("No config found for configKey %s", key.ToString().c_str());
            continue;
        }
        VLOG("Setting metadata %s", key.ToString().c_str());
        it->second->loadMetadata(metadata, currentWallClockTimeNs, systemElapsedTimeNs);
    }
    VLOG("Successfully loaded %d metadata.", statsMetadataList.stats_metadata_size());
}

void StatsLogProcessor::WriteActiveConfigsToProtoOutputStream(
        int64_t currentTimeNs, const DumpReportReason reason, ProtoOutputStream* proto) {
    std::lock_guard<std::mutex> lock(mMetricsMutex);
    WriteActiveConfigsToProtoOutputStreamLocked(currentTimeNs, reason, proto);
}

void StatsLogProcessor::WriteActiveConfigsToProtoOutputStreamLocked(
        int64_t currentTimeNs,  const DumpReportReason reason, ProtoOutputStream* proto) {
    for (const auto& pair : mMetricsManagers) {
        const sp<MetricsManager>& metricsManager = pair.second;
        uint64_t configToken = proto->start(FIELD_TYPE_MESSAGE | FIELD_COUNT_REPEATED |
                                                     FIELD_ID_ACTIVE_CONFIG_LIST_CONFIG);
        metricsManager->writeActiveConfigToProtoOutputStream(currentTimeNs, reason, proto);
        proto->end(configToken);
    }
}
void StatsLogProcessor::LoadActiveConfigsFromDisk() {
    std::lock_guard<std::mutex> lock(mMetricsMutex);
    string file_name = StringPrintf("%s/active_metrics", STATS_ACTIVE_METRIC_DIR);
    int fd = open(file_name.c_str(), O_RDONLY | O_CLOEXEC);
    if (-1 == fd) {
        VLOG("Attempt to read %s but failed", file_name.c_str());
        StorageManager::deleteFile(file_name.c_str());
        return;
    }
    string content;
    if (!android::base::ReadFdToString(fd, &content)) {
        ALOGE("Attempt to read %s but failed", file_name.c_str());
        close(fd);
        StorageManager::deleteFile(file_name.c_str());
        return;
    }

    close(fd);

    ActiveConfigList activeConfigList;
    if (!activeConfigList.ParseFromString(content)) {
        ALOGE("Attempt to read %s but failed; failed to load active configs", file_name.c_str());
        StorageManager::deleteFile(file_name.c_str());
        return;
    }
    // Passing in mTimeBaseNs only works as long as we only load from disk is when statsd starts.
    SetConfigsActiveStateLocked(activeConfigList, mTimeBaseNs);
    StorageManager::deleteFile(file_name.c_str());
}

void StatsLogProcessor::SetConfigsActiveState(const ActiveConfigList& activeConfigList,
                                                    int64_t currentTimeNs) {
    std::lock_guard<std::mutex> lock(mMetricsMutex);
    SetConfigsActiveStateLocked(activeConfigList, currentTimeNs);
}

void StatsLogProcessor::SetConfigsActiveStateLocked(const ActiveConfigList& activeConfigList,
                                                    int64_t currentTimeNs) {
    for (int i = 0; i < activeConfigList.config_size(); i++) {
        const auto& config = activeConfigList.config(i);
        ConfigKey key(config.uid(), config.id());
        auto it = mMetricsManagers.find(key);
        if (it == mMetricsManagers.end()) {
            ALOGE("No config found for config %s", key.ToString().c_str());
            continue;
        }
        VLOG("Setting active config %s", key.ToString().c_str());
        it->second->loadActiveConfig(config, currentTimeNs);
    }
    VLOG("Successfully loaded %d active configs.", activeConfigList.config_size());
}

void StatsLogProcessor::WriteDataToDiskLocked(const DumpReportReason dumpReportReason,
                                              const DumpLatency dumpLatency,
                                              const int64_t elapsedRealtimeNs,
                                              const int64_t wallClockNs) {
    // Do not write to disk if we already have in the last few seconds.
    // This is to avoid overwriting files that would have the same name if we
    //   write twice in the same second.
    if (static_cast<unsigned long long>(elapsedRealtimeNs) <
        mLastWriteTimeNs + WRITE_DATA_COOL_DOWN_SEC * NS_PER_SEC) {
        ALOGI("Statsd skipping writing data to disk. Already wrote data in last %d seconds",
                WRITE_DATA_COOL_DOWN_SEC);
        return;
    }
    mLastWriteTimeNs = elapsedRealtimeNs;
    for (auto& pair : mMetricsManagers) {
        WriteDataToDiskLocked(pair.first, elapsedRealtimeNs, wallClockNs, dumpReportReason,
                              dumpLatency);
    }
}

void StatsLogProcessor::WriteDataToDisk(const DumpReportReason dumpReportReason,
                                        const DumpLatency dumpLatency,
                                        const int64_t elapsedRealtimeNs,
                                        const int64_t wallClockNs) {
    std::lock_guard<std::mutex> lock(mMetricsMutex);
    WriteDataToDiskLocked(dumpReportReason, dumpLatency, elapsedRealtimeNs, wallClockNs);
}

void StatsLogProcessor::informPullAlarmFired(const int64_t timestampNs) {
    std::lock_guard<std::mutex> lock(mMetricsMutex);
    mPullerManager->OnAlarmFired(timestampNs);
}

int64_t StatsLogProcessor::getLastReportTimeNs(const ConfigKey& key) {
    auto it = mMetricsManagers.find(key);
    if (it == mMetricsManagers.end()) {
        return 0;
    } else {
        return it->second->getLastReportTimeNs();
    }
}

void StatsLogProcessor::notifyAppUpgrade(const int64_t& eventTimeNs, const string& apk,
                                         const int uid, const int64_t version) {
    std::lock_guard<std::mutex> lock(mMetricsMutex);
    VLOG("Received app upgrade");
    StateManager::getInstance().notifyAppChanged(apk, mUidMap);
    for (const auto& it : mMetricsManagers) {
        it.second->notifyAppUpgrade(eventTimeNs, apk, uid, version);
    }
}

void StatsLogProcessor::notifyAppRemoved(const int64_t& eventTimeNs, const string& apk,
                                         const int uid) {
    std::lock_guard<std::mutex> lock(mMetricsMutex);
    VLOG("Received app removed");
    StateManager::getInstance().notifyAppChanged(apk, mUidMap);
    for (const auto& it : mMetricsManagers) {
        it.second->notifyAppRemoved(eventTimeNs, apk, uid);
    }
}

void StatsLogProcessor::onUidMapReceived(const int64_t& eventTimeNs) {
    std::lock_guard<std::mutex> lock(mMetricsMutex);
    VLOG("Received uid map");
    StateManager::getInstance().updateLogSources(mUidMap);
    for (const auto& it : mMetricsManagers) {
        it.second->onUidMapReceived(eventTimeNs);
    }
}

void StatsLogProcessor::onStatsdInitCompleted(const int64_t& elapsedTimeNs) {
    std::lock_guard<std::mutex> lock(mMetricsMutex);
    VLOG("Received boot completed signal");
    for (const auto& it : mMetricsManagers) {
        it.second->onStatsdInitCompleted(elapsedTimeNs);
    }
}

void StatsLogProcessor::noteOnDiskData(const ConfigKey& key) {
    std::lock_guard<std::mutex> lock(mMetricsMutex);
    mOnDiskDataConfigs.insert(key);
}

void StatsLogProcessor::setAnomalyAlarm(const int64_t elapsedTimeMillis) {
    std::lock_guard<std::mutex> lock(mAnomalyAlarmMutex);
    mNextAnomalyAlarmTime = elapsedTimeMillis;
}

void StatsLogProcessor::cancelAnomalyAlarm() {
    std::lock_guard<std::mutex> lock(mAnomalyAlarmMutex);
    mNextAnomalyAlarmTime = 0;
}

void StatsLogProcessor::informAnomalyAlarmFiredLocked(const int64_t elapsedTimeMillis) {
    VLOG("StatsService::informAlarmForSubscriberTriggeringFired was called");
    unordered_set<sp<const InternalAlarm>, SpHash<InternalAlarm>> alarmSet =
            mAnomalyAlarmMonitor->popSoonerThan(static_cast<uint32_t>(elapsedTimeMillis / 1000));
    if (alarmSet.size() > 0) {
        VLOG("Found periodic alarm fired.");
        processFiredAnomalyAlarmsLocked(MillisToNano(elapsedTimeMillis), alarmSet);
    } else {
        ALOGW("Cannot find an periodic alarm that fired. Perhaps it was recently cancelled.");
    }
}

LogEventFilter::AtomIdSet StatsLogProcessor::getDefaultAtomIdSet() {
    // populate hard-coded list of useful atoms
    // we add also atoms which could be pushed by statsd itself to simplify the logic
    // to handle metric configs update: APP_BREADCRUMB_REPORTED & ANOMALY_DETECTED
    LogEventFilter::AtomIdSet allAtomIds{
            util::BINARY_PUSH_STATE_CHANGED,  util::DAVEY_OCCURRED,
            util::ISOLATED_UID_CHANGED,       util::APP_BREADCRUMB_REPORTED,
            util::WATCHDOG_ROLLBACK_OCCURRED, util::ANOMALY_DETECTED};
    return allAtomIds;
}

void StatsLogProcessor::updateLogEventFilterLocked() const {
    VLOG("StatsLogProcessor: Updating allAtomIds");
    if (!mLogEventFilter) {
        return;
    }
    LogEventFilter::AtomIdSet allAtomIds = getDefaultAtomIdSet();
    for (const auto& metricsManager : mMetricsManagers) {
        metricsManager.second->addAllAtomIds(allAtomIds);
    }
    StateManager::getInstance().addAllAtomIds(allAtomIds);
    VLOG("StatsLogProcessor: Updating allAtomIds done. Total atoms %d", (int)allAtomIds.size());
    mLogEventFilter->setAtomIds(std::move(allAtomIds), this);
}

<<<<<<< HEAD
void StatsLogProcessor::writeDataCorruptedReasons(ProtoOutputStream& proto) {
    if (StatsdStats::getInstance().hasEventQueueOverflow()) {
        proto.write(FIELD_TYPE_INT32 | FIELD_COUNT_REPEATED | FIELD_ID_DATA_CORRUPTED_REASON,
                    DATA_CORRUPTED_EVENT_QUEUE_OVERFLOW);
    }
    if (StatsdStats::getInstance().hasSocketLoss()) {
        proto.write(FIELD_TYPE_INT32 | FIELD_COUNT_REPEATED | FIELD_ID_DATA_CORRUPTED_REASON,
                    DATA_CORRUPTED_SOCKET_LOSS);
    }
}

=======
>>>>>>> d92eae01
}  // namespace statsd
}  // namespace os
}  // namespace android<|MERGE_RESOLUTION|>--- conflicted
+++ resolved
@@ -94,10 +94,6 @@
         const sp<AlarmMonitor>& anomalyAlarmMonitor, const sp<AlarmMonitor>& periodicAlarmMonitor,
         const int64_t timeBaseNs, const std::function<bool(const ConfigKey&)>& sendBroadcast,
         const std::function<bool(const int&, const vector<int64_t>&)>& activateBroadcast,
-<<<<<<< HEAD
-        const std::shared_ptr<LogEventFilter>& logEventFilter)
-    : mUidMap(uidMap),
-=======
         const std::function<void(const ConfigKey&, const string&, const vector<int64_t>&)>&
                 sendRestrictedMetricsBroadcast,
         const std::shared_ptr<LogEventFilter>& logEventFilter)
@@ -105,7 +101,6 @@
       mLastFlushRestrictedTime(0),
       mLastDbGuardrailEnforcementTime(0),
       mUidMap(uidMap),
->>>>>>> d92eae01
       mPullerManager(pullerManager),
       mAnomalyAlarmMonitor(anomalyAlarmMonitor),
       mPeriodicAlarmMonitor(periodicAlarmMonitor),
@@ -871,8 +866,6 @@
     }
 
     updateLogEventFilterLocked();
-<<<<<<< HEAD
-=======
 }
 
 // TODO(b/267501143): Add unit tests when metric producer is ready
@@ -1086,7 +1079,6 @@
     }
 
     mLastFlushRestrictedTime = elapsedRealtimeNs;
->>>>>>> d92eae01
 }
 
 void StatsLogProcessor::flushIfNecessaryLocked(const ConfigKey& key,
@@ -1497,7 +1489,6 @@
     mLogEventFilter->setAtomIds(std::move(allAtomIds), this);
 }
 
-<<<<<<< HEAD
 void StatsLogProcessor::writeDataCorruptedReasons(ProtoOutputStream& proto) {
     if (StatsdStats::getInstance().hasEventQueueOverflow()) {
         proto.write(FIELD_TYPE_INT32 | FIELD_COUNT_REPEATED | FIELD_ID_DATA_CORRUPTED_REASON,
@@ -1509,8 +1500,6 @@
     }
 }
 
-=======
->>>>>>> d92eae01
 }  // namespace statsd
 }  // namespace os
 }  // namespace android