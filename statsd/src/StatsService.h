--- conflicted
+++ resolved
@@ -470,10 +470,7 @@
 
     friend class StatsServiceConfigTest;
     friend class StatsServiceStatsdInitTest;
-<<<<<<< HEAD
-=======
     friend class RestrictedConfigE2ETest;
->>>>>>> d92eae01
 
     FRIEND_TEST(StatsLogProcessorTest, TestActivationsPersistAcrossSystemServerRestart);
     FRIEND_TEST(StatsServiceTest, TestAddConfig_simple);
