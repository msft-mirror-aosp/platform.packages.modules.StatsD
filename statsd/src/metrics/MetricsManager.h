--- conflicted
+++ resolved
@@ -162,7 +162,27 @@
                       int64_t currentWallClockTimeNs,
                       int64_t systemElapsedTimeNs);
 
-<<<<<<< HEAD
+    inline bool hasRestrictedMetricsDelegate() const {
+        return mRestrictedMetricsDelegatePackageName.has_value();
+    }
+
+    inline string getRestrictedMetricsDelegate() const {
+        return hasRestrictedMetricsDelegate() ? mRestrictedMetricsDelegatePackageName.value() : "";
+    }
+
+    inline ConfigKey getConfigKey() const {
+        return mConfigKey;
+    }
+
+    void enforceRestrictedDataTtls(const int64_t wallClockNs);
+
+    bool validateRestrictedMetricsDelegate(const int32_t callingUid);
+
+    virtual void flushRestrictedData();
+
+    // Slow, should not be called in a hotpath.
+    vector<int64_t> getAllMetricIds() const;
+
     // Adds all atom ids referenced by matchers in the MetricsManager's config
     void addAllAtomIds(LogEventFilter::AtomIdSet& allIds) const;
 
@@ -171,32 +191,6 @@
         return mMaxMetricsBytes;
     }
 
-=======
-    inline bool hasRestrictedMetricsDelegate() const {
-        return mRestrictedMetricsDelegatePackageName.has_value();
-    }
-
-    inline string getRestrictedMetricsDelegate() const {
-        return hasRestrictedMetricsDelegate() ? mRestrictedMetricsDelegatePackageName.value() : "";
-    }
-
-    inline ConfigKey getConfigKey() const {
-        return mConfigKey;
-    }
-
-    void enforceRestrictedDataTtls(const int64_t wallClockNs);
-
-    bool validateRestrictedMetricsDelegate(const int32_t callingUid);
-
-    virtual void flushRestrictedData();
-
-    // Slow, should not be called in a hotpath.
-    vector<int64_t> getAllMetricIds() const;
-
-    // Adds all atom ids referenced by matchers in the MetricsManager's config
-    void addAllAtomIds(LogEventFilter::AtomIdSet& allIds) const;
-
->>>>>>> d92eae01
 private:
     // For test only.
     inline int64_t getTtlEndNs() const { return mTtlEndNs; }
@@ -353,17 +347,15 @@
     // Hashes of the States used in this config, keyed by the state id, used in config updates.
     std::map<int64_t, uint64_t> mStateProtoHashes;
 
-<<<<<<< HEAD
-    // Only called on config creation/update. Sets the memory limit in bytes for storing metrics.
-    void setMaxMetricsBytesFromConfig(const StatsdConfig& config);
-
-    // The memory limit in bytes for storing metrics
-    size_t mMaxMetricsBytes;
-=======
     // Optional package name of the delegate that processes restricted metrics
     // If set, restricted metrics are only uploaded to the delegate.
     optional<string> mRestrictedMetricsDelegatePackageName = nullopt;
->>>>>>> d92eae01
+
+    // Only called on config creation/update. Sets the memory limit in bytes for storing metrics.
+    void setMaxMetricsBytesFromConfig(const StatsdConfig& config);
+
+    // The memory limit in bytes for storing metrics
+    size_t mMaxMetricsBytes;
 
     FRIEND_TEST(WakelockDurationE2eTest, TestAggregatedPredicateDimensions);
     FRIEND_TEST(MetricConditionLinkE2eTest, TestMultiplePredicatesAndLinks);
