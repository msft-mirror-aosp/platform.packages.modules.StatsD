--- conflicted
+++ resolved
@@ -176,11 +176,7 @@
     }
 
     DataCorruptionSeverity determineCorruptionSeverity(int32_t atomId, DataCorruptedReason reason,
-<<<<<<< HEAD
-                                                       LostAtomType atomType) const;
-=======
                                                        LostAtomType atomType) const override;
->>>>>>> dea56888
 
     int mWhatMatcherIndex;
 
