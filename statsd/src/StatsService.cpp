--- conflicted
+++ resolved
@@ -201,8 +201,6 @@
                 VLOG("StatsService::active configs broadcast failed for uid %d", uid);
                 return false;
             },
-<<<<<<< HEAD
-=======
             [this](const ConfigKey& key, const string& delegatePackage,
                    const vector<int64_t>& restrictedMetrics) {
                 set<string> configPackages;
@@ -224,7 +222,6 @@
                 mConfigManager->SendRestrictedMetricsBroadcast(configPackages, key.GetId(),
                                                                delegateUids, restrictedMetrics);
             },
->>>>>>> d92eae01
             logEventFilter);
 
     mUidMap->setListener(mProcessor);
