/*
 * Copyright (C) 2017 The Android Open Source Project
 *
 * Licensed under the Apache License, Version 2.0 (the "License");
 * you may not use this file except in compliance with the License.
 * You may obtain a copy of the License at
 *
 *      http://www.apache.org/licenses/LICENSE-2.0
 *
 * Unless required by applicable law or agreed to in writing, software
 * distributed under the License is distributed on an "AS IS" BASIS,
 * WITHOUT WARRANTIES OR CONDITIONS OF ANY KIND, either express or implied.
 * See the License for the specific language governing permissions and
 * limitations under the License.
 */

#define STATSD_DEBUG false  // STOPSHIP if true
#include "Log.h"

#include "logd/LogEvent.h"

#include <android-base/stringprintf.h>
#include <android-modules-utils/sdk_level.h>
#include <android/binder_ibinder.h>
#include <private/android_filesystem_config.h>

#include "flags/FlagProvider.h"
#include "stats_annotations.h"
#include "stats_log_util.h"
#include "statslog_statsd.h"

namespace android {
namespace os {
namespace statsd {

// for TrainInfo experiment id serialization
const int FIELD_ID_EXPERIMENT_ID = 1;

using namespace android::util;
using android::base::StringPrintf;
using android::modules::sdklevel::IsAtLeastU;
using android::util::ProtoOutputStream;
using std::string;
using std::vector;

namespace {

uint8_t getTypeId(uint8_t typeInfo) {
    return typeInfo & 0x0F;  // type id in lower 4 bytes
}

uint8_t getNumAnnotations(uint8_t typeInfo) {
    return (typeInfo >> 4) & 0x0F;  // num annotations in upper 4 bytes
}

}  // namespace

LogEvent::LogEvent(int32_t uid, int32_t pid)
    : mLogdTimestampNs(getWallClockNs()), mLogUid(uid), mLogPid(pid) {
}

LogEvent::LogEvent(const string& trainName, int64_t trainVersionCode, bool requiresStaging,
                   bool rollbackEnabled, bool requiresLowLatencyMonitor, int32_t state,
                   const std::vector<uint8_t>& experimentIds, int32_t userId) {
    mLogdTimestampNs = getWallClockNs();
    mElapsedTimestampNs = getElapsedRealtimeNs();
    mTagId = util::BINARY_PUSH_STATE_CHANGED;
    mLogUid = AIBinder_getCallingUid();
    mLogPid = AIBinder_getCallingPid();

    mValues.push_back(FieldValue(Field(mTagId, getSimpleField(1)), Value(trainName)));
    mValues.push_back(FieldValue(Field(mTagId, getSimpleField(2)), Value(trainVersionCode)));
    mValues.push_back(FieldValue(Field(mTagId, getSimpleField(3)), Value((int)requiresStaging)));
    mValues.push_back(FieldValue(Field(mTagId, getSimpleField(4)), Value((int)rollbackEnabled)));
    mValues.push_back(
            FieldValue(Field(mTagId, getSimpleField(5)), Value((int)requiresLowLatencyMonitor)));
    mValues.push_back(FieldValue(Field(mTagId, getSimpleField(6)), Value(state)));
    mValues.push_back(FieldValue(Field(mTagId, getSimpleField(7)), Value(experimentIds)));
    mValues.push_back(FieldValue(Field(mTagId, getSimpleField(8)), Value(userId)));
}

LogEvent::LogEvent(int64_t wallClockTimestampNs, int64_t elapsedTimestampNs,
                   const InstallTrainInfo& trainInfo) {
    mLogdTimestampNs = wallClockTimestampNs;
    mElapsedTimestampNs = elapsedTimestampNs;
    mTagId = util::TRAIN_INFO;

    mValues.push_back(
            FieldValue(Field(mTagId, getSimpleField(1)), Value(trainInfo.trainVersionCode)));
    std::vector<uint8_t> experimentIdsProto;
    writeExperimentIdsToProto(trainInfo.experimentIds, &experimentIdsProto);
    mValues.push_back(FieldValue(Field(mTagId, getSimpleField(2)), Value(experimentIdsProto)));
    mValues.push_back(FieldValue(Field(mTagId, getSimpleField(3)), Value(trainInfo.trainName)));
    mValues.push_back(FieldValue(Field(mTagId, getSimpleField(4)), Value(trainInfo.status)));
}

void LogEvent::parseInt32(int32_t* pos, int32_t depth, bool* last, uint8_t numAnnotations) {
    int32_t value = readNextValue<int32_t>();
    addToValues(pos, depth, value, last);
    parseAnnotations(numAnnotations);
}

void LogEvent::parseInt64(int32_t* pos, int32_t depth, bool* last, uint8_t numAnnotations) {
    int64_t value = readNextValue<int64_t>();
    addToValues(pos, depth, value, last);
    parseAnnotations(numAnnotations);
}

void LogEvent::parseString(int32_t* pos, int32_t depth, bool* last, uint8_t numAnnotations) {
    int32_t numBytes = readNextValue<int32_t>();
    if ((uint32_t)numBytes > mRemainingLen) {
        mValid = false;
        return;
    }

    string value = string((char*)mBuf, numBytes);
    mBuf += numBytes;
    mRemainingLen -= numBytes;
    addToValues(pos, depth, value, last);
    parseAnnotations(numAnnotations);
}

void LogEvent::parseFloat(int32_t* pos, int32_t depth, bool* last, uint8_t numAnnotations) {
    float value = readNextValue<float>();
    addToValues(pos, depth, value, last);
    parseAnnotations(numAnnotations);
}

void LogEvent::parseBool(int32_t* pos, int32_t depth, bool* last, uint8_t numAnnotations) {
    // cast to int32_t because FieldValue does not support bools
    int32_t value = (int32_t)readNextValue<uint8_t>();
    addToValues(pos, depth, value, last);
    parseAnnotations(numAnnotations);
}

void LogEvent::parseByteArray(int32_t* pos, int32_t depth, bool* last, uint8_t numAnnotations) {
    int32_t numBytes = readNextValue<int32_t>();
    if ((uint32_t)numBytes > mRemainingLen) {
        mValid = false;
        return;
    }

    vector<uint8_t> value(mBuf, mBuf + numBytes);
    mBuf += numBytes;
    mRemainingLen -= numBytes;
    addToValues(pos, depth, value, last);
    parseAnnotations(numAnnotations);
}

void LogEvent::parseKeyValuePairs(int32_t* pos, int32_t depth, bool* last, uint8_t numAnnotations) {
    int32_t numPairs = readNextValue<uint8_t>();

    for (pos[1] = 1; pos[1] <= numPairs; pos[1]++) {
        last[1] = (pos[1] == numPairs);

        // parse key
        pos[2] = 1;
        parseInt32(pos, /*depth=*/2, last, /*numAnnotations=*/0);

        // parse value
        last[2] = true;

        uint8_t typeInfo = readNextValue<uint8_t>();
        switch (getTypeId(typeInfo)) {
            case INT32_TYPE:
                pos[2] = 2;  // pos[2] determined by index of type in KeyValuePair in atoms.proto
                parseInt32(pos, /*depth=*/2, last, /*numAnnotations=*/0);
                break;
            case INT64_TYPE:
                pos[2] = 3;
                parseInt64(pos, /*depth=*/2, last, /*numAnnotations=*/0);
                break;
            case STRING_TYPE:
                pos[2] = 4;
                parseString(pos, /*depth=*/2, last, /*numAnnotations=*/0);
                break;
            case FLOAT_TYPE:
                pos[2] = 5;
                parseFloat(pos, /*depth=*/2, last, /*numAnnotations=*/0);
                break;
            default:
                mValid = false;
        }
    }

    parseAnnotations(numAnnotations);

    pos[1] = pos[2] = 1;
    last[1] = last[2] = false;
}

void LogEvent::parseAttributionChain(int32_t* pos, int32_t depth, bool* last,
                                     uint8_t numAnnotations) {
    std::optional<size_t> firstUidInChainIndex = mValues.size();
    const uint8_t numNodes = readNextValue<uint8_t>();

    if (numNodes > INT8_MAX) mValid = false;

    for (pos[1] = 1; pos[1] <= numNodes; pos[1]++) {
        last[1] = (pos[1] == numNodes);

        // parse uid
        pos[2] = 1;
        parseInt32(pos, /*depth=*/2, last, /*numAnnotations=*/0);

        // parse tag
        pos[2] = 2;
        last[2] = true;
        parseString(pos, /*depth=*/2, last, /*numAnnotations=*/0);
    }

    if (mValues.size() > (firstUidInChainIndex.value() + 1)) {
        // At least one node was successfully parsed.
        mAttributionChainStartIndex = firstUidInChainIndex;
        mAttributionChainEndIndex = mValues.size() - 1;
    } else {
        firstUidInChainIndex = std::nullopt;
        mValid = false;
    }

    if (mValid) {
        parseAnnotations(numAnnotations, /*numElements*/ std::nullopt, firstUidInChainIndex);
    }

    pos[1] = pos[2] = 1;
    last[1] = last[2] = false;
}

void LogEvent::parseArray(int32_t* pos, int32_t depth, bool* last, uint8_t numAnnotations) {
    const uint8_t numElements = readNextValue<uint8_t>();
    const uint8_t typeInfo = readNextValue<uint8_t>();
    const uint8_t typeId = getTypeId(typeInfo);

    if (numElements > INT8_MAX) mValid = false;

    for (pos[1] = 1; pos[1] <= numElements; pos[1]++) {
        last[1] = (pos[1] == numElements);

        // The top-level array is at depth 0, and all of its elements are at depth 1.
        // Once nested fields are supported, array elements will be at top-level depth + 1.

        switch (typeId) {
            case INT32_TYPE:
                parseInt32(pos, /*depth=*/1, last, /*numAnnotations=*/0);
                break;
            case INT64_TYPE:
                parseInt64(pos, /*depth=*/1, last, /*numAnnotations=*/0);
                break;
            case FLOAT_TYPE:
                parseFloat(pos, /*depth=*/1, last, /*numAnnotations=*/0);
                break;
            case BOOL_TYPE:
                parseBool(pos, /*depth=*/1, last, /*numAnnotations=*/0);
                break;
            case STRING_TYPE:
                parseString(pos, /*depth=*/1, last, /*numAnnotations=*/0);
                break;
            default:
                mValid = false;
                break;
        }
    }

    parseAnnotations(numAnnotations, numElements);

    pos[1] = 1;
    last[1] = false;
}

// Assumes that mValues is not empty
bool LogEvent::checkPreviousValueType(Type expected) {
    return mValues[mValues.size() - 1].mValue.getType() == expected;
}

void LogEvent::parseIsUidAnnotation(uint8_t annotationType, std::optional<uint8_t> numElements) {
    // Need to set numElements if not an array.
    if (!numElements) {
        numElements = 1;
    }

    // If array is empty, skip uid parsing.
    if (numElements == 0 && annotationType == BOOL_TYPE) {
        readNextValue<uint8_t>();
        return;
    }

    // Allowed types: INT, repeated INT
    if (numElements > mValues.size() || !checkPreviousValueType(INT) ||
        annotationType != BOOL_TYPE) {
        VLOG("Atom ID %d error while parseIsUidAnnotation()", mTagId);
        mValid = false;
        return;
    }

    bool isUid = readNextValue<uint8_t>();
    if (isUid) {
        mNumUidFields += numElements.value();
    }

    for (int i = 1; i <= numElements; i++) {
        mValues[mValues.size() - i].mAnnotations.setUidField(isUid);
    }
}

void LogEvent::parseTruncateTimestampAnnotation(uint8_t annotationType) {
    if (!mValues.empty() || annotationType != BOOL_TYPE) {
        VLOG("Atom ID %d error while parseTruncateTimestampAnnotation()", mTagId);
        mValid = false;
        return;
    }

    mTruncateTimestamp = readNextValue<uint8_t>();
}

void LogEvent::parsePrimaryFieldAnnotation(uint8_t annotationType,
                                           std::optional<uint8_t> numElements,
                                           std::optional<size_t> firstUidInChainIndex) {
    // Allowed types: all types except for attribution chains and repeated fields.
    if (mValues.empty() || annotationType != BOOL_TYPE || firstUidInChainIndex || numElements) {
        VLOG("Atom ID %d error while parsePrimaryFieldAnnotation()", mTagId);
        mValid = false;
        return;
    }

    const bool primaryField = readNextValue<uint8_t>();
    mValues[mValues.size() - 1].mAnnotations.setPrimaryField(primaryField);
}

void LogEvent::parsePrimaryFieldFirstUidAnnotation(uint8_t annotationType,
                                                   std::optional<size_t> firstUidInChainIndex) {
    // Allowed types: attribution chains
    if (mValues.empty() || annotationType != BOOL_TYPE || !firstUidInChainIndex) {
        VLOG("Atom ID %d error while parsePrimaryFieldFirstUidAnnotation()", mTagId);
        mValid = false;
        return;
    }

    if (mValues.size() < firstUidInChainIndex.value() + 1) {  // AttributionChain is empty.
        VLOG("Atom ID %d error while parsePrimaryFieldFirstUidAnnotation()", mTagId);
        mValid = false;
        android_errorWriteLog(0x534e4554, "174485572");
        return;
    }

    const bool primaryField = readNextValue<uint8_t>();
    mValues[firstUidInChainIndex.value()].mAnnotations.setPrimaryField(primaryField);
}

void LogEvent::parseExclusiveStateAnnotation(uint8_t annotationType,
                                             std::optional<uint8_t> numElements) {
    // Allowed types: BOOL
    if (mValues.empty() || annotationType != BOOL_TYPE || !checkPreviousValueType(INT) ||
        numElements) {
        VLOG("Atom ID %d error while parseExclusiveStateAnnotation()", mTagId);
        mValid = false;
        return;
    }

    const bool exclusiveState = readNextValue<uint8_t>();
    mExclusiveStateFieldIndex = mValues.size() - 1;
    mValues[getExclusiveStateFieldIndex().value()].mAnnotations.setExclusiveState(exclusiveState);
}

void LogEvent::parseTriggerStateResetAnnotation(uint8_t annotationType,
                                                std::optional<uint8_t> numElements) {
    // Allowed types: INT
    if (mValues.empty() || annotationType != INT32_TYPE || !checkPreviousValueType(INT) ||
        numElements) {
        VLOG("Atom ID %d error while parseTriggerStateResetAnnotation()", mTagId);
        mValid = false;
        return;
    }

    mResetState = readNextValue<int32_t>();
}

void LogEvent::parseStateNestedAnnotation(uint8_t annotationType,
                                          std::optional<uint8_t> numElements) {
    // Allowed types: BOOL
    if (mValues.empty() || annotationType != BOOL_TYPE || !checkPreviousValueType(INT) ||
        numElements) {
        VLOG("Atom ID %d error while parseStateNestedAnnotation()", mTagId);
        mValid = false;
        return;
    }

    bool nested = readNextValue<uint8_t>();
    mValues[mValues.size() - 1].mAnnotations.setNested(nested);
}

void LogEvent::parseRestrictionCategoryAnnotation(uint8_t annotationType) {
    // Allowed types: INT, field value should be empty since this is atom-level annotation.
    if (!mValues.empty() || annotationType != INT32_TYPE) {
        mValid = false;
        return;
    }
    int value = readNextValue<int32_t>();
    // should be one of predefined category in StatsLog.java
    switch (value) {
        // Only diagnostic is currently supported for use.
        case ASTATSLOG_RESTRICTION_CATEGORY_DIAGNOSTIC:
            break;
        default:
            mValid = false;
            return;
    }
    mRestrictionCategory = static_cast<StatsdRestrictionCategory>(value);
    return;
}

void LogEvent::parseFieldRestrictionAnnotation(uint8_t annotationType) {
    // Allowed types: BOOL
    if (mValues.empty() || annotationType != BOOL_TYPE) {
        mValid = false;
        return;
    }
    // Read the value so that the rest of the event is correctly parsed
    // TODO: store the field annotations once the metrics need to parse them.
    readNextValue<uint8_t>();
    return;
}

// firstUidInChainIndex is a default parameter that is only needed when parsing
// annotations for attribution chains.
// numElements is a default param that is only needed when parsing annotations for repeated fields
void LogEvent::parseAnnotations(uint8_t numAnnotations, std::optional<uint8_t> numElements,
                                std::optional<size_t> firstUidInChainIndex) {
    for (uint8_t i = 0; i < numAnnotations; i++) {
        uint8_t annotationId = readNextValue<uint8_t>();
        uint8_t annotationType = readNextValue<uint8_t>();

        switch (annotationId) {
            case ASTATSLOG_ANNOTATION_ID_IS_UID:
                parseIsUidAnnotation(annotationType, numElements);
                break;
            case ASTATSLOG_ANNOTATION_ID_TRUNCATE_TIMESTAMP:
                parseTruncateTimestampAnnotation(annotationType);
                break;
            case ASTATSLOG_ANNOTATION_ID_PRIMARY_FIELD:
                parsePrimaryFieldAnnotation(annotationType, numElements, firstUidInChainIndex);
                break;
            case ASTATSLOG_ANNOTATION_ID_PRIMARY_FIELD_FIRST_UID:
                parsePrimaryFieldFirstUidAnnotation(annotationType, firstUidInChainIndex);
                break;
            case ASTATSLOG_ANNOTATION_ID_EXCLUSIVE_STATE:
                parseExclusiveStateAnnotation(annotationType, numElements);
                break;
            case ASTATSLOG_ANNOTATION_ID_TRIGGER_STATE_RESET:
                parseTriggerStateResetAnnotation(annotationType, numElements);
                break;
            case ASTATSLOG_ANNOTATION_ID_STATE_NESTED:
                parseStateNestedAnnotation(annotationType, numElements);
                break;
            case ASTATSLOG_ANNOTATION_ID_RESTRICTION_CATEGORY:
                if (IsAtLeastU()) {
                    parseRestrictionCategoryAnnotation(annotationType);
                } else {
                    mValid = false;
                }
                break;
            // Currently field restrictions are ignored, so we parse but do not store them.
            case ASTATSLOG_ANNOTATION_ID_FIELD_RESTRICTION_PERIPHERAL_DEVICE_INFO:
            case ASTATSLOG_ANNOTATION_ID_FIELD_RESTRICTION_APP_USAGE:
            case ASTATSLOG_ANNOTATION_ID_FIELD_RESTRICTION_APP_ACTIVITY:
            case ASTATSLOG_ANNOTATION_ID_FIELD_RESTRICTION_HEALTH_CONNECT:
            case ASTATSLOG_ANNOTATION_ID_FIELD_RESTRICTION_ACCESSIBILITY:
            case ASTATSLOG_ANNOTATION_ID_FIELD_RESTRICTION_SYSTEM_SEARCH:
            case ASTATSLOG_ANNOTATION_ID_FIELD_RESTRICTION_USER_ENGAGEMENT:
            case ASTATSLOG_ANNOTATION_ID_FIELD_RESTRICTION_AMBIENT_SENSING:
            case ASTATSLOG_ANNOTATION_ID_FIELD_RESTRICTION_DEMOGRAPHIC_CLASSIFICATION:
                if (IsAtLeastU()) {
                    parseFieldRestrictionAnnotation(annotationType);
                } else {
                    mValid = false;
                }
                break;
            default:
                VLOG("Atom ID %d error while parseAnnotations() - wrong annotationId(%d)", mTagId,
                     annotationId);
                mValid = false;
                return;
        }
    }
}

LogEvent::BodyBufferInfo LogEvent::parseHeader(const uint8_t* buf, size_t len) {
    BodyBufferInfo bodyInfo;

    mParsedHeaderOnly = true;

    mBuf = buf;
    mRemainingLen = (uint32_t)len;

    // Beginning of buffer is OBJECT_TYPE | NUM_FIELDS | TIMESTAMP | ATOM_ID
    uint8_t typeInfo = readNextValue<uint8_t>();
    if (getTypeId(typeInfo) != OBJECT_TYPE) {
        mValid = false;
        mBuf = nullptr;
        return bodyInfo;
    }

    uint8_t numElements = readNextValue<uint8_t>();
    if (numElements < 2 || numElements > INT8_MAX) {
        mValid = false;
        mBuf = nullptr;
        return bodyInfo;
    }

    typeInfo = readNextValue<uint8_t>();
    if (getTypeId(typeInfo) != INT64_TYPE) {
        mValid = false;
        mBuf = nullptr;
        return bodyInfo;
    }
    mElapsedTimestampNs = readNextValue<int64_t>();
    numElements--;

    typeInfo = readNextValue<uint8_t>();
    if (getTypeId(typeInfo) != INT32_TYPE) {
        mValid = false;
        mBuf = nullptr;
        return bodyInfo;
    }
    mTagId = readNextValue<int32_t>();
    numElements--;

    parseAnnotations(getNumAnnotations(typeInfo));  // atom-level annotations

    bodyInfo.numElements = numElements;
    bodyInfo.buffer = mBuf;
    bodyInfo.bufferSize = mRemainingLen;
<<<<<<< HEAD

    mBuf = nullptr;
    return bodyInfo;
}

bool LogEvent::parseBody(const BodyBufferInfo& bodyInfo) {
    mParsedHeaderOnly = false;

=======

    mBuf = nullptr;
    return bodyInfo;
}

bool LogEvent::parseBody(const BodyBufferInfo& bodyInfo) {
    mParsedHeaderOnly = false;

>>>>>>> d92eae01
    mBuf = bodyInfo.buffer;
    mRemainingLen = (uint32_t)bodyInfo.bufferSize;

    int32_t pos[] = {1, 1, 1};
    bool last[] = {false, false, false};

<<<<<<< HEAD
    // While this number is not guaranteed to be correct due to repeated fields and
    // attribution chains, it still positively affects performance and reduces the number
    // of vector buffer reallocations.
    mValues.reserve(bodyInfo.numElements);

=======
>>>>>>> d92eae01
    for (pos[0] = 1; pos[0] <= bodyInfo.numElements && mValid; pos[0]++) {
        last[0] = (pos[0] == bodyInfo.numElements);

        uint8_t typeInfo = readNextValue<uint8_t>();
        uint8_t typeId = getTypeId(typeInfo);

        switch (typeId) {
            case BOOL_TYPE:
                parseBool(pos, /*depth=*/0, last, getNumAnnotations(typeInfo));
                break;
            case INT32_TYPE:
                parseInt32(pos, /*depth=*/0, last, getNumAnnotations(typeInfo));
                break;
            case INT64_TYPE:
                parseInt64(pos, /*depth=*/0, last, getNumAnnotations(typeInfo));
                break;
            case FLOAT_TYPE:
                parseFloat(pos, /*depth=*/0, last, getNumAnnotations(typeInfo));
                break;
            case BYTE_ARRAY_TYPE:
                parseByteArray(pos, /*depth=*/0, last, getNumAnnotations(typeInfo));
                break;
            case STRING_TYPE:
                parseString(pos, /*depth=*/0, last, getNumAnnotations(typeInfo));
                break;
            case KEY_VALUE_PAIRS_TYPE:
                parseKeyValuePairs(pos, /*depth=*/0, last, getNumAnnotations(typeInfo));
                break;
            case ATTRIBUTION_CHAIN_TYPE:
                parseAttributionChain(pos, /*depth=*/0, last, getNumAnnotations(typeInfo));
                break;
            case LIST_TYPE:
                parseArray(pos, /*depth=*/0, last, getNumAnnotations(typeInfo));
                break;
            case ERROR_TYPE:
                /* mErrorBitmask =*/readNextValue<int32_t>();
                mValid = false;
                break;
            default:
                mValid = false;
                break;
        }
    }

    if (mRemainingLen != 0) mValid = false;
    mBuf = nullptr;
    return mValid;
}

// This parsing logic is tied to the encoding scheme used in StatsEvent.java and
// stats_event.c
bool LogEvent::parseBuffer(const uint8_t* buf, size_t len) {
    BodyBufferInfo bodyInfo = parseHeader(buf, len);

    // emphasize intention to parse the body, however atom data could be incomplete
    // if header/body parsing was failed due to invalid buffer content for example
    mParsedHeaderOnly = false;

    // early termination if header is invalid
    if (!mValid) {
        mBuf = nullptr;
        return false;
    }

    return parseBody(bodyInfo);
}

int64_t LogEvent::GetLong(size_t key, status_t* err) const {
    // TODO(b/110561208): encapsulate the magical operations in Field struct as static functions
    int field = getSimpleField(key);
    for (const auto& value : mValues) {
        if (value.mField.getField() == field) {
            if (value.mValue.getType() == LONG) {
                return value.mValue.long_value;
            } else if (value.mValue.getType() == INT) {
                return value.mValue.int_value;
            } else {
                *err = BAD_TYPE;
                return 0;
            }
        }
        if ((size_t)value.mField.getPosAtDepth(0) > key) {
            break;
        }
    }

    *err = BAD_INDEX;
    return 0;
}

int LogEvent::GetInt(size_t key, status_t* err) const {
    int field = getSimpleField(key);
    for (const auto& value : mValues) {
        if (value.mField.getField() == field) {
            if (value.mValue.getType() == INT) {
                return value.mValue.int_value;
            } else {
                *err = BAD_TYPE;
                return 0;
            }
        }
        if ((size_t)value.mField.getPosAtDepth(0) > key) {
            break;
        }
    }

    *err = BAD_INDEX;
    return 0;
}

const char* LogEvent::GetString(size_t key, status_t* err) const {
    int field = getSimpleField(key);
    for (const auto& value : mValues) {
        if (value.mField.getField() == field) {
            if (value.mValue.getType() == STRING) {
                return value.mValue.str_value.c_str();
            } else {
                *err = BAD_TYPE;
                return 0;
            }
        }
        if ((size_t)value.mField.getPosAtDepth(0) > key) {
            break;
        }
    }

    *err = BAD_INDEX;
    return NULL;
}

bool LogEvent::GetBool(size_t key, status_t* err) const {
    int field = getSimpleField(key);
    for (const auto& value : mValues) {
        if (value.mField.getField() == field) {
            if (value.mValue.getType() == INT) {
                return value.mValue.int_value != 0;
            } else if (value.mValue.getType() == LONG) {
                return value.mValue.long_value != 0;
            } else {
                *err = BAD_TYPE;
                return false;
            }
        }
        if ((size_t)value.mField.getPosAtDepth(0) > key) {
            break;
        }
    }

    *err = BAD_INDEX;
    return false;
}

float LogEvent::GetFloat(size_t key, status_t* err) const {
    int field = getSimpleField(key);
    for (const auto& value : mValues) {
        if (value.mField.getField() == field) {
            if (value.mValue.getType() == FLOAT) {
                return value.mValue.float_value;
            } else {
                *err = BAD_TYPE;
                return 0.0;
            }
        }
        if ((size_t)value.mField.getPosAtDepth(0) > key) {
            break;
        }
    }

    *err = BAD_INDEX;
    return 0.0;
}

std::vector<uint8_t> LogEvent::GetStorage(size_t key, status_t* err) const {
    int field = getSimpleField(key);
    for (const auto& value : mValues) {
        if (value.mField.getField() == field) {
            if (value.mValue.getType() == STORAGE) {
                return value.mValue.storage_value;
            } else {
                *err = BAD_TYPE;
                return vector<uint8_t>();
            }
        }
        if ((size_t)value.mField.getPosAtDepth(0) > key) {
            break;
        }
    }

    *err = BAD_INDEX;
    return vector<uint8_t>();
}

string LogEvent::ToString() const {
    string result;
    result += StringPrintf("{ uid(%d) %lld %lld (%d)", mLogUid, (long long)mLogdTimestampNs,
                           (long long)mElapsedTimestampNs, mTagId);
    string annotations;
    if (mTruncateTimestamp) {
        annotations = "TRUNCATE_TS";
    }
    if (mResetState != -1) {
        annotations += annotations.size() ? ", RESET_STATE" : "RESET_STATE";
    }
    if (annotations.size()) {
        result += " [" + annotations + "] ";
    }

    if (isParsedHeaderOnly()) {
        result += " ParsedHeaderOnly }";
        return result;
    }

    for (const auto& value : mValues) {
        result += StringPrintf("%#x", value.mField.getField()) + "->" + value.mValue.toString();
        result += value.mAnnotations.toString() + " ";
    }
    result += " }";
    return result;
}

void LogEvent::ToProto(ProtoOutputStream& protoOutput) const {
    writeFieldValueTreeToStream(mTagId, getValues(), &protoOutput);
}

bool LogEvent::hasAttributionChain(std::pair<size_t, size_t>* indexRange) const {
    if (!mAttributionChainStartIndex || !mAttributionChainEndIndex) {
        return false;
    }

    if (nullptr != indexRange) {
        indexRange->first = mAttributionChainStartIndex.value();
        indexRange->second = mAttributionChainEndIndex.value();
    }

    return true;
}

void writeExperimentIdsToProto(const std::vector<int64_t>& experimentIds,
                               std::vector<uint8_t>* protoOut) {
    ProtoOutputStream proto;
    for (const auto& expId : experimentIds) {
        proto.write(FIELD_TYPE_INT64 | FIELD_COUNT_REPEATED | FIELD_ID_EXPERIMENT_ID,
                    (long long)expId);
    }

    protoOut->resize(proto.size());
    size_t pos = 0;
    sp<ProtoReader> reader = proto.data();
    while (reader->readBuffer() != NULL) {
        size_t toRead = reader->currentToRead();
        std::memcpy(protoOut->data() + pos, reader->readBuffer(), toRead);
        pos += toRead;
        reader->move(toRead);
    }
}

}  // namespace statsd
}  // namespace os
}  // namespace android<|MERGE_RESOLUTION|>--- conflicted
+++ resolved
@@ -529,7 +529,6 @@
     bodyInfo.numElements = numElements;
     bodyInfo.buffer = mBuf;
     bodyInfo.bufferSize = mRemainingLen;
-<<<<<<< HEAD
 
     mBuf = nullptr;
     return bodyInfo;
@@ -538,30 +537,17 @@
 bool LogEvent::parseBody(const BodyBufferInfo& bodyInfo) {
     mParsedHeaderOnly = false;
 
-=======
-
-    mBuf = nullptr;
-    return bodyInfo;
-}
-
-bool LogEvent::parseBody(const BodyBufferInfo& bodyInfo) {
-    mParsedHeaderOnly = false;
-
->>>>>>> d92eae01
     mBuf = bodyInfo.buffer;
     mRemainingLen = (uint32_t)bodyInfo.bufferSize;
 
     int32_t pos[] = {1, 1, 1};
     bool last[] = {false, false, false};
 
-<<<<<<< HEAD
     // While this number is not guaranteed to be correct due to repeated fields and
     // attribution chains, it still positively affects performance and reduces the number
     // of vector buffer reallocations.
     mValues.reserve(bodyInfo.numElements);
 
-=======
->>>>>>> d92eae01
     for (pos[0] = 1; pos[0] <= bodyInfo.numElements && mValid; pos[0]++) {
         last[0] = (pos[0] == bodyInfo.numElements);
 
