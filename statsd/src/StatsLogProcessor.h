--- conflicted
+++ resolved
@@ -28,11 +28,6 @@
 #include "metrics/MetricsManager.h"
 #include "packages/UidMap.h"
 #include "socket/LogEventFilter.h"
-<<<<<<< HEAD
-#include "external/StatsPullerManager.h"
-
-=======
->>>>>>> d92eae01
 #include "src/statsd_config.pb.h"
 #include "src/statsd_metadata.pb.h"
 
@@ -48,11 +43,8 @@
             const sp<AlarmMonitor>& subscriberTriggerAlarmMonitor, const int64_t timeBaseNs,
             const std::function<bool(const ConfigKey&)>& sendBroadcast,
             const std::function<bool(const int&, const vector<int64_t>&)>& sendActivationBroadcast,
-<<<<<<< HEAD
-=======
             const std::function<void(const ConfigKey&, const string&, const vector<int64_t>&)>&
                     sendRestrictedMetricsBroadcast,
->>>>>>> d92eae01
             const std::shared_ptr<LogEventFilter>& logEventFilter);
 
     virtual ~StatsLogProcessor();
@@ -172,8 +164,6 @@
 
     void cancelAnomalyAlarm();
 
-<<<<<<< HEAD
-=======
     void querySql(const string& sqlQuery, const int32_t minSqlClientVersion,
                   const optional<vector<uint8_t>>& policyConfig,
                   const shared_ptr<aidl::android::os::IStatsQueryCallback>& callback,
@@ -182,7 +172,6 @@
     void fillRestrictedMetrics(const int64_t configId, const string& configPackage,
                                const int32_t delegateUid, vector<int64_t>* output);
 
->>>>>>> d92eae01
     /* Returns pre-defined list of atoms to parse by LogEventFilter */
     static LogEventFilter::AtomIdSet getDefaultAtomIdSet();
 
@@ -332,21 +321,15 @@
             const int64_t& timestampNs,
             unordered_set<sp<const InternalAlarm>, SpHash<InternalAlarm>>& alarmSet);
 
-<<<<<<< HEAD
+    void flushRestrictedDataLocked(const int64_t elapsedRealtimeNs);
+
+    void flushRestrictedDataIfNecessaryLocked(const int64_t elapsedRealtimeNs);
+
     /* Tells LogEventFilter about atom ids to parse */
     void updateLogEventFilterLocked() const;
 
     void writeDataCorruptedReasons(ProtoOutputStream& proto);
 
-=======
-    void flushRestrictedDataLocked(const int64_t elapsedRealtimeNs);
-
-    void flushRestrictedDataIfNecessaryLocked(const int64_t elapsedRealtimeNs);
-
-    /* Tells LogEventFilter about atom ids to parse */
-    void updateLogEventFilterLocked() const;
-
->>>>>>> d92eae01
     // Function used to send a broadcast so that receiver for the config key can call getData
     // to retrieve the stored data.
     std::function<bool(const ConfigKey& key)> mSendBroadcast;
@@ -401,8 +384,6 @@
     FRIEND_TEST(StatsLogProcessorTest, TestEmptyConfigHasNoUidMap);
     FRIEND_TEST(StatsLogProcessorTest, TestReportIncludesSubConfig);
     FRIEND_TEST(StatsLogProcessorTest, TestPullUidProviderSetOnConfigUpdate);
-<<<<<<< HEAD
-=======
     FRIEND_TEST(StatsLogProcessorTestRestricted, TestInconsistentRestrictedMetricsConfigUpdate);
     FRIEND_TEST(StatsLogProcessorTestRestricted, TestRestrictedLogEventPassed);
     FRIEND_TEST(StatsLogProcessorTestRestricted, TestRestrictedLogEventNotPassed);
@@ -414,7 +395,6 @@
     FRIEND_TEST(StatsLogProcessorTestRestricted, NonRestrictedMetricWriteToDisk);
     FRIEND_TEST(StatsLogProcessorTestRestricted, RestrictedMetricFlushIfReachMemoryLimit);
     FRIEND_TEST(StatsLogProcessorTestRestricted, RestrictedMetricNotFlushIfNotReachMemoryLimit);
->>>>>>> d92eae01
     FRIEND_TEST(WakelockDurationE2eTest, TestAggregatedPredicateDimensionsForSumDuration1);
     FRIEND_TEST(WakelockDurationE2eTest, TestAggregatedPredicateDimensionsForSumDuration2);
     FRIEND_TEST(WakelockDurationE2eTest, TestAggregatedPredicateDimensionsForSumDuration3);
