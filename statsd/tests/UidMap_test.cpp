--- conflicted
+++ resolved
@@ -108,12 +108,8 @@
     StatsLogProcessor p(
             m, pullerManager, anomalyAlarmMonitor, subscriberAlarmMonitor, 0,
             [](const ConfigKey& key) { return true; },
-<<<<<<< HEAD
-            [](const int&, const vector<int64_t>&) { return true; }, nullptr);
-=======
             [](const int&, const vector<int64_t>&) { return true; },
             [](const ConfigKey&, const string&, const vector<int64_t>&) {}, nullptr);
->>>>>>> d92eae01
 
     std::unique_ptr<LogEvent> addEvent = CreateIsolatedUidChangedEvent(
             1 /*timestamp*/, 100 /*hostUid*/, 101 /*isolatedUid*/, 1 /*is_create*/);
