--- conflicted
+++ resolved
@@ -1417,12 +1417,8 @@
     sp<StatsLogProcessor> processor = new StatsLogProcessor(
             uidMap, pullerManager, anomalyAlarmMonitor, periodicAlarmMonitor, timeBaseNs,
             [](const ConfigKey&) { return true; },
-<<<<<<< HEAD
-            [](const int&, const vector<int64_t>&) { return true; }, logEventFilter);
-=======
             [](const int&, const vector<int64_t>&) { return true; },
             [](const ConfigKey&, const string&, const vector<int64_t>&) {}, logEventFilter);
->>>>>>> d92eae01
 
     processor->OnConfigUpdated(currentTimeNs, key, config);
     return processor;
@@ -2222,7 +2218,6 @@
     }
 }
 
-<<<<<<< HEAD
 StatsdStatsReport getStatsdStatsReport(bool resetStats) {
     StatsdStats& stats = StatsdStats::getInstance();
     return getStatsdStatsReport(stats, resetStats);
@@ -2236,8 +2231,6 @@
     return statsReport;
 }
 
-=======
->>>>>>> d92eae01
 }  // namespace statsd
 }  // namespace os
 }  // namespace android