// Copyright (C) 2017 The Android Open Source Project
//
// Licensed under the Apache License, Version 2.0 (the "License");
// you may not use this file except in compliance with the License.
// You may obtain a copy of the License at
//
//      http://www.apache.org/licenses/LICENSE-2.0
//
// Unless required by applicable law or agreed to in writing, software
// distributed under the License is distributed on an "AS IS" BASIS,
// WITHOUT WARRANTIES OR CONDITIONS OF ANY KIND, either express or implied.
// See the License for the specific language governing permissions and
// limitations under the License.

#include "StatsLogProcessor.h"

#include <android-base/stringprintf.h>
#include <android-modules-utils/sdk_level.h>
#include <gmock/gmock.h>
#include <gtest/gtest.h>
#include <stdio.h>

#include "StatsService.h"
#include "config/ConfigKey.h"
#include "guardrail/StatsdStats.h"
#include "logd/LogEvent.h"
#include "packages/UidMap.h"
#include "src/stats_log.pb.h"
#include "src/statsd_config.pb.h"
#include "state/StateManager.h"
#include "statslog_statsdtest.h"
#include "storage/StorageManager.h"
#include "tests/statsd_test_util.h"
#include "utils/DbUtils.h"

using namespace android;
using namespace testing;
using ::ndk::SharedRefBase;
using std::shared_ptr;

namespace android {
namespace os {
namespace statsd {

using android::base::StringPrintf;
using android::modules::sdklevel::IsAtLeastU;
using android::util::ProtoOutputStream;

using ::testing::Expectation;

#ifdef __ANDROID__
#define STATS_DATA_DIR "/data/misc/stats-data"

/**
 * Mock MetricsManager (ByteSize() is called).
 */
class MockMetricsManager : public MetricsManager {
public:
    MockMetricsManager(ConfigKey configKey = ConfigKey(1, 12345))
        : MetricsManager(configKey, StatsdConfig(), 1000, 1000, new UidMap(),
                         new StatsPullerManager(),
                         new AlarmMonitor(
                                 10, [](const shared_ptr<IStatsCompanionService>&, int64_t) {},
                                 [](const shared_ptr<IStatsCompanionService>&) {}),
                         new AlarmMonitor(
                                 10, [](const shared_ptr<IStatsCompanionService>&, int64_t) {},
                                 [](const shared_ptr<IStatsCompanionService>&) {})) {
    }

    MOCK_METHOD0(byteSize, size_t());

    MOCK_METHOD1(dropData, void(const int64_t dropTimeNs));

    MOCK_METHOD(void, onLogEvent, (const LogEvent& event), (override));

    MOCK_METHOD(void, onDumpReport,
                (const int64_t dumpTimeNs, const int64_t wallClockNs,
                 const bool include_current_partial_bucket, const bool erase_data,
                 const DumpLatency dumpLatency, std::set<string>* str_set,
                 android::util::ProtoOutputStream* protoOutput),
                (override));
};

TEST(StatsLogProcessorTest, TestRateLimitByteSize) {
    sp<UidMap> m = new UidMap();
    sp<StatsPullerManager> pullerManager = new StatsPullerManager();
    sp<AlarmMonitor> anomalyAlarmMonitor;
    sp<AlarmMonitor> periodicAlarmMonitor;
    // Construct the processor with a no-op sendBroadcast function that does nothing.
    StatsLogProcessor p(
            m, pullerManager, anomalyAlarmMonitor, periodicAlarmMonitor, 0,
            [](const ConfigKey& key) { return true; },
<<<<<<< HEAD
            [](const int&, const vector<int64_t>&) { return true; }, nullptr);
=======
            [](const int&, const vector<int64_t>&) { return true; },
            [](const ConfigKey&, const string&, const vector<int64_t>&) {}, nullptr);
>>>>>>> d92eae01

    MockMetricsManager mockMetricsManager;

    ConfigKey key(100, 12345);
    // Expect only the first flush to trigger a check for byte size since the last two are
    // rate-limited.
    EXPECT_CALL(mockMetricsManager, byteSize()).Times(1);
    p.flushIfNecessaryLocked(key, mockMetricsManager);
    p.flushIfNecessaryLocked(key, mockMetricsManager);
    p.flushIfNecessaryLocked(key, mockMetricsManager);
}

TEST(StatsLogProcessorTest, TestRateLimitBroadcast) {
    sp<UidMap> m = new UidMap();
    sp<StatsPullerManager> pullerManager = new StatsPullerManager();
    sp<AlarmMonitor> anomalyAlarmMonitor;
    sp<AlarmMonitor> subscriberAlarmMonitor;
    int broadcastCount = 0;
    StatsLogProcessor p(
            m, pullerManager, anomalyAlarmMonitor, subscriberAlarmMonitor, 0,
            [&broadcastCount](const ConfigKey& key) {
                broadcastCount++;
                return true;
            },
<<<<<<< HEAD
            [](const int&, const vector<int64_t>&) { return true; }, nullptr);
=======
            [](const int&, const vector<int64_t>&) { return true; },
            [](const ConfigKey&, const string&, const vector<int64_t>&) {}, nullptr);
>>>>>>> d92eae01

    MockMetricsManager mockMetricsManager;

    ConfigKey key(100, 12345);
    EXPECT_CALL(mockMetricsManager, byteSize())
            .Times(1)
            .WillRepeatedly(
                    ::testing::Return(int(StatsdStats::kDefaultMaxMetricsBytesPerConfig * .95)));

    // Expect only one broadcast despite always returning a size that should trigger broadcast.
    p.flushIfNecessaryLocked(key, mockMetricsManager);
    EXPECT_EQ(1, broadcastCount);

    // b/73089712
    // This next call to flush should not trigger a broadcast.
    // p.mLastByteSizeTimes.clear();  // Force another check for byte size.
    // p.flushIfNecessaryLocked(2, key, mockMetricsManager);
    // EXPECT_EQ(1, broadcastCount);
}

TEST(StatsLogProcessorTest, TestDropWhenByteSizeTooLarge) {
    sp<UidMap> m = new UidMap();
    sp<StatsPullerManager> pullerManager = new StatsPullerManager();
    sp<AlarmMonitor> anomalyAlarmMonitor;
    sp<AlarmMonitor> subscriberAlarmMonitor;
    int broadcastCount = 0;
    StatsLogProcessor p(
            m, pullerManager, anomalyAlarmMonitor, subscriberAlarmMonitor, 0,
            [&broadcastCount](const ConfigKey& key) {
                broadcastCount++;
                return true;
            },
<<<<<<< HEAD
            [](const int&, const vector<int64_t>&) { return true; }, nullptr);
=======
            [](const int&, const vector<int64_t>&) { return true; },
            [](const ConfigKey&, const string&, const vector<int64_t>&) {}, nullptr);
>>>>>>> d92eae01

    MockMetricsManager mockMetricsManager;

    ConfigKey key(100, 12345);
    EXPECT_CALL(mockMetricsManager, byteSize())
            .Times(1)
            .WillRepeatedly(
                    ::testing::Return(int(StatsdStats::kDefaultMaxMetricsBytesPerConfig * 1.2)));

    EXPECT_CALL(mockMetricsManager, dropData(_)).Times(1);

    // Expect to call the onDumpReport and skip the broadcast.
    p.flushIfNecessaryLocked(key, mockMetricsManager);
    EXPECT_EQ(0, broadcastCount);
}

StatsdConfig MakeConfig(bool includeMetric) {
    StatsdConfig config;
    config.add_allowed_log_source("AID_ROOT");  // LogEvent defaults to UID of root.

    if (includeMetric) {
        auto appCrashMatcher = CreateProcessCrashAtomMatcher();
        *config.add_atom_matcher() = appCrashMatcher;
        auto countMetric = config.add_count_metric();
        countMetric->set_id(StringToId("AppCrashes"));
        countMetric->set_what(appCrashMatcher.id());
        countMetric->set_bucket(FIVE_MINUTES);
    }
    return config;
}

StatsdConfig makeRestrictedConfig(bool includeMetric = false) {
    StatsdConfig config;
    config.add_allowed_log_source("AID_ROOT");
    config.set_restricted_metrics_delegate_package_name("delegate");

    if (includeMetric) {
        auto appCrashMatcher = CreateProcessCrashAtomMatcher();
        *config.add_atom_matcher() = appCrashMatcher;
        auto eventMetric = config.add_event_metric();
        eventMetric->set_id(StringToId("EventAppCrashes"));
        eventMetric->set_what(appCrashMatcher.id());
    }
    return config;
}

class MockRestrictedMetricsManager : public MetricsManager {
public:
    MockRestrictedMetricsManager(ConfigKey configKey = ConfigKey(1, 12345))
        : MetricsManager(configKey, makeRestrictedConfig(), 1000, 1000, new UidMap(),
                         new StatsPullerManager(),
                         new AlarmMonitor(
                                 10, [](const shared_ptr<IStatsCompanionService>&, int64_t) {},
                                 [](const shared_ptr<IStatsCompanionService>&) {}),
                         new AlarmMonitor(
                                 10, [](const shared_ptr<IStatsCompanionService>&, int64_t) {},
                                 [](const shared_ptr<IStatsCompanionService>&) {})) {
    }

    MOCK_METHOD(void, onLogEvent, (const LogEvent& event), (override));
    MOCK_METHOD(void, onDumpReport,
                (const int64_t dumpTimeNs, const int64_t wallClockNs,
                 const bool include_current_partial_bucket, const bool erase_data,
                 const DumpLatency dumpLatency, std::set<string>* str_set,
                 android::util::ProtoOutputStream* protoOutput),
                (override));
    MOCK_METHOD(size_t, byteSize, (), (override));
    MOCK_METHOD(void, flushRestrictedData, (), (override));
};

TEST(StatsLogProcessorTest, TestUidMapHasSnapshot) {
    ConfigKey key(3, 4);
    StatsdConfig config = MakeConfig(true);

    sp<UidMap> m = new UidMap();
    sp<StatsPullerManager> pullerManager = new StatsPullerManager();
    UidData uidData;
    *uidData.add_app_info() = createApplicationInfo(/*uid*/ 1, /*version*/ 1, "v1", "p1");
    *uidData.add_app_info() = createApplicationInfo(/*uid*/ 2, /*version*/ 2, "v2", "p2");
    m->updateMap(1, uidData);
    sp<AlarmMonitor> anomalyAlarmMonitor;
    sp<AlarmMonitor> subscriberAlarmMonitor;
    int broadcastCount = 0;
    std::shared_ptr<MockLogEventFilter> mockLogEventFilter = std::make_shared<MockLogEventFilter>();
    EXPECT_CALL(*mockLogEventFilter, setAtomIds(StatsLogProcessor::getDefaultAtomIdSet(), _))
            .Times(1);
    StatsLogProcessor p(
            m, pullerManager, anomalyAlarmMonitor, subscriberAlarmMonitor, 0,
            [&broadcastCount](const ConfigKey& key) {
                broadcastCount++;
                return true;
            },
<<<<<<< HEAD
            [](const int&, const vector<int64_t>&) { return true; }, mockLogEventFilter);
=======
            [](const int&, const vector<int64_t>&) { return true; },
            [](const ConfigKey&, const string&, const vector<int64_t>&) {}, mockLogEventFilter);
>>>>>>> d92eae01

    const LogEventFilter::AtomIdSet atomIdsList = CreateAtomIdSetFromConfig(config);
    EXPECT_CALL(*mockLogEventFilter, setAtomIds(atomIdsList, &p)).Times(1);

    p.OnConfigUpdated(0, key, config);

    // Expect to get no metrics, but snapshot specified above in uidmap.
    vector<uint8_t> bytes;
    p.onDumpReport(key, 1, false, true, ADB_DUMP, FAST, &bytes);

    ConfigMetricsReportList output;
    output.ParseFromArray(bytes.data(), bytes.size());
    EXPECT_TRUE(output.reports_size() > 0);
    auto uidmap = output.reports(0).uid_map();
    EXPECT_TRUE(uidmap.snapshots_size() > 0);
    ASSERT_EQ(2, uidmap.snapshots(0).package_info_size());
}

TEST(StatsLogProcessorTest, TestEmptyConfigHasNoUidMap) {
    // Setup simple config key corresponding to empty config.
    ConfigKey key(3, 4);
    StatsdConfig config = MakeConfig(false);

    sp<UidMap> m = new UidMap();
    sp<StatsPullerManager> pullerManager = new StatsPullerManager();
    UidData uidData;
    *uidData.add_app_info() = createApplicationInfo(/*uid*/ 1, /*version*/ 1, "v1", "p1");
    *uidData.add_app_info() = createApplicationInfo(/*uid*/ 2, /*version*/ 2, "v2", "p2");
    m->updateMap(1, uidData);
    sp<AlarmMonitor> anomalyAlarmMonitor;
    sp<AlarmMonitor> subscriberAlarmMonitor;
    int broadcastCount = 0;
    std::shared_ptr<MockLogEventFilter> mockLogEventFilter = std::make_shared<MockLogEventFilter>();
    EXPECT_CALL(*mockLogEventFilter, setAtomIds(StatsLogProcessor::getDefaultAtomIdSet(), _))
            .Times(1);
    StatsLogProcessor p(
            m, pullerManager, anomalyAlarmMonitor, subscriberAlarmMonitor, 0,
            [&broadcastCount](const ConfigKey& key) {
                broadcastCount++;
                return true;
            },
<<<<<<< HEAD
            [](const int&, const vector<int64_t>&) { return true; }, mockLogEventFilter);
=======
            [](const int&, const vector<int64_t>&) { return true; },
            [](const ConfigKey&, const string&, const vector<int64_t>&) {}, mockLogEventFilter);
>>>>>>> d92eae01

    const LogEventFilter::AtomIdSet atomIdsList = CreateAtomIdSetFromConfig(config);
    EXPECT_CALL(*mockLogEventFilter, setAtomIds(atomIdsList, &p)).Times(1);

    p.OnConfigUpdated(0, key, config);

    // Expect to get no metrics, but snapshot specified above in uidmap.
    vector<uint8_t> bytes;
    p.onDumpReport(key, 1, false, true, ADB_DUMP, FAST, &bytes);

    ConfigMetricsReportList output;
    output.ParseFromArray(bytes.data(), bytes.size());
    EXPECT_TRUE(output.reports_size() > 0);
    EXPECT_FALSE(output.reports(0).has_uid_map());
}

TEST(StatsLogProcessorTest, TestReportIncludesSubConfig) {
    // Setup simple config key corresponding to empty config.
    ConfigKey key(3, 4);
    StatsdConfig config;
    auto annotation = config.add_annotation();
    annotation->set_field_int64(1);
    annotation->set_field_int32(2);
    config.add_allowed_log_source("AID_ROOT");

    sp<UidMap> m = new UidMap();
    sp<StatsPullerManager> pullerManager = new StatsPullerManager();
    sp<AlarmMonitor> anomalyAlarmMonitor;
    sp<AlarmMonitor> subscriberAlarmMonitor;
    int broadcastCount = 0;
    std::shared_ptr<MockLogEventFilter> mockLogEventFilter = std::make_shared<MockLogEventFilter>();
    EXPECT_CALL(*mockLogEventFilter, setAtomIds(StatsLogProcessor::getDefaultAtomIdSet(), _))
            .Times(1);
    StatsLogProcessor p(
            m, pullerManager, anomalyAlarmMonitor, subscriberAlarmMonitor, 0,
            [&broadcastCount](const ConfigKey& key) {
                broadcastCount++;
                return true;
            },
<<<<<<< HEAD
            [](const int&, const vector<int64_t>&) { return true; }, mockLogEventFilter);
=======
            [](const int&, const vector<int64_t>&) { return true; },
            [](const ConfigKey&, const string&, const vector<int64_t>&) {}, mockLogEventFilter);
>>>>>>> d92eae01

    const LogEventFilter::AtomIdSet atomIdsList = CreateAtomIdSetFromConfig(config);
    EXPECT_CALL(*mockLogEventFilter, setAtomIds(atomIdsList, &p)).Times(1);

    p.OnConfigUpdated(1, key, config);

    // Expect to get no metrics, but snapshot specified above in uidmap.
    vector<uint8_t> bytes;
    p.onDumpReport(key, 1, false, true, ADB_DUMP, FAST, &bytes);

    ConfigMetricsReportList output;
    output.ParseFromArray(bytes.data(), bytes.size());
    EXPECT_TRUE(output.reports_size() > 0);
    auto report = output.reports(0);
    ASSERT_EQ(1, report.annotation_size());
    EXPECT_EQ(1, report.annotation(0).field_int64());
    EXPECT_EQ(2, report.annotation(0).field_int32());
}

TEST(StatsLogProcessorTest, TestOnDumpReportEraseData) {
    // Setup a simple config.
    StatsdConfig config;
    config.add_allowed_log_source("AID_ROOT");  // LogEvent defaults to UID of root.
    auto wakelockAcquireMatcher = CreateAcquireWakelockAtomMatcher();
    *config.add_atom_matcher() = wakelockAcquireMatcher;

    auto countMetric = config.add_count_metric();
    countMetric->set_id(123456);
    countMetric->set_what(wakelockAcquireMatcher.id());
    countMetric->set_bucket(FIVE_MINUTES);

    ConfigKey cfgKey;
    sp<StatsLogProcessor> processor = CreateStatsLogProcessor(1, 1, config, cfgKey);

    std::vector<int> attributionUids = {111};
    std::vector<string> attributionTags = {"App1"};
    std::unique_ptr<LogEvent> event =
            CreateAcquireWakelockEvent(2 /*timestamp*/, attributionUids, attributionTags, "wl1");
    processor->OnLogEvent(event.get());

    vector<uint8_t> bytes;
    ConfigMetricsReportList output;

    // Dump report WITHOUT erasing data.
    processor->onDumpReport(cfgKey, 3, true, false /* Do NOT erase data. */, ADB_DUMP, FAST,
                            &bytes);
    output.ParseFromArray(bytes.data(), bytes.size());
    ASSERT_EQ(output.reports_size(), 1);
    ASSERT_EQ(output.reports(0).metrics_size(), 1);
    ASSERT_EQ(output.reports(0).metrics(0).count_metrics().data_size(), 1);

    // Dump report WITH erasing data. There should be data since we didn't previously erase it.
    processor->onDumpReport(cfgKey, 4, true, true /* DO erase data. */, ADB_DUMP, FAST, &bytes);
    output.ParseFromArray(bytes.data(), bytes.size());
    ASSERT_EQ(output.reports_size(), 1);
    ASSERT_EQ(output.reports(0).metrics_size(), 1);
    ASSERT_EQ(output.reports(0).metrics(0).count_metrics().data_size(), 1);

    // Dump report again. There should be no data since we erased it.
    processor->onDumpReport(cfgKey, 5, true, true /* DO erase data. */, ADB_DUMP, FAST, &bytes);
    output.ParseFromArray(bytes.data(), bytes.size());
    // We don't care whether statsd has a report, as long as it has no count metrics in it.
    bool noData = output.reports_size() == 0 || output.reports(0).metrics_size() == 0 ||
                  output.reports(0).metrics(0).count_metrics().data_size() == 0;
    EXPECT_TRUE(noData);
}

TEST(StatsLogProcessorTest, TestPullUidProviderSetOnConfigUpdate) {
    // Setup simple config key corresponding to empty config.
    ConfigKey key(3, 4);
    StatsdConfig config = MakeConfig(false);

    sp<UidMap> m = new UidMap();
    sp<StatsPullerManager> pullerManager = new StatsPullerManager();
    sp<AlarmMonitor> anomalyAlarmMonitor;
    sp<AlarmMonitor> subscriberAlarmMonitor;
    std::shared_ptr<MockLogEventFilter> mockLogEventFilter = std::make_shared<MockLogEventFilter>();
    EXPECT_CALL(*mockLogEventFilter, setAtomIds(StatsLogProcessor::getDefaultAtomIdSet(), _))
            .Times(1);
    StatsLogProcessor p(
            m, pullerManager, anomalyAlarmMonitor, subscriberAlarmMonitor, 0,
            [](const ConfigKey& key) { return true; },
<<<<<<< HEAD
            [](const int&, const vector<int64_t>&) { return true; }, mockLogEventFilter);
=======
            [](const int&, const vector<int64_t>&) { return true; },
            [](const ConfigKey&, const string&, const vector<int64_t>&) {}, mockLogEventFilter);
>>>>>>> d92eae01

    const LogEventFilter::AtomIdSet atomIdsList = CreateAtomIdSetFromConfig(config);
    EXPECT_CALL(*mockLogEventFilter, setAtomIds(atomIdsList, &p)).Times(3);

    p.OnConfigUpdated(0, key, config);
    EXPECT_NE(pullerManager->mPullUidProviders.find(key), pullerManager->mPullUidProviders.end());

    config.add_default_pull_packages("AID_STATSD");
    p.OnConfigUpdated(5, key, config);
    EXPECT_NE(pullerManager->mPullUidProviders.find(key), pullerManager->mPullUidProviders.end());

    p.OnConfigRemoved(key);
    EXPECT_EQ(pullerManager->mPullUidProviders.find(key), pullerManager->mPullUidProviders.end());
}

TEST(StatsLogProcessorTest, InvalidConfigRemoved) {
    ConfigKey key(3, 4);
    StatsdConfig config = MakeConfig(true);

    sp<UidMap> m = new UidMap();
    sp<StatsPullerManager> pullerManager = new StatsPullerManager();
    UidData uidData;
    *uidData.add_app_info() = createApplicationInfo(/*uid*/ 1, /*version*/ 1, "v1", "p1");
    *uidData.add_app_info() = createApplicationInfo(/*uid*/ 2, /*version*/ 2, "v2", "p2");
    m->updateMap(1, uidData);
    sp<AlarmMonitor> anomalyAlarmMonitor;
    sp<AlarmMonitor> subscriberAlarmMonitor;
    std::shared_ptr<MockLogEventFilter> mockLogEventFilter = std::make_shared<MockLogEventFilter>();
    EXPECT_CALL(*mockLogEventFilter, setAtomIds(StatsLogProcessor::getDefaultAtomIdSet(), _))
            .Times(1);
    StatsLogProcessor p(
            m, pullerManager, anomalyAlarmMonitor, subscriberAlarmMonitor, 0,
            [](const ConfigKey& key) { return true; },
<<<<<<< HEAD
            [](const int&, const vector<int64_t>&) { return true; }, mockLogEventFilter);
=======
            [](const int&, const vector<int64_t>&) { return true; },
            [](const ConfigKey&, const string&, const vector<int64_t>&) {}, mockLogEventFilter);
>>>>>>> d92eae01

    EXPECT_CALL(*mockLogEventFilter, setAtomIds(CreateAtomIdSetDefault(), &p)).Times(1);
    // atom used by matcher defined in MakeConfig() API
    Expectation exp =
            EXPECT_CALL(*mockLogEventFilter, setAtomIds(CreateAtomIdSetFromConfig(config), &p))
                    .Times(1);
    EXPECT_CALL(*mockLogEventFilter, setAtomIds(CreateAtomIdSetDefault(), &p)).Times(1).After(exp);

    // Remove the config mConfigStats so that the Icebox starts at 0 configs.
    p.OnConfigRemoved(key);
    StatsdStats::getInstance().reset();
    p.OnConfigUpdated(0, key, config);
    EXPECT_EQ(1, p.mMetricsManagers.size());
    EXPECT_NE(p.mMetricsManagers.find(key), p.mMetricsManagers.end());
    // Cannot assert the size of mConfigStats since it is static and does not get cleared on reset.
    EXPECT_NE(StatsdStats::getInstance().mConfigStats.end(),
              StatsdStats::getInstance().mConfigStats.find(key));
    EXPECT_EQ(0, StatsdStats::getInstance().mIceBox.size());

    StatsdConfig invalidConfig = MakeConfig(true);
    invalidConfig.clear_allowed_log_source();
    p.OnConfigUpdated(0, key, invalidConfig);
    EXPECT_EQ(0, p.mMetricsManagers.size());
    // The current configs should not contain the invalid config.
    EXPECT_EQ(StatsdStats::getInstance().mConfigStats.end(),
              StatsdStats::getInstance().mConfigStats.find(key));
    // Both "config" and "invalidConfig" should be in the icebox.
    EXPECT_EQ(2, StatsdStats::getInstance().mIceBox.size());
    string suffix = StringPrintf("%d_%lld", key.GetUid(), (long long)key.GetId());
    StorageManager::deleteSuffixedFiles(STATS_DATA_DIR, suffix.c_str());
}

TEST(StatsLogProcessorTest, TestActiveConfigMetricDiskWriteRead) {
    int uid = 1111;

    // Setup a simple config, no activation
    StatsdConfig config1;
    int64_t cfgId1 = 12341;
    config1.set_id(cfgId1);
    config1.add_allowed_log_source("AID_ROOT");  // LogEvent defaults to UID of root.
    auto wakelockAcquireMatcher = CreateAcquireWakelockAtomMatcher();
    *config1.add_atom_matcher() = wakelockAcquireMatcher;

    long metricId1 = 1234561;
    long metricId2 = 1234562;
    auto countMetric1 = config1.add_count_metric();
    countMetric1->set_id(metricId1);
    countMetric1->set_what(wakelockAcquireMatcher.id());
    countMetric1->set_bucket(FIVE_MINUTES);

    auto countMetric2 = config1.add_count_metric();
    countMetric2->set_id(metricId2);
    countMetric2->set_what(wakelockAcquireMatcher.id());
    countMetric2->set_bucket(FIVE_MINUTES);

    ConfigKey cfgKey1(uid, cfgId1);

    // Add another config, with two metrics, one with activation
    StatsdConfig config2;
    int64_t cfgId2 = 12342;
    config2.set_id(cfgId2);
    config2.add_allowed_log_source("AID_ROOT");  // LogEvent defaults to UID of root.
    *config2.add_atom_matcher() = wakelockAcquireMatcher;

    long metricId3 = 1234561;
    long metricId4 = 1234562;

    auto countMetric3 = config2.add_count_metric();
    countMetric3->set_id(metricId3);
    countMetric3->set_what(wakelockAcquireMatcher.id());
    countMetric3->set_bucket(FIVE_MINUTES);

    auto countMetric4 = config2.add_count_metric();
    countMetric4->set_id(metricId4);
    countMetric4->set_what(wakelockAcquireMatcher.id());
    countMetric4->set_bucket(FIVE_MINUTES);

    auto metric3Activation = config2.add_metric_activation();
    metric3Activation->set_metric_id(metricId3);
    metric3Activation->set_activation_type(ACTIVATE_IMMEDIATELY);
    auto metric3ActivationTrigger = metric3Activation->add_event_activation();
    metric3ActivationTrigger->set_atom_matcher_id(wakelockAcquireMatcher.id());
    metric3ActivationTrigger->set_ttl_seconds(100);

    ConfigKey cfgKey2(uid, cfgId2);

    // Add another config, with two metrics, both with activations
    StatsdConfig config3;
    int64_t cfgId3 = 12343;
    config3.set_id(cfgId3);
    config3.add_allowed_log_source("AID_ROOT");  // LogEvent defaults to UID of root.
    *config3.add_atom_matcher() = wakelockAcquireMatcher;

    long metricId5 = 1234565;
    long metricId6 = 1234566;
    auto countMetric5 = config3.add_count_metric();
    countMetric5->set_id(metricId5);
    countMetric5->set_what(wakelockAcquireMatcher.id());
    countMetric5->set_bucket(FIVE_MINUTES);

    auto countMetric6 = config3.add_count_metric();
    countMetric6->set_id(metricId6);
    countMetric6->set_what(wakelockAcquireMatcher.id());
    countMetric6->set_bucket(FIVE_MINUTES);

    auto metric5Activation = config3.add_metric_activation();
    metric5Activation->set_metric_id(metricId5);
    metric5Activation->set_activation_type(ACTIVATE_IMMEDIATELY);
    auto metric5ActivationTrigger = metric5Activation->add_event_activation();
    metric5ActivationTrigger->set_atom_matcher_id(wakelockAcquireMatcher.id());
    metric5ActivationTrigger->set_ttl_seconds(100);

    auto metric6Activation = config3.add_metric_activation();
    metric6Activation->set_metric_id(metricId6);
    metric6Activation->set_activation_type(ACTIVATE_IMMEDIATELY);
    auto metric6ActivationTrigger = metric6Activation->add_event_activation();
    metric6ActivationTrigger->set_atom_matcher_id(wakelockAcquireMatcher.id());
    metric6ActivationTrigger->set_ttl_seconds(200);

    ConfigKey cfgKey3(uid, cfgId3);

    sp<UidMap> m = new UidMap();
    sp<StatsPullerManager> pullerManager = new StatsPullerManager();
    sp<AlarmMonitor> anomalyAlarmMonitor;
    sp<AlarmMonitor> subscriberAlarmMonitor;
    vector<int64_t> activeConfigsBroadcast;

    long timeBase1 = 1;
    int broadcastCount = 0;
    std::shared_ptr<MockLogEventFilter> mockLogEventFilter = std::make_shared<MockLogEventFilter>();
    EXPECT_CALL(*mockLogEventFilter, setAtomIds(StatsLogProcessor::getDefaultAtomIdSet(), _))
            .Times(1);
    StatsLogProcessor processor(
            m, pullerManager, anomalyAlarmMonitor, subscriberAlarmMonitor, timeBase1,
            [](const ConfigKey& key) { return true; },
            [&uid, &broadcastCount, &activeConfigsBroadcast](const int& broadcastUid,
                                                             const vector<int64_t>& activeConfigs) {
                broadcastCount++;
                EXPECT_EQ(broadcastUid, uid);
                activeConfigsBroadcast.clear();
                activeConfigsBroadcast.insert(activeConfigsBroadcast.end(), activeConfigs.begin(),
                                              activeConfigs.end());
                return true;
            },
<<<<<<< HEAD
            mockLogEventFilter);
=======
            [](const ConfigKey&, const string&, const vector<int64_t>&) {}, mockLogEventFilter);
>>>>>>> d92eae01

    // config1,config2,config3 use the same atom
    const LogEventFilter::AtomIdSet atomIdsList = CreateAtomIdSetFromConfig(config1);
    EXPECT_CALL(*mockLogEventFilter, setAtomIds(atomIdsList, &processor)).Times(3);

    processor.OnConfigUpdated(1, cfgKey1, config1);
    processor.OnConfigUpdated(2, cfgKey2, config2);
    processor.OnConfigUpdated(3, cfgKey3, config3);

    ASSERT_EQ(3, processor.mMetricsManagers.size());

    // Expect the first config and both metrics in it to be active.
    auto it = processor.mMetricsManagers.find(cfgKey1);
    EXPECT_TRUE(it != processor.mMetricsManagers.end());
    auto& metricsManager1 = it->second;
    EXPECT_TRUE(metricsManager1->isActive());

    auto metricIt = metricsManager1->mAllMetricProducers.begin();
    for (; metricIt != metricsManager1->mAllMetricProducers.end(); metricIt++) {
        if ((*metricIt)->getMetricId() == metricId1) {
            break;
        }
    }
    EXPECT_TRUE(metricIt != metricsManager1->mAllMetricProducers.end());
    auto& metricProducer1 = *metricIt;
    EXPECT_TRUE(metricProducer1->isActive());

    metricIt = metricsManager1->mAllMetricProducers.begin();
    for (; metricIt != metricsManager1->mAllMetricProducers.end(); metricIt++) {
        if ((*metricIt)->getMetricId() == metricId2) {
            break;
        }
    }
    EXPECT_TRUE(metricIt != metricsManager1->mAllMetricProducers.end());
    auto& metricProducer2 = *metricIt;
    EXPECT_TRUE(metricProducer2->isActive());

    // Expect config 2 to be active. Metric 3 shouldn't be active, metric 4 should be active.
    it = processor.mMetricsManagers.find(cfgKey2);
    EXPECT_TRUE(it != processor.mMetricsManagers.end());
    auto& metricsManager2 = it->second;
    EXPECT_TRUE(metricsManager2->isActive());

    metricIt = metricsManager2->mAllMetricProducers.begin();
    for (; metricIt != metricsManager2->mAllMetricProducers.end(); metricIt++) {
        if ((*metricIt)->getMetricId() == metricId3) {
            break;
        }
    }
    EXPECT_TRUE(metricIt != metricsManager2->mAllMetricProducers.end());
    auto& metricProducer3 = *metricIt;
    EXPECT_FALSE(metricProducer3->isActive());

    metricIt = metricsManager2->mAllMetricProducers.begin();
    for (; metricIt != metricsManager2->mAllMetricProducers.end(); metricIt++) {
        if ((*metricIt)->getMetricId() == metricId4) {
            break;
        }
    }
    EXPECT_TRUE(metricIt != metricsManager2->mAllMetricProducers.end());
    auto& metricProducer4 = *metricIt;
    EXPECT_TRUE(metricProducer4->isActive());

    // Expect the third config and both metrics in it to be inactive.
    it = processor.mMetricsManagers.find(cfgKey3);
    EXPECT_TRUE(it != processor.mMetricsManagers.end());
    auto& metricsManager3 = it->second;
    EXPECT_FALSE(metricsManager3->isActive());

    metricIt = metricsManager3->mAllMetricProducers.begin();
    for (; metricIt != metricsManager2->mAllMetricProducers.end(); metricIt++) {
        if ((*metricIt)->getMetricId() == metricId5) {
            break;
        }
    }
    EXPECT_TRUE(metricIt != metricsManager3->mAllMetricProducers.end());
    auto& metricProducer5 = *metricIt;
    EXPECT_FALSE(metricProducer5->isActive());

    metricIt = metricsManager3->mAllMetricProducers.begin();
    for (; metricIt != metricsManager3->mAllMetricProducers.end(); metricIt++) {
        if ((*metricIt)->getMetricId() == metricId6) {
            break;
        }
    }
    EXPECT_TRUE(metricIt != metricsManager3->mAllMetricProducers.end());
    auto& metricProducer6 = *metricIt;
    EXPECT_FALSE(metricProducer6->isActive());

    // No broadcast for active configs should have happened yet.
    EXPECT_EQ(broadcastCount, 0);

    // Activate all 3 metrics that were not active.
    std::vector<int> attributionUids = {111};
    std::vector<string> attributionTags = {"App1"};
    std::unique_ptr<LogEvent> event =
            CreateAcquireWakelockEvent(timeBase1 + 100, attributionUids, attributionTags, "wl1");
    processor.OnLogEvent(event.get());

    // Assert that all 3 configs are active.
    EXPECT_TRUE(metricsManager1->isActive());
    EXPECT_TRUE(metricsManager2->isActive());
    EXPECT_TRUE(metricsManager3->isActive());

    // A broadcast should have happened, and all 3 configs should be active in the broadcast.
    EXPECT_EQ(broadcastCount, 1);
    ASSERT_EQ(activeConfigsBroadcast.size(), 3);
    EXPECT_TRUE(std::find(activeConfigsBroadcast.begin(), activeConfigsBroadcast.end(), cfgId1) !=
                activeConfigsBroadcast.end());
    EXPECT_TRUE(std::find(activeConfigsBroadcast.begin(), activeConfigsBroadcast.end(), cfgId2) !=
                activeConfigsBroadcast.end());
    EXPECT_TRUE(std::find(activeConfigsBroadcast.begin(), activeConfigsBroadcast.end(), cfgId3) !=
                activeConfigsBroadcast.end());

    // When we shut down, metrics 3 & 5 have 100ns remaining, metric 6 has 100s + 100ns.
    int64_t shutDownTime = timeBase1 + 100 * NS_PER_SEC;
    processor.SaveActiveConfigsToDisk(shutDownTime);
    const int64_t ttl3 = event->GetElapsedTimestampNs() +
                         metric3ActivationTrigger->ttl_seconds() * NS_PER_SEC - shutDownTime;
    const int64_t ttl5 = event->GetElapsedTimestampNs() +
                         metric5ActivationTrigger->ttl_seconds() * NS_PER_SEC - shutDownTime;
    const int64_t ttl6 = event->GetElapsedTimestampNs() +
                         metric6ActivationTrigger->ttl_seconds() * NS_PER_SEC - shutDownTime;

    // Create a second StatsLogProcessor and push the same 3 configs.
    long timeBase2 = 1000;
    sp<StatsLogProcessor> processor2 =
            CreateStatsLogProcessor(timeBase2, timeBase2, config1, cfgKey1);
    processor2->OnConfigUpdated(timeBase2, cfgKey2, config2);
    processor2->OnConfigUpdated(timeBase2, cfgKey3, config3);

    ASSERT_EQ(3, processor2->mMetricsManagers.size());

    // First config and both metrics are active.
    it = processor2->mMetricsManagers.find(cfgKey1);
    EXPECT_TRUE(it != processor2->mMetricsManagers.end());
    auto& metricsManager1001 = it->second;
    EXPECT_TRUE(metricsManager1001->isActive());

    metricIt = metricsManager1001->mAllMetricProducers.begin();
    for (; metricIt != metricsManager1001->mAllMetricProducers.end(); metricIt++) {
        if ((*metricIt)->getMetricId() == metricId1) {
            break;
        }
    }
    EXPECT_TRUE(metricIt != metricsManager1001->mAllMetricProducers.end());
    auto& metricProducer1001 = *metricIt;
    EXPECT_TRUE(metricProducer1001->isActive());

    metricIt = metricsManager1001->mAllMetricProducers.begin();
    for (; metricIt != metricsManager1001->mAllMetricProducers.end(); metricIt++) {
        if ((*metricIt)->getMetricId() == metricId2) {
            break;
        }
    }
    EXPECT_TRUE(metricIt != metricsManager1001->mAllMetricProducers.end());
    auto& metricProducer1002 = *metricIt;
    EXPECT_TRUE(metricProducer1002->isActive());

    // Second config is active. Metric 3 is inactive, metric 4 is active.
    it = processor2->mMetricsManagers.find(cfgKey2);
    EXPECT_TRUE(it != processor2->mMetricsManagers.end());
    auto& metricsManager1002 = it->second;
    EXPECT_TRUE(metricsManager1002->isActive());

    metricIt = metricsManager1002->mAllMetricProducers.begin();
    for (; metricIt != metricsManager1002->mAllMetricProducers.end(); metricIt++) {
        if ((*metricIt)->getMetricId() == metricId3) {
            break;
        }
    }
    EXPECT_TRUE(metricIt != metricsManager1002->mAllMetricProducers.end());
    auto& metricProducer1003 = *metricIt;
    EXPECT_FALSE(metricProducer1003->isActive());

    metricIt = metricsManager1002->mAllMetricProducers.begin();
    for (; metricIt != metricsManager1002->mAllMetricProducers.end(); metricIt++) {
        if ((*metricIt)->getMetricId() == metricId4) {
            break;
        }
    }
    EXPECT_TRUE(metricIt != metricsManager1002->mAllMetricProducers.end());
    auto& metricProducer1004 = *metricIt;
    EXPECT_TRUE(metricProducer1004->isActive());

    // Config 3 is inactive. both metrics are inactive.
    it = processor2->mMetricsManagers.find(cfgKey3);
    EXPECT_TRUE(it != processor2->mMetricsManagers.end());
    auto& metricsManager1003 = it->second;
    EXPECT_FALSE(metricsManager1003->isActive());
    ASSERT_EQ(2, metricsManager1003->mAllMetricProducers.size());

    metricIt = metricsManager1003->mAllMetricProducers.begin();
    for (; metricIt != metricsManager1002->mAllMetricProducers.end(); metricIt++) {
        if ((*metricIt)->getMetricId() == metricId5) {
            break;
        }
    }
    EXPECT_TRUE(metricIt != metricsManager1003->mAllMetricProducers.end());
    auto& metricProducer1005 = *metricIt;
    EXPECT_FALSE(metricProducer1005->isActive());

    metricIt = metricsManager1003->mAllMetricProducers.begin();
    for (; metricIt != metricsManager1003->mAllMetricProducers.end(); metricIt++) {
        if ((*metricIt)->getMetricId() == metricId6) {
            break;
        }
    }
    EXPECT_TRUE(metricIt != metricsManager1003->mAllMetricProducers.end());
    auto& metricProducer1006 = *metricIt;
    EXPECT_FALSE(metricProducer1006->isActive());

    // Assert that all 3 metrics with activation are inactive and that the ttls were properly set.
    EXPECT_FALSE(metricProducer1003->isActive());
    const auto& activation1003 = metricProducer1003->mEventActivationMap.begin()->second;
    EXPECT_EQ(100 * NS_PER_SEC, activation1003->ttl_ns);
    EXPECT_EQ(0, activation1003->start_ns);
    EXPECT_FALSE(metricProducer1005->isActive());
    const auto& activation1005 = metricProducer1005->mEventActivationMap.begin()->second;
    EXPECT_EQ(100 * NS_PER_SEC, activation1005->ttl_ns);
    EXPECT_EQ(0, activation1005->start_ns);
    EXPECT_FALSE(metricProducer1006->isActive());
    const auto& activation1006 = metricProducer1006->mEventActivationMap.begin()->second;
    EXPECT_EQ(200 * NS_PER_SEC, activation1006->ttl_ns);
    EXPECT_EQ(0, activation1006->start_ns);

    processor2->LoadActiveConfigsFromDisk();

    // After loading activations from disk, assert that all 3 metrics are active.
    EXPECT_TRUE(metricProducer1003->isActive());
    EXPECT_EQ(timeBase2 + ttl3 - activation1003->ttl_ns, activation1003->start_ns);
    EXPECT_TRUE(metricProducer1005->isActive());
    EXPECT_EQ(timeBase2 + ttl5 - activation1005->ttl_ns, activation1005->start_ns);
    EXPECT_TRUE(metricProducer1006->isActive());
    EXPECT_EQ(timeBase2 + ttl6 - activation1006->ttl_ns, activation1003->start_ns);

    // Make sure no more broadcasts have happened.
    EXPECT_EQ(broadcastCount, 1);
}

TEST(StatsLogProcessorTest, TestActivationOnBoot) {
    int uid = 1111;

    StatsdConfig config1;
    config1.set_id(12341);
    config1.add_allowed_log_source("AID_ROOT");  // LogEvent defaults to UID of root.
    auto wakelockAcquireMatcher = CreateAcquireWakelockAtomMatcher();
    *config1.add_atom_matcher() = wakelockAcquireMatcher;

    long metricId1 = 1234561;
    long metricId2 = 1234562;
    auto countMetric1 = config1.add_count_metric();
    countMetric1->set_id(metricId1);
    countMetric1->set_what(wakelockAcquireMatcher.id());
    countMetric1->set_bucket(FIVE_MINUTES);

    auto countMetric2 = config1.add_count_metric();
    countMetric2->set_id(metricId2);
    countMetric2->set_what(wakelockAcquireMatcher.id());
    countMetric2->set_bucket(FIVE_MINUTES);

    auto metric1Activation = config1.add_metric_activation();
    metric1Activation->set_metric_id(metricId1);
    metric1Activation->set_activation_type(ACTIVATE_ON_BOOT);
    auto metric1ActivationTrigger = metric1Activation->add_event_activation();
    metric1ActivationTrigger->set_atom_matcher_id(wakelockAcquireMatcher.id());
    metric1ActivationTrigger->set_ttl_seconds(100);

    ConfigKey cfgKey1(uid, 12341);
    long timeBase1 = 1;
    sp<StatsLogProcessor> processor =
            CreateStatsLogProcessor(timeBase1, timeBase1, config1, cfgKey1);

    ASSERT_EQ(1, processor->mMetricsManagers.size());
    auto it = processor->mMetricsManagers.find(cfgKey1);
    EXPECT_TRUE(it != processor->mMetricsManagers.end());
    auto& metricsManager1 = it->second;
    EXPECT_TRUE(metricsManager1->isActive());

    auto metricIt = metricsManager1->mAllMetricProducers.begin();
    for (; metricIt != metricsManager1->mAllMetricProducers.end(); metricIt++) {
        if ((*metricIt)->getMetricId() == metricId1) {
            break;
        }
    }
    EXPECT_TRUE(metricIt != metricsManager1->mAllMetricProducers.end());
    auto& metricProducer1 = *metricIt;
    EXPECT_FALSE(metricProducer1->isActive());

    metricIt = metricsManager1->mAllMetricProducers.begin();
    for (; metricIt != metricsManager1->mAllMetricProducers.end(); metricIt++) {
        if ((*metricIt)->getMetricId() == metricId2) {
            break;
        }
    }
    EXPECT_TRUE(metricIt != metricsManager1->mAllMetricProducers.end());
    auto& metricProducer2 = *metricIt;
    EXPECT_TRUE(metricProducer2->isActive());

    const auto& activation1 = metricProducer1->mEventActivationMap.begin()->second;
    EXPECT_EQ(100 * NS_PER_SEC, activation1->ttl_ns);
    EXPECT_EQ(0, activation1->start_ns);
    EXPECT_EQ(kNotActive, activation1->state);

    std::vector<int> attributionUids = {111};
    std::vector<string> attributionTags = {"App1"};
    std::unique_ptr<LogEvent> event =
            CreateAcquireWakelockEvent(timeBase1 + 100, attributionUids, attributionTags, "wl1");
    processor->OnLogEvent(event.get());

    EXPECT_FALSE(metricProducer1->isActive());
    EXPECT_EQ(0, activation1->start_ns);
    EXPECT_EQ(kActiveOnBoot, activation1->state);

    int64_t shutDownTime = timeBase1 + 100 * NS_PER_SEC;
    processor->SaveActiveConfigsToDisk(shutDownTime);
    EXPECT_FALSE(metricProducer1->isActive());
    const int64_t ttl1 = metric1ActivationTrigger->ttl_seconds() * NS_PER_SEC;

    long timeBase2 = 1000;
    sp<StatsLogProcessor> processor2 =
            CreateStatsLogProcessor(timeBase2, timeBase2, config1, cfgKey1);

    ASSERT_EQ(1, processor2->mMetricsManagers.size());
    it = processor2->mMetricsManagers.find(cfgKey1);
    EXPECT_TRUE(it != processor2->mMetricsManagers.end());
    auto& metricsManager1001 = it->second;
    EXPECT_TRUE(metricsManager1001->isActive());

    metricIt = metricsManager1001->mAllMetricProducers.begin();
    for (; metricIt != metricsManager1001->mAllMetricProducers.end(); metricIt++) {
        if ((*metricIt)->getMetricId() == metricId1) {
            break;
        }
    }
    EXPECT_TRUE(metricIt != metricsManager1001->mAllMetricProducers.end());
    auto& metricProducer1001 = *metricIt;
    EXPECT_FALSE(metricProducer1001->isActive());

    metricIt = metricsManager1001->mAllMetricProducers.begin();
    for (; metricIt != metricsManager1001->mAllMetricProducers.end(); metricIt++) {
        if ((*metricIt)->getMetricId() == metricId2) {
            break;
        }
    }
    EXPECT_TRUE(metricIt != metricsManager1001->mAllMetricProducers.end());
    auto& metricProducer1002 = *metricIt;
    EXPECT_TRUE(metricProducer1002->isActive());

    const auto& activation1001 = metricProducer1001->mEventActivationMap.begin()->second;
    EXPECT_EQ(100 * NS_PER_SEC, activation1001->ttl_ns);
    EXPECT_EQ(0, activation1001->start_ns);
    EXPECT_EQ(kNotActive, activation1001->state);

    processor2->LoadActiveConfigsFromDisk();

    EXPECT_TRUE(metricProducer1001->isActive());
    EXPECT_EQ(timeBase2 + ttl1 - activation1001->ttl_ns, activation1001->start_ns);
    EXPECT_EQ(kActive, activation1001->state);
}

TEST(StatsLogProcessorTest, TestActivationOnBootMultipleActivations) {
    int uid = 1111;

    // Create config with 2 metrics:
    // Metric 1: Activate on boot with 2 activations
    // Metric 2: Always active
    StatsdConfig config1;
    config1.set_id(12341);
    config1.add_allowed_log_source("AID_ROOT");  // LogEvent defaults to UID of root.
    auto wakelockAcquireMatcher = CreateAcquireWakelockAtomMatcher();
    auto screenOnMatcher = CreateScreenTurnedOnAtomMatcher();
    *config1.add_atom_matcher() = wakelockAcquireMatcher;
    *config1.add_atom_matcher() = screenOnMatcher;

    long metricId1 = 1234561;
    long metricId2 = 1234562;

    auto countMetric1 = config1.add_count_metric();
    countMetric1->set_id(metricId1);
    countMetric1->set_what(wakelockAcquireMatcher.id());
    countMetric1->set_bucket(FIVE_MINUTES);

    auto countMetric2 = config1.add_count_metric();
    countMetric2->set_id(metricId2);
    countMetric2->set_what(wakelockAcquireMatcher.id());
    countMetric2->set_bucket(FIVE_MINUTES);

    auto metric1Activation = config1.add_metric_activation();
    metric1Activation->set_metric_id(metricId1);
    metric1Activation->set_activation_type(ACTIVATE_ON_BOOT);
    auto metric1ActivationTrigger1 = metric1Activation->add_event_activation();
    metric1ActivationTrigger1->set_atom_matcher_id(wakelockAcquireMatcher.id());
    metric1ActivationTrigger1->set_ttl_seconds(100);
    auto metric1ActivationTrigger2 = metric1Activation->add_event_activation();
    metric1ActivationTrigger2->set_atom_matcher_id(screenOnMatcher.id());
    metric1ActivationTrigger2->set_ttl_seconds(200);

    ConfigKey cfgKey1(uid, 12341);
    long timeBase1 = 1;
    sp<StatsLogProcessor> processor =
            CreateStatsLogProcessor(timeBase1, timeBase1, config1, cfgKey1);

    // Metric 1 is not active.
    // Metric 2 is active.
    // {{{---------------------------------------------------------------------------
    ASSERT_EQ(1, processor->mMetricsManagers.size());
    auto it = processor->mMetricsManagers.find(cfgKey1);
    EXPECT_TRUE(it != processor->mMetricsManagers.end());
    auto& metricsManager1 = it->second;
    EXPECT_TRUE(metricsManager1->isActive());

    auto metricIt = metricsManager1->mAllMetricProducers.begin();
    for (; metricIt != metricsManager1->mAllMetricProducers.end(); metricIt++) {
        if ((*metricIt)->getMetricId() == metricId1) {
            break;
        }
    }
    EXPECT_TRUE(metricIt != metricsManager1->mAllMetricProducers.end());
    auto& metricProducer1 = *metricIt;
    EXPECT_FALSE(metricProducer1->isActive());

    metricIt = metricsManager1->mAllMetricProducers.begin();
    for (; metricIt != metricsManager1->mAllMetricProducers.end(); metricIt++) {
        if ((*metricIt)->getMetricId() == metricId2) {
            break;
        }
    }
    EXPECT_TRUE(metricIt != metricsManager1->mAllMetricProducers.end());
    auto& metricProducer2 = *metricIt;
    EXPECT_TRUE(metricProducer2->isActive());

    int i = 0;
    for (; i < metricsManager1->mAllAtomMatchingTrackers.size(); i++) {
        if (metricsManager1->mAllAtomMatchingTrackers[i]->getId() ==
            metric1ActivationTrigger1->atom_matcher_id()) {
            break;
        }
    }
    const auto& activation1 = metricProducer1->mEventActivationMap.at(i);
    EXPECT_EQ(100 * NS_PER_SEC, activation1->ttl_ns);
    EXPECT_EQ(0, activation1->start_ns);
    EXPECT_EQ(kNotActive, activation1->state);

    i = 0;
    for (; i < metricsManager1->mAllAtomMatchingTrackers.size(); i++) {
        if (metricsManager1->mAllAtomMatchingTrackers[i]->getId() ==
            metric1ActivationTrigger2->atom_matcher_id()) {
            break;
        }
    }
    const auto& activation2 = metricProducer1->mEventActivationMap.at(i);
    EXPECT_EQ(200 * NS_PER_SEC, activation2->ttl_ns);
    EXPECT_EQ(0, activation2->start_ns);
    EXPECT_EQ(kNotActive, activation2->state);
    // }}}------------------------------------------------------------------------------

    // Trigger Activation 1 for Metric 1
    std::vector<int> attributionUids = {111};
    std::vector<string> attributionTags = {"App1"};
    std::unique_ptr<LogEvent> event =
            CreateAcquireWakelockEvent(timeBase1 + 100, attributionUids, attributionTags, "wl1");
    processor->OnLogEvent(event.get());

    // Metric 1 is not active; Activation 1 set to kActiveOnBoot
    // Metric 2 is active.
    // {{{---------------------------------------------------------------------------
    EXPECT_FALSE(metricProducer1->isActive());
    EXPECT_EQ(0, activation1->start_ns);
    EXPECT_EQ(kActiveOnBoot, activation1->state);
    EXPECT_EQ(0, activation2->start_ns);
    EXPECT_EQ(kNotActive, activation2->state);

    EXPECT_TRUE(metricProducer2->isActive());
    // }}}-----------------------------------------------------------------------------

    // Simulate shutdown by saving state to disk
    int64_t shutDownTime = timeBase1 + 100 * NS_PER_SEC;
    processor->SaveActiveConfigsToDisk(shutDownTime);
    EXPECT_FALSE(metricProducer1->isActive());
    int64_t ttl1 = metric1ActivationTrigger1->ttl_seconds() * NS_PER_SEC;

    // Simulate device restarted state by creating new instance of StatsLogProcessor with the
    // same config.
    long timeBase2 = 1000;
    sp<StatsLogProcessor> processor2 =
            CreateStatsLogProcessor(timeBase2, timeBase2, config1, cfgKey1);

    // Metric 1 is not active.
    // Metric 2 is active.
    // {{{---------------------------------------------------------------------------
    ASSERT_EQ(1, processor2->mMetricsManagers.size());
    it = processor2->mMetricsManagers.find(cfgKey1);
    EXPECT_TRUE(it != processor2->mMetricsManagers.end());
    auto& metricsManager1001 = it->second;
    EXPECT_TRUE(metricsManager1001->isActive());

    metricIt = metricsManager1001->mAllMetricProducers.begin();
    for (; metricIt != metricsManager1001->mAllMetricProducers.end(); metricIt++) {
        if ((*metricIt)->getMetricId() == metricId1) {
            break;
        }
    }
    EXPECT_TRUE(metricIt != metricsManager1001->mAllMetricProducers.end());
    auto& metricProducer1001 = *metricIt;
    EXPECT_FALSE(metricProducer1001->isActive());

    metricIt = metricsManager1001->mAllMetricProducers.begin();
    for (; metricIt != metricsManager1001->mAllMetricProducers.end(); metricIt++) {
        if ((*metricIt)->getMetricId() == metricId2) {
            break;
        }
    }
    EXPECT_TRUE(metricIt != metricsManager1001->mAllMetricProducers.end());
    auto& metricProducer1002 = *metricIt;
    EXPECT_TRUE(metricProducer1002->isActive());

    i = 0;
    for (; i < metricsManager1001->mAllAtomMatchingTrackers.size(); i++) {
        if (metricsManager1001->mAllAtomMatchingTrackers[i]->getId() ==
            metric1ActivationTrigger1->atom_matcher_id()) {
            break;
        }
    }
    const auto& activation1001_1 = metricProducer1001->mEventActivationMap.at(i);
    EXPECT_EQ(100 * NS_PER_SEC, activation1001_1->ttl_ns);
    EXPECT_EQ(0, activation1001_1->start_ns);
    EXPECT_EQ(kNotActive, activation1001_1->state);

    i = 0;
    for (; i < metricsManager1001->mAllAtomMatchingTrackers.size(); i++) {
        if (metricsManager1001->mAllAtomMatchingTrackers[i]->getId() ==
            metric1ActivationTrigger2->atom_matcher_id()) {
            break;
        }
    }

    const auto& activation1001_2 = metricProducer1001->mEventActivationMap.at(i);
    EXPECT_EQ(200 * NS_PER_SEC, activation1001_2->ttl_ns);
    EXPECT_EQ(0, activation1001_2->start_ns);
    EXPECT_EQ(kNotActive, activation1001_2->state);
    // }}}-----------------------------------------------------------------------------------

    // Load saved state from disk.
    processor2->LoadActiveConfigsFromDisk();

    // Metric 1 active; Activation 1 is active, Activation 2 is not active
    // Metric 2 is active.
    // {{{---------------------------------------------------------------------------
    EXPECT_TRUE(metricProducer1001->isActive());
    EXPECT_EQ(timeBase2 + ttl1 - activation1001_1->ttl_ns, activation1001_1->start_ns);
    EXPECT_EQ(kActive, activation1001_1->state);
    EXPECT_EQ(0, activation1001_2->start_ns);
    EXPECT_EQ(kNotActive, activation1001_2->state);

    EXPECT_TRUE(metricProducer1002->isActive());
    // }}}--------------------------------------------------------------------------------

    // Trigger Activation 2 for Metric 1.
    auto screenOnEvent =
            CreateScreenStateChangedEvent(timeBase2 + 200, android::view::DISPLAY_STATE_ON);
    processor2->OnLogEvent(screenOnEvent.get());

    // Metric 1 active; Activation 1 is active, Activation 2 is set to kActiveOnBoot
    // Metric 2 is active.
    // {{{---------------------------------------------------------------------------
    EXPECT_TRUE(metricProducer1001->isActive());
    EXPECT_EQ(timeBase2 + ttl1 - activation1001_1->ttl_ns, activation1001_1->start_ns);
    EXPECT_EQ(kActive, activation1001_1->state);
    EXPECT_EQ(0, activation1001_2->start_ns);
    EXPECT_EQ(kActiveOnBoot, activation1001_2->state);

    EXPECT_TRUE(metricProducer1002->isActive());
    // }}}---------------------------------------------------------------------------

    // Simulate shutdown by saving state to disk
    shutDownTime = timeBase2 + 50 * NS_PER_SEC;
    processor2->SaveActiveConfigsToDisk(shutDownTime);
    EXPECT_TRUE(metricProducer1001->isActive());
    EXPECT_TRUE(metricProducer1002->isActive());
    ttl1 = timeBase2 + metric1ActivationTrigger1->ttl_seconds() * NS_PER_SEC - shutDownTime;
    int64_t ttl2 = metric1ActivationTrigger2->ttl_seconds() * NS_PER_SEC;

    // Simulate device restarted state by creating new instance of StatsLogProcessor with the
    // same config.
    long timeBase3 = timeBase2 + 120 * NS_PER_SEC;
    sp<StatsLogProcessor> processor3 =
            CreateStatsLogProcessor(timeBase3, timeBase3, config1, cfgKey1);

    // Metric 1 is not active.
    // Metric 2 is active.
    // {{{---------------------------------------------------------------------------
    ASSERT_EQ(1, processor3->mMetricsManagers.size());
    it = processor3->mMetricsManagers.find(cfgKey1);
    EXPECT_TRUE(it != processor3->mMetricsManagers.end());
    auto& metricsManagerTimeBase3 = it->second;
    EXPECT_TRUE(metricsManagerTimeBase3->isActive());

    metricIt = metricsManagerTimeBase3->mAllMetricProducers.begin();
    for (; metricIt != metricsManagerTimeBase3->mAllMetricProducers.end(); metricIt++) {
        if ((*metricIt)->getMetricId() == metricId1) {
            break;
        }
    }
    EXPECT_TRUE(metricIt != metricsManagerTimeBase3->mAllMetricProducers.end());
    auto& metricProducerTimeBase3_1 = *metricIt;
    EXPECT_FALSE(metricProducerTimeBase3_1->isActive());

    metricIt = metricsManagerTimeBase3->mAllMetricProducers.begin();
    for (; metricIt != metricsManagerTimeBase3->mAllMetricProducers.end(); metricIt++) {
        if ((*metricIt)->getMetricId() == metricId2) {
            break;
        }
    }
    EXPECT_TRUE(metricIt != metricsManagerTimeBase3->mAllMetricProducers.end());
    auto& metricProducerTimeBase3_2 = *metricIt;
    EXPECT_TRUE(metricProducerTimeBase3_2->isActive());

    i = 0;
    for (; i < metricsManagerTimeBase3->mAllAtomMatchingTrackers.size(); i++) {
        if (metricsManagerTimeBase3->mAllAtomMatchingTrackers[i]->getId() ==
            metric1ActivationTrigger1->atom_matcher_id()) {
            break;
        }
    }
    const auto& activationTimeBase3_1 = metricProducerTimeBase3_1->mEventActivationMap.at(i);
    EXPECT_EQ(100 * NS_PER_SEC, activationTimeBase3_1->ttl_ns);
    EXPECT_EQ(0, activationTimeBase3_1->start_ns);
    EXPECT_EQ(kNotActive, activationTimeBase3_1->state);

    i = 0;
    for (; i < metricsManagerTimeBase3->mAllAtomMatchingTrackers.size(); i++) {
        if (metricsManagerTimeBase3->mAllAtomMatchingTrackers[i]->getId() ==
            metric1ActivationTrigger2->atom_matcher_id()) {
            break;
        }
    }

    const auto& activationTimeBase3_2 = metricProducerTimeBase3_1->mEventActivationMap.at(i);
    EXPECT_EQ(200 * NS_PER_SEC, activationTimeBase3_2->ttl_ns);
    EXPECT_EQ(0, activationTimeBase3_2->start_ns);
    EXPECT_EQ(kNotActive, activationTimeBase3_2->state);

    EXPECT_TRUE(metricProducerTimeBase3_2->isActive());
    // }}}----------------------------------------------------------------------------------

    // Load saved state from disk.
    processor3->LoadActiveConfigsFromDisk();

    // Metric 1 active: Activation 1 is active, Activation 2 is active
    // Metric 2 is active.
    // {{{---------------------------------------------------------------------------
    EXPECT_TRUE(metricProducerTimeBase3_1->isActive());
    EXPECT_EQ(timeBase3 + ttl1 - activationTimeBase3_1->ttl_ns, activationTimeBase3_1->start_ns);
    EXPECT_EQ(kActive, activationTimeBase3_1->state);
    EXPECT_EQ(timeBase3 + ttl2 - activationTimeBase3_2->ttl_ns, activationTimeBase3_2->start_ns);
    EXPECT_EQ(kActive, activationTimeBase3_2->state);

    EXPECT_TRUE(metricProducerTimeBase3_2->isActive());
    // }}}-------------------------------------------------------------------------------

    // Trigger Activation 2 for Metric 1 again.
    screenOnEvent = CreateScreenStateChangedEvent(timeBase3 + 100 * NS_PER_SEC,
                                                  android::view::DISPLAY_STATE_ON);
    processor3->OnLogEvent(screenOnEvent.get());

    // Metric 1 active; Activation 1 is not active, Activation 2 is set to active
    // Metric 2 is active.
    // {{{---------------------------------------------------------------------------
    EXPECT_TRUE(metricProducerTimeBase3_1->isActive());
    EXPECT_EQ(kNotActive, activationTimeBase3_1->state);
    EXPECT_EQ(timeBase3 + ttl2 - activationTimeBase3_2->ttl_ns, activationTimeBase3_2->start_ns);
    EXPECT_EQ(kActive, activationTimeBase3_2->state);

    EXPECT_TRUE(metricProducerTimeBase3_2->isActive());
    // }}}---------------------------------------------------------------------------

    // Simulate shutdown by saving state to disk.
    shutDownTime = timeBase3 + 500 * NS_PER_SEC;
    processor3->SaveActiveConfigsToDisk(shutDownTime);
    EXPECT_TRUE(metricProducer1001->isActive());
    EXPECT_TRUE(metricProducer1002->isActive());
    ttl1 = timeBase3 + ttl1 - shutDownTime;
    ttl2 = timeBase3 + metric1ActivationTrigger2->ttl_seconds() * NS_PER_SEC - shutDownTime;

    // Simulate device restarted state by creating new instance of StatsLogProcessor with the
    // same config.
    long timeBase4 = timeBase3 + 600 * NS_PER_SEC;
    sp<StatsLogProcessor> processor4 =
            CreateStatsLogProcessor(timeBase4, timeBase4, config1, cfgKey1);

    // Metric 1 is not active.
    // Metric 2 is active.
    // {{{---------------------------------------------------------------------------
    ASSERT_EQ(1, processor4->mMetricsManagers.size());
    it = processor4->mMetricsManagers.find(cfgKey1);
    EXPECT_TRUE(it != processor4->mMetricsManagers.end());
    auto& metricsManagerTimeBase4 = it->second;
    EXPECT_TRUE(metricsManagerTimeBase4->isActive());

    metricIt = metricsManagerTimeBase4->mAllMetricProducers.begin();
    for (; metricIt != metricsManagerTimeBase4->mAllMetricProducers.end(); metricIt++) {
        if ((*metricIt)->getMetricId() == metricId1) {
            break;
        }
    }
    EXPECT_TRUE(metricIt != metricsManagerTimeBase4->mAllMetricProducers.end());
    auto& metricProducerTimeBase4_1 = *metricIt;
    EXPECT_FALSE(metricProducerTimeBase4_1->isActive());

    metricIt = metricsManagerTimeBase4->mAllMetricProducers.begin();
    for (; metricIt != metricsManagerTimeBase4->mAllMetricProducers.end(); metricIt++) {
        if ((*metricIt)->getMetricId() == metricId2) {
            break;
        }
    }
    EXPECT_TRUE(metricIt != metricsManagerTimeBase4->mAllMetricProducers.end());
    auto& metricProducerTimeBase4_2 = *metricIt;
    EXPECT_TRUE(metricProducerTimeBase4_2->isActive());

    i = 0;
    for (; i < metricsManagerTimeBase4->mAllAtomMatchingTrackers.size(); i++) {
        if (metricsManagerTimeBase4->mAllAtomMatchingTrackers[i]->getId() ==
            metric1ActivationTrigger1->atom_matcher_id()) {
            break;
        }
    }
    const auto& activationTimeBase4_1 = metricProducerTimeBase4_1->mEventActivationMap.at(i);
    EXPECT_EQ(100 * NS_PER_SEC, activationTimeBase4_1->ttl_ns);
    EXPECT_EQ(0, activationTimeBase4_1->start_ns);
    EXPECT_EQ(kNotActive, activationTimeBase4_1->state);

    i = 0;
    for (; i < metricsManagerTimeBase4->mAllAtomMatchingTrackers.size(); i++) {
        if (metricsManagerTimeBase4->mAllAtomMatchingTrackers[i]->getId() ==
            metric1ActivationTrigger2->atom_matcher_id()) {
            break;
        }
    }

    const auto& activationTimeBase4_2 = metricProducerTimeBase4_1->mEventActivationMap.at(i);
    EXPECT_EQ(200 * NS_PER_SEC, activationTimeBase4_2->ttl_ns);
    EXPECT_EQ(0, activationTimeBase4_2->start_ns);
    EXPECT_EQ(kNotActive, activationTimeBase4_2->state);

    EXPECT_TRUE(metricProducerTimeBase4_2->isActive());
    // }}}----------------------------------------------------------------------------------

    // Load saved state from disk.
    processor4->LoadActiveConfigsFromDisk();

    // Metric 1 active: Activation 1 is not active, Activation 2 is not active
    // Metric 2 is active.
    // {{{---------------------------------------------------------------------------
    EXPECT_FALSE(metricProducerTimeBase4_1->isActive());
    EXPECT_EQ(kNotActive, activationTimeBase4_1->state);
    EXPECT_EQ(kNotActive, activationTimeBase4_2->state);

    EXPECT_TRUE(metricProducerTimeBase4_2->isActive());
    // }}}-------------------------------------------------------------------------------
}

TEST(StatsLogProcessorTest, TestActivationOnBootMultipleActivationsDifferentActivationTypes) {
    int uid = 1111;

    // Create config with 2 metrics:
    // Metric 1: Activate on boot with 2 activations
    // Metric 2: Always active
    StatsdConfig config1;
    config1.set_id(12341);
    config1.add_allowed_log_source("AID_ROOT");  // LogEvent defaults to UID of root.
    auto wakelockAcquireMatcher = CreateAcquireWakelockAtomMatcher();
    auto screenOnMatcher = CreateScreenTurnedOnAtomMatcher();
    *config1.add_atom_matcher() = wakelockAcquireMatcher;
    *config1.add_atom_matcher() = screenOnMatcher;

    long metricId1 = 1234561;
    long metricId2 = 1234562;

    auto countMetric1 = config1.add_count_metric();
    countMetric1->set_id(metricId1);
    countMetric1->set_what(wakelockAcquireMatcher.id());
    countMetric1->set_bucket(FIVE_MINUTES);

    auto countMetric2 = config1.add_count_metric();
    countMetric2->set_id(metricId2);
    countMetric2->set_what(wakelockAcquireMatcher.id());
    countMetric2->set_bucket(FIVE_MINUTES);

    auto metric1Activation = config1.add_metric_activation();
    metric1Activation->set_metric_id(metricId1);
    metric1Activation->set_activation_type(ACTIVATE_ON_BOOT);
    auto metric1ActivationTrigger1 = metric1Activation->add_event_activation();
    metric1ActivationTrigger1->set_atom_matcher_id(wakelockAcquireMatcher.id());
    metric1ActivationTrigger1->set_ttl_seconds(100);
    auto metric1ActivationTrigger2 = metric1Activation->add_event_activation();
    metric1ActivationTrigger2->set_atom_matcher_id(screenOnMatcher.id());
    metric1ActivationTrigger2->set_ttl_seconds(200);
    metric1ActivationTrigger2->set_activation_type(ACTIVATE_IMMEDIATELY);

    ConfigKey cfgKey1(uid, 12341);
    long timeBase1 = 1;
    sp<StatsLogProcessor> processor1 =
            CreateStatsLogProcessor(timeBase1, timeBase1, config1, cfgKey1);

    // Metric 1 is not active.
    // Metric 2 is active.
    // {{{---------------------------------------------------------------------------
    ASSERT_EQ(1, processor1->mMetricsManagers.size());
    auto it = processor1->mMetricsManagers.find(cfgKey1);
    EXPECT_TRUE(it != processor1->mMetricsManagers.end());
    auto& metricsManager1 = it->second;
    EXPECT_TRUE(metricsManager1->isActive());

    ASSERT_EQ(metricsManager1->mAllMetricProducers.size(), 2);
    // We assume that the index of a MetricProducer within the mAllMetricProducers
    // array follows the order in which metrics are added to the config.
    auto& metricProducer1_1 = metricsManager1->mAllMetricProducers[0];
    EXPECT_EQ(metricProducer1_1->getMetricId(), metricId1);
    EXPECT_FALSE(metricProducer1_1->isActive());  // inactive due to associated MetricActivation

    auto& metricProducer1_2 = metricsManager1->mAllMetricProducers[1];
    EXPECT_EQ(metricProducer1_2->getMetricId(), metricId2);
    EXPECT_TRUE(metricProducer1_2->isActive());

    ASSERT_EQ(metricProducer1_1->mEventActivationMap.size(), 2);
    // The key in mEventActivationMap is the index of the associated atom matcher. We assume
    // that matchers are indexed in the order that they are added to the config.
    const auto& activation1_1_1 = metricProducer1_1->mEventActivationMap.at(0);
    EXPECT_EQ(100 * NS_PER_SEC, activation1_1_1->ttl_ns);
    EXPECT_EQ(0, activation1_1_1->start_ns);
    EXPECT_EQ(kNotActive, activation1_1_1->state);
    EXPECT_EQ(ACTIVATE_ON_BOOT, activation1_1_1->activationType);

    const auto& activation1_1_2 = metricProducer1_1->mEventActivationMap.at(1);
    EXPECT_EQ(200 * NS_PER_SEC, activation1_1_2->ttl_ns);
    EXPECT_EQ(0, activation1_1_2->start_ns);
    EXPECT_EQ(kNotActive, activation1_1_2->state);
    EXPECT_EQ(ACTIVATE_IMMEDIATELY, activation1_1_2->activationType);
    // }}}------------------------------------------------------------------------------

    // Trigger Activation 1 for Metric 1
    std::vector<int> attributionUids = {111};
    std::vector<string> attributionTags = {"App1"};
    std::unique_ptr<LogEvent> event =
            CreateAcquireWakelockEvent(timeBase1 + 100, attributionUids, attributionTags, "wl1");
    processor1->OnLogEvent(event.get());

    // Metric 1 is not active; Activation 1 set to kActiveOnBoot
    // Metric 2 is active.
    // {{{---------------------------------------------------------------------------
    EXPECT_FALSE(metricProducer1_1->isActive());
    EXPECT_EQ(0, activation1_1_1->start_ns);
    EXPECT_EQ(kActiveOnBoot, activation1_1_1->state);
    EXPECT_EQ(0, activation1_1_2->start_ns);
    EXPECT_EQ(kNotActive, activation1_1_2->state);

    EXPECT_TRUE(metricProducer1_2->isActive());
    // }}}-----------------------------------------------------------------------------

    // Simulate shutdown by saving state to disk
    int64_t shutDownTime = timeBase1 + 100 * NS_PER_SEC;
    processor1->SaveActiveConfigsToDisk(shutDownTime);
    EXPECT_FALSE(metricProducer1_1->isActive());

    // Simulate device restarted state by creating new instance of StatsLogProcessor with the
    // same config.
    long timeBase2 = 1000;
    sp<StatsLogProcessor> processor2 =
            CreateStatsLogProcessor(timeBase2, timeBase2, config1, cfgKey1);

    // Metric 1 is not active.
    // Metric 2 is active.
    // {{{---------------------------------------------------------------------------
    ASSERT_EQ(1, processor2->mMetricsManagers.size());
    it = processor2->mMetricsManagers.find(cfgKey1);
    EXPECT_TRUE(it != processor2->mMetricsManagers.end());
    auto& metricsManager2 = it->second;
    EXPECT_TRUE(metricsManager2->isActive());

    ASSERT_EQ(metricsManager2->mAllMetricProducers.size(), 2);
    // We assume that the index of a MetricProducer within the mAllMetricProducers
    // array follows the order in which metrics are added to the config.
    auto& metricProducer2_1 = metricsManager2->mAllMetricProducers[0];
    EXPECT_EQ(metricProducer2_1->getMetricId(), metricId1);
    EXPECT_FALSE(metricProducer2_1->isActive());

    auto& metricProducer2_2 = metricsManager2->mAllMetricProducers[1];
    EXPECT_EQ(metricProducer2_2->getMetricId(), metricId2);
    EXPECT_TRUE(metricProducer2_2->isActive());

    ASSERT_EQ(metricProducer2_1->mEventActivationMap.size(), 2);
    // The key in mEventActivationMap is the index of the associated atom matcher. We assume
    // that matchers are indexed in the order that they are added to the config.
    const auto& activation2_1_1 = metricProducer2_1->mEventActivationMap.at(0);
    EXPECT_EQ(100 * NS_PER_SEC, activation2_1_1->ttl_ns);
    EXPECT_EQ(0, activation2_1_1->start_ns);
    EXPECT_EQ(kNotActive, activation2_1_1->state);
    EXPECT_EQ(ACTIVATE_ON_BOOT, activation2_1_1->activationType);

    const auto& activation2_1_2 = metricProducer2_1->mEventActivationMap.at(1);
    EXPECT_EQ(200 * NS_PER_SEC, activation2_1_2->ttl_ns);
    EXPECT_EQ(0, activation2_1_2->start_ns);
    EXPECT_EQ(kNotActive, activation2_1_2->state);
    EXPECT_EQ(ACTIVATE_IMMEDIATELY, activation2_1_2->activationType);
    // }}}-----------------------------------------------------------------------------------

    // Load saved state from disk.
    processor2->LoadActiveConfigsFromDisk();

    // Metric 1 active; Activation 1 is active, Activation 2 is not active
    // Metric 2 is active.
    // {{{---------------------------------------------------------------------------
    EXPECT_TRUE(metricProducer2_1->isActive());
    int64_t ttl1 = metric1ActivationTrigger1->ttl_seconds() * NS_PER_SEC;
    EXPECT_EQ(timeBase2 + ttl1 - activation2_1_1->ttl_ns, activation2_1_1->start_ns);
    EXPECT_EQ(kActive, activation2_1_1->state);
    EXPECT_EQ(0, activation2_1_2->start_ns);
    EXPECT_EQ(kNotActive, activation2_1_2->state);

    EXPECT_TRUE(metricProducer2_2->isActive());
    // }}}--------------------------------------------------------------------------------

    // Trigger Activation 2 for Metric 1.
    auto screenOnEvent =
            CreateScreenStateChangedEvent(timeBase2 + 200, android::view::DISPLAY_STATE_ON);
    processor2->OnLogEvent(screenOnEvent.get());

    // Metric 1 active; Activation 1 is active, Activation 2 is active
    // Metric 2 is active.
    // {{{---------------------------------------------------------------------------
    EXPECT_TRUE(metricProducer2_1->isActive());
    EXPECT_EQ(timeBase2 + ttl1 - activation2_1_1->ttl_ns, activation2_1_1->start_ns);
    EXPECT_EQ(kActive, activation2_1_1->state);
    EXPECT_EQ(screenOnEvent->GetElapsedTimestampNs(), activation2_1_2->start_ns);
    EXPECT_EQ(kActive, activation2_1_2->state);

    EXPECT_TRUE(metricProducer2_2->isActive());
    // }}}---------------------------------------------------------------------------

    // Simulate shutdown by saving state to disk
    shutDownTime = timeBase2 + 50 * NS_PER_SEC;
    processor2->SaveActiveConfigsToDisk(shutDownTime);
    EXPECT_TRUE(metricProducer2_1->isActive());
    EXPECT_TRUE(metricProducer2_2->isActive());
    ttl1 -= shutDownTime - timeBase2;
    int64_t ttl2 = metric1ActivationTrigger2->ttl_seconds() * NS_PER_SEC -
                   (shutDownTime - screenOnEvent->GetElapsedTimestampNs());

    // Simulate device restarted state by creating new instance of StatsLogProcessor with the
    // same config.
    long timeBase3 = timeBase2 + 120 * NS_PER_SEC;
    sp<StatsLogProcessor> processor3 =
            CreateStatsLogProcessor(timeBase3, timeBase3, config1, cfgKey1);

    // Metric 1 is not active.
    // Metric 2 is active.
    // {{{---------------------------------------------------------------------------
    ASSERT_EQ(1, processor3->mMetricsManagers.size());
    it = processor3->mMetricsManagers.find(cfgKey1);
    EXPECT_TRUE(it != processor3->mMetricsManagers.end());
    auto& metricsManager3 = it->second;
    EXPECT_TRUE(metricsManager3->isActive());

    ASSERT_EQ(metricsManager3->mAllMetricProducers.size(), 2);
    // We assume that the index of a MetricProducer within the mAllMetricProducers
    // array follows the order in which metrics are added to the config.
    auto& metricProducer3_1 = metricsManager3->mAllMetricProducers[0];
    EXPECT_EQ(metricProducer3_1->getMetricId(), metricId1);
    EXPECT_FALSE(metricProducer3_1->isActive());

    auto& metricProducer3_2 = metricsManager3->mAllMetricProducers[1];
    EXPECT_EQ(metricProducer3_2->getMetricId(), metricId2);
    EXPECT_TRUE(metricProducer3_2->isActive());

    ASSERT_EQ(metricProducer3_1->mEventActivationMap.size(), 2);
    // The key in mEventActivationMap is the index of the associated atom matcher. We assume
    // that matchers are indexed in the order that they are added to the config.
    const auto& activation3_1_1 = metricProducer3_1->mEventActivationMap.at(0);
    EXPECT_EQ(100 * NS_PER_SEC, activation3_1_1->ttl_ns);
    EXPECT_EQ(0, activation3_1_1->start_ns);
    EXPECT_EQ(kNotActive, activation3_1_1->state);
    EXPECT_EQ(ACTIVATE_ON_BOOT, activation3_1_1->activationType);

    const auto& activation3_1_2 = metricProducer3_1->mEventActivationMap.at(1);
    EXPECT_EQ(200 * NS_PER_SEC, activation3_1_2->ttl_ns);
    EXPECT_EQ(0, activation3_1_2->start_ns);
    EXPECT_EQ(kNotActive, activation3_1_2->state);
    EXPECT_EQ(ACTIVATE_IMMEDIATELY, activation3_1_2->activationType);
    // }}}----------------------------------------------------------------------------------

    // Load saved state from disk.
    processor3->LoadActiveConfigsFromDisk();

    // Metric 1 active: Activation 1 is active, Activation 2 is active
    // Metric 2 is active.
    // {{{---------------------------------------------------------------------------
    EXPECT_TRUE(metricProducer3_1->isActive());
    EXPECT_EQ(timeBase3 + ttl1 - activation3_1_1->ttl_ns, activation3_1_1->start_ns);
    EXPECT_EQ(kActive, activation3_1_1->state);
    EXPECT_EQ(timeBase3 + ttl2 - activation3_1_2->ttl_ns, activation3_1_2->start_ns);
    EXPECT_EQ(kActive, activation3_1_2->state);

    EXPECT_TRUE(metricProducer3_2->isActive());
    // }}}-------------------------------------------------------------------------------

    // Trigger Activation 2 for Metric 1 again.
    screenOnEvent = CreateScreenStateChangedEvent(timeBase3 + 100 * NS_PER_SEC,
                                                  android::view::DISPLAY_STATE_ON);
    processor3->OnLogEvent(screenOnEvent.get());

    // Metric 1 active; Activation 1 is inactive (above screenOnEvent causes ttl1 to expire),
    //                  Activation 2 is set to active
    // Metric 2 is active.
    // {{{---------------------------------------------------------------------------
    EXPECT_TRUE(metricProducer3_1->isActive());
    EXPECT_EQ(kNotActive, activation3_1_1->state);
    EXPECT_EQ(screenOnEvent->GetElapsedTimestampNs(), activation3_1_2->start_ns);
    EXPECT_EQ(kActive, activation3_1_2->state);

    EXPECT_TRUE(metricProducer3_2->isActive());
    // }}}---------------------------------------------------------------------------
}

TEST(StatsLogProcessorTest, TestActivationsPersistAcrossSystemServerRestart) {
    int uid = 9876;
    long configId = 12341;

    // Create config with 3 metrics:
    // Metric 1: Activate on 2 activations, 1 on boot, 1 immediate.
    // Metric 2: Activate on 2 activations, 1 on boot, 1 immediate.
    // Metric 3: Always active
    StatsdConfig config1;
    config1.set_id(configId);
    config1.add_allowed_log_source("AID_ROOT");  // LogEvent defaults to UID of root.
    auto wakelockAcquireMatcher = CreateAcquireWakelockAtomMatcher();
    auto screenOnMatcher = CreateScreenTurnedOnAtomMatcher();
    auto jobStartMatcher = CreateStartScheduledJobAtomMatcher();
    auto jobFinishMatcher = CreateFinishScheduledJobAtomMatcher();
    *config1.add_atom_matcher() = wakelockAcquireMatcher;
    *config1.add_atom_matcher() = screenOnMatcher;
    *config1.add_atom_matcher() = jobStartMatcher;
    *config1.add_atom_matcher() = jobFinishMatcher;

    long metricId1 = 1234561;
    long metricId2 = 1234562;
    long metricId3 = 1234563;

    auto countMetric1 = config1.add_count_metric();
    countMetric1->set_id(metricId1);
    countMetric1->set_what(wakelockAcquireMatcher.id());
    countMetric1->set_bucket(FIVE_MINUTES);

    auto countMetric2 = config1.add_count_metric();
    countMetric2->set_id(metricId2);
    countMetric2->set_what(wakelockAcquireMatcher.id());
    countMetric2->set_bucket(FIVE_MINUTES);

    auto countMetric3 = config1.add_count_metric();
    countMetric3->set_id(metricId3);
    countMetric3->set_what(wakelockAcquireMatcher.id());
    countMetric3->set_bucket(FIVE_MINUTES);

    // Metric 1 activates on boot for wakelock acquire, immediately for screen on.
    auto metric1Activation = config1.add_metric_activation();
    metric1Activation->set_metric_id(metricId1);
    auto metric1ActivationTrigger1 = metric1Activation->add_event_activation();
    metric1ActivationTrigger1->set_atom_matcher_id(wakelockAcquireMatcher.id());
    metric1ActivationTrigger1->set_ttl_seconds(100);
    metric1ActivationTrigger1->set_activation_type(ACTIVATE_ON_BOOT);
    auto metric1ActivationTrigger2 = metric1Activation->add_event_activation();
    metric1ActivationTrigger2->set_atom_matcher_id(screenOnMatcher.id());
    metric1ActivationTrigger2->set_ttl_seconds(200);
    metric1ActivationTrigger2->set_activation_type(ACTIVATE_IMMEDIATELY);

    // Metric 2 activates on boot for scheduled job start, immediately for scheduled job finish.
    auto metric2Activation = config1.add_metric_activation();
    metric2Activation->set_metric_id(metricId2);
    auto metric2ActivationTrigger1 = metric2Activation->add_event_activation();
    metric2ActivationTrigger1->set_atom_matcher_id(jobStartMatcher.id());
    metric2ActivationTrigger1->set_ttl_seconds(100);
    metric2ActivationTrigger1->set_activation_type(ACTIVATE_ON_BOOT);
    auto metric2ActivationTrigger2 = metric2Activation->add_event_activation();
    metric2ActivationTrigger2->set_atom_matcher_id(jobFinishMatcher.id());
    metric2ActivationTrigger2->set_ttl_seconds(200);
    metric2ActivationTrigger2->set_activation_type(ACTIVATE_IMMEDIATELY);

    // Send the config.
    const sp<UidMap> uidMap = new UidMap();
    const shared_ptr<StatsService> service =
            SharedRefBase::make<StatsService>(uidMap, /* queue */ nullptr, nullptr);
    string serialized = config1.SerializeAsString();
    service->addConfigurationChecked(uid, configId, {serialized.begin(), serialized.end()});

    // Make sure the config is stored on disk. Otherwise, we will not reset on system server death.
    StatsdConfig tmpConfig;
    ConfigKey cfgKey1(uid, configId);
    EXPECT_TRUE(StorageManager::readConfigFromDisk(cfgKey1, &tmpConfig));

    // Metric 1 is not active.
    // Metric 2 is not active.
    // Metric 3 is active.
    // {{{---------------------------------------------------------------------------
    sp<StatsLogProcessor> processor = service->mProcessor;
    ASSERT_EQ(1, processor->mMetricsManagers.size());
    auto it = processor->mMetricsManagers.find(cfgKey1);
    EXPECT_TRUE(it != processor->mMetricsManagers.end());
    auto& metricsManager1 = it->second;
    EXPECT_TRUE(metricsManager1->isActive());
    ASSERT_EQ(3, metricsManager1->mAllMetricProducers.size());

    auto& metricProducer1 = metricsManager1->mAllMetricProducers[0];
    EXPECT_EQ(metricId1, metricProducer1->getMetricId());
    EXPECT_FALSE(metricProducer1->isActive());

    auto& metricProducer2 = metricsManager1->mAllMetricProducers[1];
    EXPECT_EQ(metricId2, metricProducer2->getMetricId());
    EXPECT_FALSE(metricProducer2->isActive());

    auto& metricProducer3 = metricsManager1->mAllMetricProducers[2];
    EXPECT_EQ(metricId3, metricProducer3->getMetricId());
    EXPECT_TRUE(metricProducer3->isActive());

    // Check event activations.
    ASSERT_EQ(metricsManager1->mAllAtomMatchingTrackers.size(), 4);
    EXPECT_EQ(metricsManager1->mAllAtomMatchingTrackers[0]->getId(),
              metric1ActivationTrigger1->atom_matcher_id());
    const auto& activation1 = metricProducer1->mEventActivationMap.at(0);
    EXPECT_EQ(100 * NS_PER_SEC, activation1->ttl_ns);
    EXPECT_EQ(0, activation1->start_ns);
    EXPECT_EQ(kNotActive, activation1->state);
    EXPECT_EQ(ACTIVATE_ON_BOOT, activation1->activationType);

    EXPECT_EQ(metricsManager1->mAllAtomMatchingTrackers[1]->getId(),
              metric1ActivationTrigger2->atom_matcher_id());
    const auto& activation2 = metricProducer1->mEventActivationMap.at(1);
    EXPECT_EQ(200 * NS_PER_SEC, activation2->ttl_ns);
    EXPECT_EQ(0, activation2->start_ns);
    EXPECT_EQ(kNotActive, activation2->state);
    EXPECT_EQ(ACTIVATE_IMMEDIATELY, activation2->activationType);

    EXPECT_EQ(metricsManager1->mAllAtomMatchingTrackers[2]->getId(),
              metric2ActivationTrigger1->atom_matcher_id());
    const auto& activation3 = metricProducer2->mEventActivationMap.at(2);
    EXPECT_EQ(100 * NS_PER_SEC, activation3->ttl_ns);
    EXPECT_EQ(0, activation3->start_ns);
    EXPECT_EQ(kNotActive, activation3->state);
    EXPECT_EQ(ACTIVATE_ON_BOOT, activation3->activationType);

    EXPECT_EQ(metricsManager1->mAllAtomMatchingTrackers[3]->getId(),
              metric2ActivationTrigger2->atom_matcher_id());
    const auto& activation4 = metricProducer2->mEventActivationMap.at(3);
    EXPECT_EQ(200 * NS_PER_SEC, activation4->ttl_ns);
    EXPECT_EQ(0, activation4->start_ns);
    EXPECT_EQ(kNotActive, activation4->state);
    EXPECT_EQ(ACTIVATE_IMMEDIATELY, activation4->activationType);
    // }}}------------------------------------------------------------------------------

    // Trigger Activation 1 for Metric 1. Should activate on boot.
    // Trigger Activation 4 for Metric 2. Should activate immediately.
    int64_t configAddedTimeNs = metricsManager1->mLastReportTimeNs;
    std::vector<int> attributionUids = {111};
    std::vector<string> attributionTags = {"App1"};
    std::unique_ptr<LogEvent> event1 = CreateAcquireWakelockEvent(
            1 + configAddedTimeNs, attributionUids, attributionTags, "wl1");
    processor->OnLogEvent(event1.get());

    std::unique_ptr<LogEvent> event2 = CreateFinishScheduledJobEvent(
            2 + configAddedTimeNs, attributionUids, attributionTags, "finish1");
    processor->OnLogEvent(event2.get());

    // Metric 1 is not active; Activation 1 set to kActiveOnBoot
    // Metric 2 is active. Activation 4 set to kActive
    // Metric 3 is active.
    // {{{---------------------------------------------------------------------------
    EXPECT_FALSE(metricProducer1->isActive());
    EXPECT_EQ(0, activation1->start_ns);
    EXPECT_EQ(kActiveOnBoot, activation1->state);
    EXPECT_EQ(0, activation2->start_ns);
    EXPECT_EQ(kNotActive, activation2->state);

    EXPECT_TRUE(metricProducer2->isActive());
    EXPECT_EQ(0, activation3->start_ns);
    EXPECT_EQ(kNotActive, activation3->state);
    EXPECT_EQ(2 + configAddedTimeNs, activation4->start_ns);
    EXPECT_EQ(kActive, activation4->state);

    EXPECT_TRUE(metricProducer3->isActive());
    // }}}-----------------------------------------------------------------------------

    // Can't fake time with StatsService.
    // Lets get a time close to the system server death time and make sure it's sane.
    int64_t approximateSystemServerDeath = getElapsedRealtimeNs();
    EXPECT_TRUE(approximateSystemServerDeath > 2 + configAddedTimeNs);
    EXPECT_TRUE(approximateSystemServerDeath < NS_PER_SEC + configAddedTimeNs);

    // System server dies.
    service->statsCompanionServiceDiedImpl();

    // We should have a new metrics manager. Lets get it and ensure activation status is restored.
    // {{{---------------------------------------------------------------------------
    ASSERT_EQ(1, processor->mMetricsManagers.size());
    it = processor->mMetricsManagers.find(cfgKey1);
    EXPECT_TRUE(it != processor->mMetricsManagers.end());
    auto& metricsManager2 = it->second;
    EXPECT_TRUE(metricsManager2->isActive());
    ASSERT_EQ(3, metricsManager2->mAllMetricProducers.size());

    auto& metricProducer1001 = metricsManager2->mAllMetricProducers[0];
    EXPECT_EQ(metricId1, metricProducer1001->getMetricId());
    EXPECT_FALSE(metricProducer1001->isActive());

    auto& metricProducer1002 = metricsManager2->mAllMetricProducers[1];
    EXPECT_EQ(metricId2, metricProducer1002->getMetricId());
    EXPECT_TRUE(metricProducer1002->isActive());

    auto& metricProducer1003 = metricsManager2->mAllMetricProducers[2];
    EXPECT_EQ(metricId3, metricProducer1003->getMetricId());
    EXPECT_TRUE(metricProducer1003->isActive());

    // Check event activations.
    // Activation 1 is kActiveOnBoot.
    // Activation 2 and 3 are not active.
    // Activation 4 is active.
    ASSERT_EQ(metricsManager2->mAllAtomMatchingTrackers.size(), 4);
    EXPECT_EQ(metricsManager2->mAllAtomMatchingTrackers[0]->getId(),
              metric1ActivationTrigger1->atom_matcher_id());
    const auto& activation1001 = metricProducer1001->mEventActivationMap.at(0);
    EXPECT_EQ(100 * NS_PER_SEC, activation1001->ttl_ns);
    EXPECT_EQ(0, activation1001->start_ns);
    EXPECT_EQ(kActiveOnBoot, activation1001->state);
    EXPECT_EQ(ACTIVATE_ON_BOOT, activation1001->activationType);

    EXPECT_EQ(metricsManager2->mAllAtomMatchingTrackers[1]->getId(),
              metric1ActivationTrigger2->atom_matcher_id());
    const auto& activation1002 = metricProducer1001->mEventActivationMap.at(1);
    EXPECT_EQ(200 * NS_PER_SEC, activation1002->ttl_ns);
    EXPECT_EQ(0, activation1002->start_ns);
    EXPECT_EQ(kNotActive, activation1002->state);
    EXPECT_EQ(ACTIVATE_IMMEDIATELY, activation1002->activationType);

    EXPECT_EQ(metricsManager2->mAllAtomMatchingTrackers[2]->getId(),
              metric2ActivationTrigger1->atom_matcher_id());
    const auto& activation1003 = metricProducer1002->mEventActivationMap.at(2);
    EXPECT_EQ(100 * NS_PER_SEC, activation1003->ttl_ns);
    EXPECT_EQ(0, activation1003->start_ns);
    EXPECT_EQ(kNotActive, activation1003->state);
    EXPECT_EQ(ACTIVATE_ON_BOOT, activation1003->activationType);

    EXPECT_EQ(metricsManager2->mAllAtomMatchingTrackers[3]->getId(),
              metric2ActivationTrigger2->atom_matcher_id());
    const auto& activation1004 = metricProducer1002->mEventActivationMap.at(3);
    EXPECT_EQ(200 * NS_PER_SEC, activation1004->ttl_ns);
    EXPECT_EQ(2 + configAddedTimeNs, activation1004->start_ns);
    EXPECT_EQ(kActive, activation1004->state);
    EXPECT_EQ(ACTIVATE_IMMEDIATELY, activation1004->activationType);
    // }}}------------------------------------------------------------------------------

    // Clear the data stored on disk as a result of the system server death.
    vector<uint8_t> buffer;
    processor->onDumpReport(cfgKey1, configAddedTimeNs + NS_PER_SEC, false, true, ADB_DUMP, FAST,
                            &buffer);

    service->removeConfiguration(configId, uid);
    service->mProcessor->onDumpReport(cfgKey1, getElapsedRealtimeNs(),
                                      false /* include_current_bucket*/, true /* erase_data */,
                                      ADB_DUMP, NO_TIME_CONSTRAINTS, nullptr);
}

TEST(StatsLogProcessorTest, LogEventFilterOnSetPrintLogs) {
    sp<UidMap> m = new UidMap();
    sp<StatsPullerManager> pullerManager = new StatsPullerManager();
    sp<AlarmMonitor> anomalyAlarmMonitor;
    sp<AlarmMonitor> periodicAlarmMonitor;

    std::shared_ptr<MockLogEventFilter> mockLogEventFilter = std::make_shared<MockLogEventFilter>();
    EXPECT_CALL(*mockLogEventFilter, setAtomIds(StatsLogProcessor::getDefaultAtomIdSet(), _))
            .Times(1);
    StatsLogProcessor p(
            m, pullerManager, anomalyAlarmMonitor, periodicAlarmMonitor, 0,
            [](const ConfigKey& key) { return true; },
<<<<<<< HEAD
            [](const int&, const vector<int64_t>&) { return true; }, mockLogEventFilter);
=======
            [](const int&, const vector<int64_t>&) { return true; },
            [](const ConfigKey&, const string&, const vector<int64_t>&) {}, mockLogEventFilter);
>>>>>>> d92eae01

    Expectation filterSetFalse =
            EXPECT_CALL(*mockLogEventFilter, setFilteringEnabled(false)).Times(1);
    EXPECT_CALL(*mockLogEventFilter, setFilteringEnabled(true)).Times(1).After(filterSetFalse);

    p.setPrintLogs(true);
    p.setPrintLogs(false);
}

TEST(StatsLogProcessorTest_mapIsolatedUidToHostUid, LogHostUid) {
    int hostUid = 20;
    int isolatedUid = 30;
    uint64_t eventTimeNs = 12355;
    int atomId = 89;
    int field1 = 90;
    int field2 = 28;
    sp<MockUidMap> mockUidMap = makeMockUidMapForHosts({{hostUid, {isolatedUid}}});

    ConfigKey cfgKey;
    StatsdConfig config = MakeConfig(false);
    sp<StatsLogProcessor> processor =
            CreateStatsLogProcessor(1, 1, config, cfgKey, nullptr, 0, mockUidMap);

    shared_ptr<LogEvent> logEvent = makeUidLogEvent(atomId, eventTimeNs, hostUid, field1, field2);

    processor->OnLogEvent(logEvent.get());

    const vector<FieldValue>* actualFieldValues = &logEvent->getValues();
    ASSERT_EQ(3, actualFieldValues->size());
    EXPECT_EQ(hostUid, actualFieldValues->at(0).mValue.int_value);
    EXPECT_EQ(field1, actualFieldValues->at(1).mValue.int_value);
    EXPECT_EQ(field2, actualFieldValues->at(2).mValue.int_value);
}

TEST(StatsLogProcessorTest_mapIsolatedUidToHostUid, LogIsolatedUid) {
    int hostUid = 20;
    int isolatedUid = 30;
    uint64_t eventTimeNs = 12355;
    int atomId = 89;
    int field1 = 90;
    int field2 = 28;
    sp<MockUidMap> mockUidMap = makeMockUidMapForHosts({{hostUid, {isolatedUid}}});

    ConfigKey cfgKey;
    StatsdConfig config = MakeConfig(false);
    sp<StatsLogProcessor> processor =
            CreateStatsLogProcessor(1, 1, config, cfgKey, nullptr, 0, mockUidMap);

    shared_ptr<LogEvent> logEvent =
            makeUidLogEvent(atomId, eventTimeNs, isolatedUid, field1, field2);

    processor->OnLogEvent(logEvent.get());

    const vector<FieldValue>* actualFieldValues = &logEvent->getValues();
    ASSERT_EQ(3, actualFieldValues->size());
    EXPECT_EQ(hostUid, actualFieldValues->at(0).mValue.int_value);
    EXPECT_EQ(field1, actualFieldValues->at(1).mValue.int_value);
    EXPECT_EQ(field2, actualFieldValues->at(2).mValue.int_value);
}

TEST(StatsLogProcessorTest_mapIsolatedUidToHostUid, LogThreeIsolatedUids) {
    int hostUid = 20;
    int isolatedUid = 30;
    int hostUid2 = 200;
    int isolatedUid2 = 300;
    int hostUid3 = 2000;
    int isolatedUid3 = 3000;
    uint64_t eventTimeNs = 12355;
    int atomId = 89;
    int field1 = 90;
    int field2 = 28;
    sp<MockUidMap> mockUidMap = makeMockUidMapForHosts(
            {{hostUid, {isolatedUid}}, {hostUid2, {isolatedUid2}}, {hostUid3, {isolatedUid3}}});
    ConfigKey cfgKey;
    StatsdConfig config = MakeConfig(false);
    sp<StatsLogProcessor> processor =
            CreateStatsLogProcessor(1, 1, config, cfgKey, nullptr, 0, mockUidMap);

    shared_ptr<LogEvent> logEvent = makeExtraUidsLogEvent(atomId, eventTimeNs, isolatedUid, field1,
                                                          field2, {isolatedUid2, isolatedUid3});

    processor->OnLogEvent(logEvent.get());

    const vector<FieldValue>* actualFieldValues = &logEvent->getValues();
    ASSERT_EQ(5, actualFieldValues->size());
    EXPECT_EQ(hostUid, actualFieldValues->at(0).mValue.int_value);
    EXPECT_EQ(field1, actualFieldValues->at(1).mValue.int_value);
    EXPECT_EQ(field2, actualFieldValues->at(2).mValue.int_value);
    EXPECT_EQ(hostUid2, actualFieldValues->at(3).mValue.int_value);
    EXPECT_EQ(hostUid3, actualFieldValues->at(4).mValue.int_value);
}

TEST(StatsLogProcessorTest_mapIsolatedUidToHostUid, LogHostUidAttributionChain) {
    int hostUid = 20;
    int isolatedUid = 30;
    uint64_t eventTimeNs = 12355;
    int atomId = 89;
    int field1 = 90;
    int field2 = 28;
    sp<MockUidMap> mockUidMap = makeMockUidMapForHosts({{hostUid, {isolatedUid}}});

    ConfigKey cfgKey;
    StatsdConfig config = MakeConfig(false);
    sp<StatsLogProcessor> processor =
            CreateStatsLogProcessor(1, 1, config, cfgKey, nullptr, 0, mockUidMap);

    shared_ptr<LogEvent> logEvent = makeAttributionLogEvent(atomId, eventTimeNs, {hostUid, 200},
                                                            {"tag1", "tag2"}, field1, field2);

    processor->OnLogEvent(logEvent.get());

    const vector<FieldValue>* actualFieldValues = &logEvent->getValues();
    ASSERT_EQ(6, actualFieldValues->size());
    EXPECT_EQ(hostUid, actualFieldValues->at(0).mValue.int_value);
    EXPECT_EQ("tag1", actualFieldValues->at(1).mValue.str_value);
    EXPECT_EQ(200, actualFieldValues->at(2).mValue.int_value);
    EXPECT_EQ("tag2", actualFieldValues->at(3).mValue.str_value);
    EXPECT_EQ(field1, actualFieldValues->at(4).mValue.int_value);
    EXPECT_EQ(field2, actualFieldValues->at(5).mValue.int_value);
}

TEST(StatsLogProcessorTest_mapIsolatedUidToHostUid, LogIsolatedUidAttributionChain) {
    int hostUid = 20;
    int isolatedUid = 30;
    uint64_t eventTimeNs = 12355;
    int atomId = 89;
    int field1 = 90;
    int field2 = 28;
    sp<MockUidMap> mockUidMap = makeMockUidMapForHosts({{hostUid, {isolatedUid}}});
    ConfigKey cfgKey;
    StatsdConfig config = MakeConfig(false);
    sp<StatsLogProcessor> processor =
            CreateStatsLogProcessor(1, 1, config, cfgKey, nullptr, 0, mockUidMap);

    shared_ptr<LogEvent> logEvent = makeAttributionLogEvent(atomId, eventTimeNs, {isolatedUid, 200},
                                                            {"tag1", "tag2"}, field1, field2);

    processor->OnLogEvent(logEvent.get());

    const vector<FieldValue>* actualFieldValues = &logEvent->getValues();
    ASSERT_EQ(6, actualFieldValues->size());
    EXPECT_EQ(hostUid, actualFieldValues->at(0).mValue.int_value);
    EXPECT_EQ("tag1", actualFieldValues->at(1).mValue.str_value);
    EXPECT_EQ(200, actualFieldValues->at(2).mValue.int_value);
    EXPECT_EQ("tag2", actualFieldValues->at(3).mValue.str_value);
    EXPECT_EQ(field1, actualFieldValues->at(4).mValue.int_value);
    EXPECT_EQ(field2, actualFieldValues->at(5).mValue.int_value);
}

/* *
 * Test cases for repeated uid fields:
 * - empty field
 * - single host uid
 * - single isolated uid
 * - multiple host uids
 * - multiple isolated uids
 * - multiple host and isolated uids
 */
TEST(StatsLogProcessorTest_mapIsolatedUidToHostUid, LogRepeatedUidField) {
    int hostUid1 = 21;
    int hostUid2 = 22;
    int isolatedUid1 = 31;
    int isolatedUid2 = 32;
    uint64_t eventTimeNs = 12355;
    int atomId = 89;
    int field1 = 90;
    int field2 = 28;
    sp<MockUidMap> mockUidMap =
            makeMockUidMapForHosts({{hostUid1, {isolatedUid1}}, {hostUid2, {isolatedUid2}}});

    ConfigKey cfgKey;
    StatsdConfig config = MakeConfig(false);
    sp<StatsLogProcessor> processor =
            CreateStatsLogProcessor(1, 1, config, cfgKey, nullptr, 0, mockUidMap);

    // Empty repeated uid field.
    shared_ptr<LogEvent> logEvent = makeRepeatedUidLogEvent(atomId, eventTimeNs, {});
    processor->OnLogEvent(logEvent.get());

    const vector<FieldValue>* actualFieldValues = &logEvent->getValues();
    ASSERT_EQ(0, actualFieldValues->size());

    // Single host uid.
    logEvent = makeRepeatedUidLogEvent(atomId, eventTimeNs, {hostUid1});
    processor->OnLogEvent(logEvent.get());

    actualFieldValues = &logEvent->getValues();
    ASSERT_EQ(1, actualFieldValues->size());
    EXPECT_EQ(hostUid1, actualFieldValues->at(0).mValue.int_value);

    // Single isolated uid.
    logEvent = makeRepeatedUidLogEvent(atomId, eventTimeNs, {isolatedUid1});
    processor->OnLogEvent(logEvent.get());

    actualFieldValues = &logEvent->getValues();
    ASSERT_EQ(1, actualFieldValues->size());
    EXPECT_EQ(hostUid1, actualFieldValues->at(0).mValue.int_value);

    // Multiple host uids.
    logEvent = makeRepeatedUidLogEvent(atomId, eventTimeNs, {hostUid1, hostUid2});
    processor->OnLogEvent(logEvent.get());

    actualFieldValues = &logEvent->getValues();
    ASSERT_EQ(2, actualFieldValues->size());
    EXPECT_EQ(hostUid1, actualFieldValues->at(0).mValue.int_value);
    EXPECT_EQ(hostUid2, actualFieldValues->at(1).mValue.int_value);

    // Multiple isolated uids.
    logEvent = makeRepeatedUidLogEvent(atomId, eventTimeNs, {isolatedUid1, isolatedUid2});
    processor->OnLogEvent(logEvent.get());

    actualFieldValues = &logEvent->getValues();
    ASSERT_EQ(2, actualFieldValues->size());
    EXPECT_EQ(hostUid1, actualFieldValues->at(0).mValue.int_value);
    EXPECT_EQ(hostUid2, actualFieldValues->at(1).mValue.int_value);

    // Multiple host and isolated uids.
    logEvent = makeRepeatedUidLogEvent(atomId, eventTimeNs,
                                       {isolatedUid1, hostUid2, isolatedUid2, hostUid1});
    processor->OnLogEvent(logEvent.get());

    actualFieldValues = &logEvent->getValues();
    ASSERT_EQ(4, actualFieldValues->size());
    EXPECT_EQ(hostUid1, actualFieldValues->at(0).mValue.int_value);
    EXPECT_EQ(hostUid2, actualFieldValues->at(1).mValue.int_value);
    EXPECT_EQ(hostUid2, actualFieldValues->at(2).mValue.int_value);
    EXPECT_EQ(hostUid1, actualFieldValues->at(3).mValue.int_value);
}

TEST(StatsLogProcessorTest, TestDumpReportWithoutErasingDataDoesNotUpdateTimestamp) {
    int hostUid = 20;
    int isolatedUid = 30;
    sp<MockUidMap> mockUidMap = makeMockUidMapForHosts({{hostUid, {isolatedUid}}});
    ConfigKey key(3, 4);

    // TODO: All tests should not persist state on disk. This removes any reports that were present.
    ProtoOutputStream proto;
    StorageManager::appendConfigMetricsReport(key, &proto, /*erase data=*/true, /*isAdb=*/false);

    StatsdConfig config = MakeConfig(false);
    sp<StatsLogProcessor> processor =
            CreateStatsLogProcessor(1, 1, config, key, nullptr, 0, mockUidMap);
    vector<uint8_t> bytes;

    int64_t dumpTime1Ns = 1 * NS_PER_SEC;
    processor->onDumpReport(key, dumpTime1Ns, false /* include_current_bucket */,
            true /* erase_data */, ADB_DUMP, FAST, &bytes);

    ConfigMetricsReportList output;
    output.ParseFromArray(bytes.data(), bytes.size());
    EXPECT_EQ(output.reports_size(), 1);
    EXPECT_EQ(output.reports(0).current_report_elapsed_nanos(), dumpTime1Ns);

    int64_t dumpTime2Ns = 5 * NS_PER_SEC;
    processor->onDumpReport(key, dumpTime2Ns, false /* include_current_bucket */,
            false /* erase_data */, ADB_DUMP, FAST, &bytes);

    // Check that the dump report without clearing data is successful.
    output.ParseFromArray(bytes.data(), bytes.size());
    EXPECT_EQ(output.reports_size(), 1);
    EXPECT_EQ(output.reports(0).current_report_elapsed_nanos(), dumpTime2Ns);
    EXPECT_EQ(output.reports(0).last_report_elapsed_nanos(), dumpTime1Ns);

    int64_t dumpTime3Ns = 10 * NS_PER_SEC;
    processor->onDumpReport(key, dumpTime3Ns, false /* include_current_bucket */,
            true /* erase_data */, ADB_DUMP, FAST, &bytes);

    // Check that the previous dump report that didn't clear data did not overwrite the first dump's
    // timestamps.
    output.ParseFromArray(bytes.data(), bytes.size());
    EXPECT_EQ(output.reports_size(), 1);
    EXPECT_EQ(output.reports(0).current_report_elapsed_nanos(), dumpTime3Ns);
    EXPECT_EQ(output.reports(0).last_report_elapsed_nanos(), dumpTime1Ns);
}

<<<<<<< HEAD
TEST(StatsLogProcessorTest, TestDataCorruptedEnum) {
    ConfigKey cfgKey;
    StatsdConfig config = MakeConfig(true);
    sp<StatsLogProcessor> processor = CreateStatsLogProcessor(1, 1, config, cfgKey);

    StatsdStats::getInstance().noteEventQueueOverflow(/*oldestEventTimestampNs=*/0, /*atomId=*/100,
                                                      /*isSkipped=*/false);
    StatsdStats::getInstance().noteLogLost(/*wallClockTimeSec=*/0, /*count=*/1, /*lastError=*/0,
                                           /*lastTag=*/0, /*uid=*/0, /*pid=*/0);
    vector<uint8_t> bytes;
    ConfigMetricsReportList output;
    processor->onDumpReport(cfgKey, 3, true, true, ADB_DUMP, FAST, &bytes);

    output.ParseFromArray(bytes.data(), bytes.size());
    ASSERT_EQ(output.reports_size(), 1);
    ASSERT_EQ(output.reports(0).data_corrupted_reason().size(), 2);
    EXPECT_EQ(output.reports(0).data_corrupted_reason(0), DATA_CORRUPTED_EVENT_QUEUE_OVERFLOW);
    EXPECT_EQ(output.reports(0).data_corrupted_reason(1), DATA_CORRUPTED_SOCKET_LOSS);
=======
class StatsLogProcessorTestRestricted : public Test {
protected:
    const ConfigKey mConfigKey = ConfigKey(1, 12345);
    void SetUp() override {
        if (!IsAtLeastU()) {
            GTEST_SKIP();
        }
    }
    void TearDown() override {
        if (!IsAtLeastU()) {
            GTEST_SKIP();
        }
        FlagProvider::getInstance().resetOverrides();
        StorageManager::deleteAllFiles(STATS_DATA_DIR);
        dbutils::deleteDb(mConfigKey);
    }
};

TEST_F(StatsLogProcessorTestRestricted, TestInconsistentRestrictedMetricsConfigUpdate) {
    ConfigKey key(3, 4);
    StatsdConfig config = makeRestrictedConfig(true);
    config.set_restricted_metrics_delegate_package_name("rm_package");

    sp<UidMap> m = new UidMap();
    sp<StatsPullerManager> pullerManager = new StatsPullerManager();
    UidData uidData;
    *uidData.add_app_info() = createApplicationInfo(/*uid*/ 1, /*version*/ 1, "v1", "p1");
    *uidData.add_app_info() = createApplicationInfo(/*uid*/ 2, /*version*/ 2, "v2", "p2");
    m->updateMap(1, uidData);
    sp<AlarmMonitor> anomalyAlarmMonitor;
    sp<AlarmMonitor> subscriberAlarmMonitor;
    std::shared_ptr<MockLogEventFilter> mockLogEventFilter = std::make_shared<MockLogEventFilter>();
    EXPECT_CALL(*mockLogEventFilter, setAtomIds(StatsLogProcessor::getDefaultAtomIdSet(), _))
            .Times(1);
    StatsLogProcessor p(
            m, pullerManager, anomalyAlarmMonitor, subscriberAlarmMonitor, 0,
            [](const ConfigKey& key) { return true; },
            [](const int&, const vector<int64_t>&) { return true; },
            [](const ConfigKey&, const string&, const vector<int64_t>&) {}, mockLogEventFilter);

    // new newConfig will be the same as config
    const LogEventFilter::AtomIdSet atomIdsList = CreateAtomIdSetFromConfig(config);
    EXPECT_CALL(*mockLogEventFilter, setAtomIds(atomIdsList, &p)).Times(2);

    p.OnConfigUpdated(0, key, config);

    EXPECT_EQ(1, p.mMetricsManagers.size());
    EXPECT_NE(p.mMetricsManagers.find(key), p.mMetricsManagers.end());
    sp<MetricsManager> oldMetricsManager = p.mMetricsManagers.find(key)->second;

    StatsdConfig newConfig = makeRestrictedConfig(true);
    newConfig.clear_restricted_metrics_delegate_package_name();
    p.OnConfigUpdated(/*timestampNs=*/0, key, newConfig);

    ASSERT_NE(p.mMetricsManagers.find(key)->second, oldMetricsManager);
}

TEST_F(StatsLogProcessorTestRestricted, TestRestrictedLogEventNotPassed) {
    sp<StatsLogProcessor> processor = CreateStatsLogProcessor(
            /*timeBaseNs=*/1, /*currentTimeNs=*/1, StatsdConfig(), mConfigKey);
    ConfigKey key(3, 4);
    sp<MockMetricsManager> metricsManager = new MockMetricsManager(mConfigKey);
    EXPECT_CALL(*metricsManager, onLogEvent).Times(0);

    processor->mMetricsManagers[mConfigKey] = metricsManager;
    EXPECT_FALSE(processor->mMetricsManagers[mConfigKey]->hasRestrictedMetricsDelegate());

    unique_ptr<LogEvent> event = CreateRestrictedLogEvent(123);
    EXPECT_TRUE(event->isValid());
    EXPECT_TRUE(event->isRestricted());
    processor->OnLogEvent(event.get());
}

TEST_F(StatsLogProcessorTestRestricted, TestRestrictedLogEventPassed) {
    sp<StatsLogProcessor> processor = CreateStatsLogProcessor(
            /*timeBaseNs=*/1, /*currentTimeNs=*/1, StatsdConfig(), mConfigKey);
    sp<MockRestrictedMetricsManager> metricsManager = new MockRestrictedMetricsManager(mConfigKey);
    EXPECT_CALL(*metricsManager, onLogEvent).Times(1);

    processor->mMetricsManagers[mConfigKey] = metricsManager;
    EXPECT_TRUE(processor->mMetricsManagers[mConfigKey]->hasRestrictedMetricsDelegate());

    unique_ptr<LogEvent> event = CreateRestrictedLogEvent(123);
    EXPECT_TRUE(event->isValid());
    EXPECT_TRUE(event->isRestricted());
    processor->OnLogEvent(event.get());
}

TEST_F(StatsLogProcessorTestRestricted, RestrictedMetricsManagerOnDumpReportNotCalled) {
    sp<StatsLogProcessor> processor = CreateStatsLogProcessor(
            /*timeBaseNs=*/1, /*currentTimeNs=*/1, makeRestrictedConfig(/*includeMetric=*/true),
            mConfigKey);
    sp<MockRestrictedMetricsManager> metricsManager = new MockRestrictedMetricsManager(mConfigKey);
    EXPECT_CALL(*metricsManager, onDumpReport).Times(0);

    processor->mMetricsManagers[mConfigKey] = metricsManager;
    EXPECT_TRUE(processor->mMetricsManagers[mConfigKey]->hasRestrictedMetricsDelegate());

    vector<uint8_t> buffer;
    processor->onConfigMetricsReportLocked(mConfigKey, /*dumpTimeStampNs=*/1, /*wallClockNs=*/0,
                                           /*include_current_partial_bucket=*/true,
                                           /*erase_data=*/true, GET_DATA_CALLED, FAST,
                                           /*dataSavedToDisk=*/true, &buffer);
}

TEST_F(StatsLogProcessorTestRestricted, RestrictedMetricFlushIfReachMemoryLimit) {
    sp<StatsLogProcessor> processor = CreateStatsLogProcessor(
            /*timeBaseNs=*/1, /*currentTimeNs=*/1, makeRestrictedConfig(/*includeMetric=*/true),
            mConfigKey);
    sp<MockRestrictedMetricsManager> metricsManager = new MockRestrictedMetricsManager(mConfigKey);
    EXPECT_CALL(*metricsManager, flushRestrictedData).Times(1);
    EXPECT_CALL(*metricsManager, byteSize)
            .Times(1)
            .WillOnce(Return(StatsdStats::kBytesPerRestrictedConfigTriggerFlush + 1));

    processor->mMetricsManagers[mConfigKey] = metricsManager;
    EXPECT_TRUE(processor->mMetricsManagers[mConfigKey]->hasRestrictedMetricsDelegate());

    processor->flushIfNecessaryLocked(mConfigKey, *metricsManager);
}

TEST_F(StatsLogProcessorTestRestricted, RestrictedMetricNotFlushIfNotReachMemoryLimit) {
    sp<StatsLogProcessor> processor = CreateStatsLogProcessor(
            /*timeBaseNs=*/1, /*currentTimeNs=*/1, makeRestrictedConfig(/*includeMetric=*/true),
            mConfigKey);
    sp<MockRestrictedMetricsManager> metricsManager = new MockRestrictedMetricsManager(mConfigKey);
    EXPECT_CALL(*metricsManager, flushRestrictedData).Times(0);
    EXPECT_CALL(*metricsManager, byteSize)
            .Times(1)
            .WillOnce(Return(StatsdStats::kBytesPerRestrictedConfigTriggerFlush - 1));

    processor->mMetricsManagers[mConfigKey] = metricsManager;
    EXPECT_TRUE(processor->mMetricsManagers[mConfigKey]->hasRestrictedMetricsDelegate());

    processor->flushIfNecessaryLocked(mConfigKey, *metricsManager);
}

TEST_F(StatsLogProcessorTestRestricted, NonRestrictedMetricsManagerOnDumpReportCalled) {
    sp<StatsLogProcessor> processor = CreateStatsLogProcessor(
            /*timeBaseNs=*/1, /*currentTimeNs=*/1, MakeConfig(/*includeMetric=*/true), mConfigKey);
    sp<MockMetricsManager> metricsManager = new MockMetricsManager(mConfigKey);
    EXPECT_CALL(*metricsManager, onDumpReport).Times(1);

    processor->mMetricsManagers[mConfigKey] = metricsManager;
    EXPECT_FALSE(processor->mMetricsManagers[mConfigKey]->hasRestrictedMetricsDelegate());

    vector<uint8_t> buffer;
    processor->onConfigMetricsReportLocked(mConfigKey, /*dumpTimeStampNs=*/1, /*wallClockNs=*/0,
                                           /*include_current_partial_bucket=*/true,
                                           /*erase_data=*/true, GET_DATA_CALLED, FAST,
                                           /*dataSavedToDisk=*/true, &buffer);
}

TEST_F(StatsLogProcessorTestRestricted, RestrictedMetricOnDumpReportEmpty) {
    sp<StatsLogProcessor> processor = CreateStatsLogProcessor(
            /*timeBaseNs=*/1, /*currentTimeNs=*/1, makeRestrictedConfig(/*includeMetric=*/true),
            mConfigKey);
    ProtoOutputStream proto;
    processor->onDumpReport(mConfigKey, /*dumpTimeStampNs=*/1, /*wallClockNs=*/2,
                            /*include_current_partial_bucket=*/true, /*erase_data=*/true,
                            DEVICE_SHUTDOWN, FAST, &proto);
    ASSERT_EQ(proto.size(), 0);
}

TEST_F(StatsLogProcessorTestRestricted, NonRestrictedMetricOnDumpReportNotEmpty) {
    sp<StatsLogProcessor> processor = CreateStatsLogProcessor(
            /*timeBaseNs=*/1, /*currentTimeNs=*/1, MakeConfig(/*includeMetric=*/true), mConfigKey);

    ProtoOutputStream proto;
    processor->onDumpReport(mConfigKey, /*dumpTimeStampNs=*/1, /*wallClockNs=*/2,
                            /*include_current_partial_bucket=*/true, /*erase_data=*/true,
                            DEVICE_SHUTDOWN, FAST, &proto);
    ASSERT_NE(proto.size(), 0);
}

TEST_F(StatsLogProcessorTestRestricted, RestrictedMetricNotWriteToDisk) {
    sp<StatsLogProcessor> processor = CreateStatsLogProcessor(
            /*timeBaseNs=*/1, /*currentTimeNs=*/1, makeRestrictedConfig(/*includeMetric=*/true),
            mConfigKey);

    processor->WriteDataToDiskLocked(mConfigKey, /*timestampNs=*/0, /*wallClockNs=*/0,
                                     CONFIG_UPDATED, FAST);

    ASSERT_FALSE(StorageManager::hasConfigMetricsReport(mConfigKey));
}

TEST_F(StatsLogProcessorTestRestricted, NonRestrictedMetricWriteToDisk) {
    sp<StatsLogProcessor> processor = CreateStatsLogProcessor(
            /*timeBaseNs=*/1, /*currentTimeNs=*/1, MakeConfig(true), mConfigKey);

    processor->WriteDataToDiskLocked(mConfigKey, /*timestampNs=*/0, /*wallClockNs=*/0,
                                     CONFIG_UPDATED, FAST);

    ASSERT_TRUE(StorageManager::hasConfigMetricsReport(mConfigKey));
>>>>>>> d92eae01
}

#else
GTEST_LOG_(INFO) << "This test does nothing.\n";
#endif

}  // namespace statsd
}  // namespace os
}  // namespace android<|MERGE_RESOLUTION|>--- conflicted
+++ resolved
@@ -90,12 +90,8 @@
     StatsLogProcessor p(
             m, pullerManager, anomalyAlarmMonitor, periodicAlarmMonitor, 0,
             [](const ConfigKey& key) { return true; },
-<<<<<<< HEAD
-            [](const int&, const vector<int64_t>&) { return true; }, nullptr);
-=======
             [](const int&, const vector<int64_t>&) { return true; },
             [](const ConfigKey&, const string&, const vector<int64_t>&) {}, nullptr);
->>>>>>> d92eae01
 
     MockMetricsManager mockMetricsManager;
 
@@ -120,12 +116,8 @@
                 broadcastCount++;
                 return true;
             },
-<<<<<<< HEAD
-            [](const int&, const vector<int64_t>&) { return true; }, nullptr);
-=======
             [](const int&, const vector<int64_t>&) { return true; },
             [](const ConfigKey&, const string&, const vector<int64_t>&) {}, nullptr);
->>>>>>> d92eae01
 
     MockMetricsManager mockMetricsManager;
 
@@ -158,12 +150,8 @@
                 broadcastCount++;
                 return true;
             },
-<<<<<<< HEAD
-            [](const int&, const vector<int64_t>&) { return true; }, nullptr);
-=======
             [](const int&, const vector<int64_t>&) { return true; },
             [](const ConfigKey&, const string&, const vector<int64_t>&) {}, nullptr);
->>>>>>> d92eae01
 
     MockMetricsManager mockMetricsManager;
 
@@ -256,12 +244,8 @@
                 broadcastCount++;
                 return true;
             },
-<<<<<<< HEAD
-            [](const int&, const vector<int64_t>&) { return true; }, mockLogEventFilter);
-=======
             [](const int&, const vector<int64_t>&) { return true; },
             [](const ConfigKey&, const string&, const vector<int64_t>&) {}, mockLogEventFilter);
->>>>>>> d92eae01
 
     const LogEventFilter::AtomIdSet atomIdsList = CreateAtomIdSetFromConfig(config);
     EXPECT_CALL(*mockLogEventFilter, setAtomIds(atomIdsList, &p)).Times(1);
@@ -303,12 +287,8 @@
                 broadcastCount++;
                 return true;
             },
-<<<<<<< HEAD
-            [](const int&, const vector<int64_t>&) { return true; }, mockLogEventFilter);
-=======
             [](const int&, const vector<int64_t>&) { return true; },
             [](const ConfigKey&, const string&, const vector<int64_t>&) {}, mockLogEventFilter);
->>>>>>> d92eae01
 
     const LogEventFilter::AtomIdSet atomIdsList = CreateAtomIdSetFromConfig(config);
     EXPECT_CALL(*mockLogEventFilter, setAtomIds(atomIdsList, &p)).Times(1);
@@ -348,12 +328,8 @@
                 broadcastCount++;
                 return true;
             },
-<<<<<<< HEAD
-            [](const int&, const vector<int64_t>&) { return true; }, mockLogEventFilter);
-=======
             [](const int&, const vector<int64_t>&) { return true; },
             [](const ConfigKey&, const string&, const vector<int64_t>&) {}, mockLogEventFilter);
->>>>>>> d92eae01
 
     const LogEventFilter::AtomIdSet atomIdsList = CreateAtomIdSetFromConfig(config);
     EXPECT_CALL(*mockLogEventFilter, setAtomIds(atomIdsList, &p)).Times(1);
@@ -436,12 +412,8 @@
     StatsLogProcessor p(
             m, pullerManager, anomalyAlarmMonitor, subscriberAlarmMonitor, 0,
             [](const ConfigKey& key) { return true; },
-<<<<<<< HEAD
-            [](const int&, const vector<int64_t>&) { return true; }, mockLogEventFilter);
-=======
             [](const int&, const vector<int64_t>&) { return true; },
             [](const ConfigKey&, const string&, const vector<int64_t>&) {}, mockLogEventFilter);
->>>>>>> d92eae01
 
     const LogEventFilter::AtomIdSet atomIdsList = CreateAtomIdSetFromConfig(config);
     EXPECT_CALL(*mockLogEventFilter, setAtomIds(atomIdsList, &p)).Times(3);
@@ -475,12 +447,8 @@
     StatsLogProcessor p(
             m, pullerManager, anomalyAlarmMonitor, subscriberAlarmMonitor, 0,
             [](const ConfigKey& key) { return true; },
-<<<<<<< HEAD
-            [](const int&, const vector<int64_t>&) { return true; }, mockLogEventFilter);
-=======
             [](const int&, const vector<int64_t>&) { return true; },
             [](const ConfigKey&, const string&, const vector<int64_t>&) {}, mockLogEventFilter);
->>>>>>> d92eae01
 
     EXPECT_CALL(*mockLogEventFilter, setAtomIds(CreateAtomIdSetDefault(), &p)).Times(1);
     // atom used by matcher defined in MakeConfig() API
@@ -625,11 +593,7 @@
                                               activeConfigs.end());
                 return true;
             },
-<<<<<<< HEAD
-            mockLogEventFilter);
-=======
             [](const ConfigKey&, const string&, const vector<int64_t>&) {}, mockLogEventFilter);
->>>>>>> d92eae01
 
     // config1,config2,config3 use the same atom
     const LogEventFilter::AtomIdSet atomIdsList = CreateAtomIdSetFromConfig(config1);
@@ -1911,12 +1875,8 @@
     StatsLogProcessor p(
             m, pullerManager, anomalyAlarmMonitor, periodicAlarmMonitor, 0,
             [](const ConfigKey& key) { return true; },
-<<<<<<< HEAD
-            [](const int&, const vector<int64_t>&) { return true; }, mockLogEventFilter);
-=======
             [](const int&, const vector<int64_t>&) { return true; },
             [](const ConfigKey&, const string&, const vector<int64_t>&) {}, mockLogEventFilter);
->>>>>>> d92eae01
 
     Expectation filterSetFalse =
             EXPECT_CALL(*mockLogEventFilter, setFilteringEnabled(false)).Times(1);
@@ -2192,7 +2152,6 @@
     EXPECT_EQ(output.reports(0).last_report_elapsed_nanos(), dumpTime1Ns);
 }
 
-<<<<<<< HEAD
 TEST(StatsLogProcessorTest, TestDataCorruptedEnum) {
     ConfigKey cfgKey;
     StatsdConfig config = MakeConfig(true);
@@ -2211,7 +2170,8 @@
     ASSERT_EQ(output.reports(0).data_corrupted_reason().size(), 2);
     EXPECT_EQ(output.reports(0).data_corrupted_reason(0), DATA_CORRUPTED_EVENT_QUEUE_OVERFLOW);
     EXPECT_EQ(output.reports(0).data_corrupted_reason(1), DATA_CORRUPTED_SOCKET_LOSS);
-=======
+}
+
 class StatsLogProcessorTestRestricted : public Test {
 protected:
     const ConfigKey mConfigKey = ConfigKey(1, 12345);
@@ -2406,7 +2366,6 @@
                                      CONFIG_UPDATED, FAST);
 
     ASSERT_TRUE(StorageManager::hasConfigMetricsReport(mConfigKey));
->>>>>>> d92eae01
 }
 
 #else
