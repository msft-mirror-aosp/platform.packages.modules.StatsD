// Copyright (C) 2018 The Android Open Source Project
//
// Licensed under the Apache License, Version 2.0 (the "License");
// you may not use this file except in compliance with the License.
// You may obtain a copy of the License at
//
//      http://www.apache.org/licenses/LICENSE-2.0
//
// Unless required by applicable law or agreed to in writing, software
// distributed under the License is distributed on an "AS IS" BASIS,
// WITHOUT WARRANTIES OR CONDITIONS OF ANY KIND, either express or implied.
// See the License for the specific language governing permissions and
// limitations under the License.

#include <gtest/gtest.h>

#include "src/StatsLogProcessor.h"
#include "src/stats_log_util.h"
#include "tests/statsd_test_util.h"

#include <vector>

namespace android {
namespace os {
namespace statsd {

#ifdef __ANDROID__

namespace {

StatsdConfig CreateStatsdConfig() {
    StatsdConfig config;
    config.add_allowed_log_source("AID_ROOT"); // LogEvent defaults to UID of root.
    auto saverModeMatcher = CreateBatterySaverModeStartAtomMatcher();
    auto crashMatcher = CreateProcessCrashAtomMatcher();
    auto screenOnMatcher = CreateScreenTurnedOnAtomMatcher();

    *config.add_atom_matcher() = saverModeMatcher;
    *config.add_atom_matcher() = crashMatcher;
    *config.add_atom_matcher() = screenOnMatcher;

    int64_t metricId = 123456;
    auto countMetric = config.add_count_metric();
    countMetric->set_id(metricId);
    countMetric->set_what(crashMatcher.id());
    countMetric->set_bucket(FIVE_MINUTES);
    countMetric->mutable_dimensions_in_what()->set_field(
        util::PROCESS_LIFE_CYCLE_STATE_CHANGED);
    countMetric->mutable_dimensions_in_what()->add_child()->set_field(1);  // uid field

    auto metric_activation1 = config.add_metric_activation();
    metric_activation1->set_metric_id(metricId);
    auto event_activation1 = metric_activation1->add_event_activation();
    event_activation1->set_atom_matcher_id(saverModeMatcher.id());
    event_activation1->set_ttl_seconds(60 * 6);  // 6 minutes
    auto event_activation2 = metric_activation1->add_event_activation();
    event_activation2->set_atom_matcher_id(screenOnMatcher.id());
    event_activation2->set_ttl_seconds(60 * 2);  // 2 minutes

    return config;
}

StatsdConfig CreateStatsdConfigWithOneDeactivation() {
    StatsdConfig config;
    config.add_allowed_log_source("AID_ROOT"); // LogEvent defaults to UID of root.
    auto saverModeMatcher = CreateBatterySaverModeStartAtomMatcher();
    auto crashMatcher = CreateProcessCrashAtomMatcher();
    auto screenOnMatcher = CreateScreenTurnedOnAtomMatcher();
    auto brightnessChangedMatcher = CreateScreenBrightnessChangedAtomMatcher();

    *config.add_atom_matcher() = saverModeMatcher;
    *config.add_atom_matcher() = crashMatcher;
    *config.add_atom_matcher() = screenOnMatcher;
    *config.add_atom_matcher() = brightnessChangedMatcher;

    int64_t metricId = 123456;
    auto countMetric = config.add_count_metric();
    countMetric->set_id(metricId);
    countMetric->set_what(crashMatcher.id());
    countMetric->set_bucket(FIVE_MINUTES);
    countMetric->mutable_dimensions_in_what()->set_field(
        util::PROCESS_LIFE_CYCLE_STATE_CHANGED);
    countMetric->mutable_dimensions_in_what()->add_child()->set_field(1);  // uid field

    auto metric_activation1 = config.add_metric_activation();
    metric_activation1->set_metric_id(metricId);
    auto event_activation1 = metric_activation1->add_event_activation();
    event_activation1->set_atom_matcher_id(saverModeMatcher.id());
    event_activation1->set_ttl_seconds(60 * 6);  // 6 minutes
    event_activation1->set_deactivation_atom_matcher_id(brightnessChangedMatcher.id());
    auto event_activation2 = metric_activation1->add_event_activation();
    event_activation2->set_atom_matcher_id(screenOnMatcher.id());
    event_activation2->set_ttl_seconds(60 * 2);  // 2 minutes

    return config;
}

StatsdConfig CreateStatsdConfigWithTwoDeactivations() {
    StatsdConfig config;
    config.add_allowed_log_source("AID_ROOT"); // LogEvent defaults to UID of root.
    auto saverModeMatcher = CreateBatterySaverModeStartAtomMatcher();
    auto crashMatcher = CreateProcessCrashAtomMatcher();
    auto screenOnMatcher = CreateScreenTurnedOnAtomMatcher();
    auto brightnessChangedMatcher = CreateScreenBrightnessChangedAtomMatcher();
    auto brightnessChangedMatcher2 = CreateScreenBrightnessChangedAtomMatcher();
    brightnessChangedMatcher2.set_id(StringToId("ScreenBrightnessChanged2"));

    *config.add_atom_matcher() = saverModeMatcher;
    *config.add_atom_matcher() = crashMatcher;
    *config.add_atom_matcher() = screenOnMatcher;
    *config.add_atom_matcher() = brightnessChangedMatcher;
    *config.add_atom_matcher() = brightnessChangedMatcher2;

    int64_t metricId = 123456;
    auto countMetric = config.add_count_metric();
    countMetric->set_id(metricId);
    countMetric->set_what(crashMatcher.id());
    countMetric->set_bucket(FIVE_MINUTES);
    countMetric->mutable_dimensions_in_what()->set_field(
        util::PROCESS_LIFE_CYCLE_STATE_CHANGED);
    countMetric->mutable_dimensions_in_what()->add_child()->set_field(1);  // uid field

    auto metric_activation1 = config.add_metric_activation();
    metric_activation1->set_metric_id(metricId);
    auto event_activation1 = metric_activation1->add_event_activation();
    event_activation1->set_atom_matcher_id(saverModeMatcher.id());
    event_activation1->set_ttl_seconds(60 * 6);  // 6 minutes
    event_activation1->set_deactivation_atom_matcher_id(brightnessChangedMatcher.id());
    auto event_activation2 = metric_activation1->add_event_activation();
    event_activation2->set_atom_matcher_id(screenOnMatcher.id());
    event_activation2->set_ttl_seconds(60 * 2);  // 2 minutes
    event_activation2->set_deactivation_atom_matcher_id(brightnessChangedMatcher2.id());

    return config;
}

StatsdConfig CreateStatsdConfigWithSameDeactivations() {
    StatsdConfig config;
    config.add_allowed_log_source("AID_ROOT"); // LogEvent defaults to UID of root.
    auto saverModeMatcher = CreateBatterySaverModeStartAtomMatcher();
    auto crashMatcher = CreateProcessCrashAtomMatcher();
    auto screenOnMatcher = CreateScreenTurnedOnAtomMatcher();
    auto brightnessChangedMatcher = CreateScreenBrightnessChangedAtomMatcher();

    *config.add_atom_matcher() = saverModeMatcher;
    *config.add_atom_matcher() = crashMatcher;
    *config.add_atom_matcher() = screenOnMatcher;
    *config.add_atom_matcher() = brightnessChangedMatcher;

    int64_t metricId = 123456;
    auto countMetric = config.add_count_metric();
    countMetric->set_id(metricId);
    countMetric->set_what(crashMatcher.id());
    countMetric->set_bucket(FIVE_MINUTES);
    countMetric->mutable_dimensions_in_what()->set_field(
        util::PROCESS_LIFE_CYCLE_STATE_CHANGED);
    countMetric->mutable_dimensions_in_what()->add_child()->set_field(1);  // uid field

    auto metric_activation1 = config.add_metric_activation();
    metric_activation1->set_metric_id(metricId);
    auto event_activation1 = metric_activation1->add_event_activation();
    event_activation1->set_atom_matcher_id(saverModeMatcher.id());
    event_activation1->set_ttl_seconds(60 * 6);  // 6 minutes
    event_activation1->set_deactivation_atom_matcher_id(brightnessChangedMatcher.id());
    auto event_activation2 = metric_activation1->add_event_activation();
    event_activation2->set_atom_matcher_id(screenOnMatcher.id());
    event_activation2->set_ttl_seconds(60 * 2);  // 2 minutes
    event_activation2->set_deactivation_atom_matcher_id(brightnessChangedMatcher.id());

    return config;
}

StatsdConfig CreateStatsdConfigWithTwoMetricsTwoDeactivations() {
    StatsdConfig config;
    config.add_allowed_log_source("AID_ROOT"); // LogEvent defaults to UID of root.
    auto saverModeMatcher = CreateBatterySaverModeStartAtomMatcher();
    auto crashMatcher = CreateProcessCrashAtomMatcher();
    auto foregroundMatcher = CreateMoveToForegroundAtomMatcher();
    auto screenOnMatcher = CreateScreenTurnedOnAtomMatcher();
    auto brightnessChangedMatcher = CreateScreenBrightnessChangedAtomMatcher();
    auto brightnessChangedMatcher2 = CreateScreenBrightnessChangedAtomMatcher();
    brightnessChangedMatcher2.set_id(StringToId("ScreenBrightnessChanged2"));

    *config.add_atom_matcher() = saverModeMatcher;
    *config.add_atom_matcher() = crashMatcher;
    *config.add_atom_matcher() = screenOnMatcher;
    *config.add_atom_matcher() = brightnessChangedMatcher;
    *config.add_atom_matcher() = brightnessChangedMatcher2;
    *config.add_atom_matcher() = foregroundMatcher;

    int64_t metricId = 123456;
    auto countMetric = config.add_count_metric();
    countMetric->set_id(metricId);
    countMetric->set_what(crashMatcher.id());
    countMetric->set_bucket(FIVE_MINUTES);
    countMetric->mutable_dimensions_in_what()->set_field(
        util::PROCESS_LIFE_CYCLE_STATE_CHANGED);
    countMetric->mutable_dimensions_in_what()->add_child()->set_field(1);  // uid field

    int64_t metricId2 = 234567;
    countMetric = config.add_count_metric();
    countMetric->set_id(metricId2);
    countMetric->set_what(foregroundMatcher.id());
    countMetric->set_bucket(FIVE_MINUTES);
    countMetric->mutable_dimensions_in_what()->set_field(
        util::ACTIVITY_FOREGROUND_STATE_CHANGED);
    countMetric->mutable_dimensions_in_what()->add_child()->set_field(1);  // uid field

    auto metric_activation1 = config.add_metric_activation();
    metric_activation1->set_metric_id(metricId);
    auto event_activation1 = metric_activation1->add_event_activation();
    event_activation1->set_atom_matcher_id(saverModeMatcher.id());
    event_activation1->set_ttl_seconds(60 * 6);  // 6 minutes
    event_activation1->set_deactivation_atom_matcher_id(brightnessChangedMatcher.id());
    auto event_activation2 = metric_activation1->add_event_activation();
    event_activation2->set_atom_matcher_id(screenOnMatcher.id());
    event_activation2->set_ttl_seconds(60 * 2);  // 2 minutes
    event_activation2->set_deactivation_atom_matcher_id(brightnessChangedMatcher2.id());

    metric_activation1 = config.add_metric_activation();
    metric_activation1->set_metric_id(metricId2);
    event_activation1 = metric_activation1->add_event_activation();
    event_activation1->set_atom_matcher_id(saverModeMatcher.id());
    event_activation1->set_ttl_seconds(60 * 6);  // 6 minutes
    event_activation1->set_deactivation_atom_matcher_id(brightnessChangedMatcher.id());
    event_activation2 = metric_activation1->add_event_activation();
    event_activation2->set_atom_matcher_id(screenOnMatcher.id());
    event_activation2->set_ttl_seconds(60 * 2);  // 2 minutes
    event_activation2->set_deactivation_atom_matcher_id(brightnessChangedMatcher2.id());

    return config;
}

}  // namespace

TEST(MetricActivationE2eTest, TestCountMetric) {
    auto config = CreateStatsdConfig();

    int64_t bucketStartTimeNs = NS_PER_SEC * 10;  // 10 secs
    int64_t bucketSizeNs =
            TimeUnitToBucketSizeInMillis(config.count_metric(0).bucket()) * 1000LL * 1000LL;

    int uid = 12345;
    int64_t cfgId = 98765;
    ConfigKey cfgKey(uid, cfgId);

    sp<UidMap> m = new UidMap();
    sp<StatsPullerManager> pullerManager = new StatsPullerManager();
    sp<AlarmMonitor> anomalyAlarmMonitor;
    sp<AlarmMonitor> subscriberAlarmMonitor;
    vector<int64_t> activeConfigsBroadcast;

    long timeBase1 = 1;
    int broadcastCount = 0;
    std::shared_ptr<MockLogEventFilter> mockLogEventFilter = std::make_shared<MockLogEventFilter>();
    EXPECT_CALL(*mockLogEventFilter, setAtomIds(StatsLogProcessor::getDefaultAtomIdSet(), _))
            .Times(1);
    StatsLogProcessor processor(
            m, pullerManager, anomalyAlarmMonitor, subscriberAlarmMonitor, bucketStartTimeNs,
            [](const ConfigKey& key) { return true; },
            [&uid, &broadcastCount, &activeConfigsBroadcast](const int& broadcastUid,
                                                             const vector<int64_t>& activeConfigs) {
                broadcastCount++;
                EXPECT_EQ(broadcastUid, uid);
                activeConfigsBroadcast.clear();
                activeConfigsBroadcast.insert(activeConfigsBroadcast.end(), activeConfigs.begin(),
                                              activeConfigs.end());
                return true;
            },
<<<<<<< HEAD
            mockLogEventFilter);
=======
            [](const ConfigKey&, const string&, const vector<int64_t>&) {}, mockLogEventFilter);
>>>>>>> d92eae01

    const LogEventFilter::AtomIdSet atomIdsList = CreateAtomIdSetFromConfig(config);
    EXPECT_CALL(*mockLogEventFilter, setAtomIds(atomIdsList, &processor)).Times(1);

    processor.OnConfigUpdated(bucketStartTimeNs, cfgKey, config);

    ASSERT_EQ(processor.mMetricsManagers.size(), 1u);
    sp<MetricsManager> metricsManager = processor.mMetricsManagers.begin()->second;
    EXPECT_TRUE(metricsManager->isConfigValid());
    ASSERT_EQ(metricsManager->mAllMetricProducers.size(), 1);
    sp<MetricProducer> metricProducer = metricsManager->mAllMetricProducers[0];
    auto& eventActivationMap = metricProducer->mEventActivationMap;

    EXPECT_FALSE(metricsManager->isActive());
    EXPECT_FALSE(metricProducer->mIsActive);
    // Two activations: one is triggered by battery saver mode (tracker index 0), the other is
    // triggered by screen on event (tracker index 2).
    ASSERT_EQ(eventActivationMap.size(), 2u);
    EXPECT_TRUE(eventActivationMap.find(0) != eventActivationMap.end());
    EXPECT_TRUE(eventActivationMap.find(2) != eventActivationMap.end());
    EXPECT_EQ(eventActivationMap[0]->state, ActivationState::kNotActive);
    EXPECT_EQ(eventActivationMap[0]->start_ns, 0);
    EXPECT_EQ(eventActivationMap[0]->ttl_ns, 60 * 6 * NS_PER_SEC);
    EXPECT_EQ(eventActivationMap[2]->state, ActivationState::kNotActive);
    EXPECT_EQ(eventActivationMap[2]->start_ns, 0);
    EXPECT_EQ(eventActivationMap[2]->ttl_ns, 60 * 2 * NS_PER_SEC);

    std::unique_ptr<LogEvent> event;

    event = CreateAppCrashEvent(bucketStartTimeNs + 5, 111);
    processor.OnLogEvent(event.get(), bucketStartTimeNs + 5);
    EXPECT_FALSE(metricsManager->isActive());
    EXPECT_FALSE(metricProducer->mIsActive);
    EXPECT_EQ(broadcastCount, 0);

    // Activated by battery save mode.
    event = CreateBatterySaverOnEvent(bucketStartTimeNs + 10);
    processor.OnLogEvent(event.get(), bucketStartTimeNs + 10);
    EXPECT_TRUE(metricsManager->isActive());
    EXPECT_TRUE(metricProducer->mIsActive);
    EXPECT_EQ(broadcastCount, 1);
    ASSERT_EQ(activeConfigsBroadcast.size(), 1);
    EXPECT_EQ(activeConfigsBroadcast[0], cfgId);
    EXPECT_EQ(eventActivationMap[0]->state, ActivationState::kActive);
    EXPECT_EQ(eventActivationMap[0]->start_ns, bucketStartTimeNs + 10);
    EXPECT_EQ(eventActivationMap[0]->ttl_ns, 60 * 6 * NS_PER_SEC);
    EXPECT_EQ(eventActivationMap[2]->state, ActivationState::kNotActive);
    EXPECT_EQ(eventActivationMap[2]->start_ns, 0);
    EXPECT_EQ(eventActivationMap[2]->ttl_ns, 60 * 2 * NS_PER_SEC);

    // First processed event.
    event = CreateAppCrashEvent(bucketStartTimeNs + 15, 222);
    processor.OnLogEvent(event.get(), bucketStartTimeNs + 15);

    // Activated by screen on event.
    event = CreateScreenStateChangedEvent(bucketStartTimeNs + 20, android::view::DISPLAY_STATE_ON);
    processor.OnLogEvent(event.get(), bucketStartTimeNs + 20);
    EXPECT_TRUE(metricsManager->isActive());
    EXPECT_TRUE(metricProducer->mIsActive);
    EXPECT_EQ(eventActivationMap[0]->state, ActivationState::kActive);
    EXPECT_EQ(eventActivationMap[0]->start_ns, bucketStartTimeNs + 10);
    EXPECT_EQ(eventActivationMap[0]->ttl_ns, 60 * 6 * NS_PER_SEC);
    EXPECT_EQ(eventActivationMap[2]->state, ActivationState::kActive);
    EXPECT_EQ(eventActivationMap[2]->start_ns, bucketStartTimeNs + 20);
    EXPECT_EQ(eventActivationMap[2]->ttl_ns, 60 * 2 * NS_PER_SEC);

    // 2nd processed event.
    // The activation by screen_on event expires, but the one by battery save mode is still active.
    event = CreateAppCrashEvent(bucketStartTimeNs + NS_PER_SEC * 60 * 2 + 25, 333);
    processor.OnLogEvent(event.get(), bucketStartTimeNs + NS_PER_SEC * 60 * 2 + 25);
    EXPECT_TRUE(metricsManager->isActive());
    EXPECT_TRUE(metricProducer->mIsActive);
    EXPECT_EQ(eventActivationMap[0]->state, ActivationState::kActive);
    EXPECT_EQ(eventActivationMap[0]->start_ns, bucketStartTimeNs + 10);
    EXPECT_EQ(eventActivationMap[0]->ttl_ns, 60 * 6 * NS_PER_SEC);
    EXPECT_EQ(eventActivationMap[2]->state, ActivationState::kNotActive);
    EXPECT_EQ(eventActivationMap[2]->start_ns, bucketStartTimeNs + 20);
    EXPECT_EQ(eventActivationMap[2]->ttl_ns, 60 * 2 * NS_PER_SEC);
    // No new broadcast since the config should still be active.
    EXPECT_EQ(broadcastCount, 1);

    // 3rd processed event.
    event = CreateAppCrashEvent(bucketStartTimeNs + NS_PER_SEC * 60 * 5 + 25, 444);
    processor.OnLogEvent(event.get(), bucketStartTimeNs + NS_PER_SEC * 60 * 5 + 25);

    // All activations expired.
    event = CreateAppCrashEvent(bucketStartTimeNs + NS_PER_SEC * 60 * 8, 555);
    processor.OnLogEvent(event.get(), bucketStartTimeNs + NS_PER_SEC * 60 * 8);
    EXPECT_FALSE(metricsManager->isActive());
    EXPECT_FALSE(metricProducer->mIsActive);
    // New broadcast since the config is no longer active.
    EXPECT_EQ(broadcastCount, 2);
    ASSERT_EQ(activeConfigsBroadcast.size(), 0);
    EXPECT_EQ(eventActivationMap[0]->state, ActivationState::kNotActive);
    EXPECT_EQ(eventActivationMap[0]->start_ns, bucketStartTimeNs + 10);
    EXPECT_EQ(eventActivationMap[0]->ttl_ns, 60 * 6 * NS_PER_SEC);
    EXPECT_EQ(eventActivationMap[2]->state, ActivationState::kNotActive);
    EXPECT_EQ(eventActivationMap[2]->start_ns, bucketStartTimeNs + 20);
    EXPECT_EQ(eventActivationMap[2]->ttl_ns, 60 * 2 * NS_PER_SEC);

    // Re-activate metric via screen on.
    event = CreateScreenStateChangedEvent(bucketStartTimeNs + NS_PER_SEC * 60 * 10 + 10,
                                          android::view::DISPLAY_STATE_ON);
    processor.OnLogEvent(event.get(), bucketStartTimeNs + NS_PER_SEC * 60 * 10 + 10);
    EXPECT_TRUE(metricsManager->isActive());
    EXPECT_TRUE(metricProducer->mIsActive);
    EXPECT_EQ(broadcastCount, 3);
    ASSERT_EQ(activeConfigsBroadcast.size(), 1);
    EXPECT_EQ(activeConfigsBroadcast[0], cfgId);
    EXPECT_EQ(eventActivationMap[0]->state, ActivationState::kNotActive);
    EXPECT_EQ(eventActivationMap[0]->start_ns, bucketStartTimeNs + 10);
    EXPECT_EQ(eventActivationMap[0]->ttl_ns, 60 * 6 * NS_PER_SEC);
    EXPECT_EQ(eventActivationMap[2]->state, ActivationState::kActive);
    EXPECT_EQ(eventActivationMap[2]->start_ns, bucketStartTimeNs + NS_PER_SEC * 60 * 10 + 10);
    EXPECT_EQ(eventActivationMap[2]->ttl_ns, 60 * 2 * NS_PER_SEC);

    // 4th processed event.
    event = CreateAppCrashEvent(bucketStartTimeNs + NS_PER_SEC * 60 * 11 + 1, 666);
    processor.OnLogEvent(event.get(), bucketStartTimeNs + NS_PER_SEC * 60 * 11 + 1);

    ConfigMetricsReportList reports;
    vector<uint8_t> buffer;
    processor.onDumpReport(cfgKey, bucketStartTimeNs + NS_PER_SEC * 60 * 15 + 1, false, true,
                           ADB_DUMP, FAST, &buffer);
    EXPECT_TRUE(buffer.size() > 0);
    EXPECT_TRUE(reports.ParseFromArray(&buffer[0], buffer.size()));
    backfillDimensionPath(&reports);
    backfillStartEndTimestamp(&reports);
    ASSERT_EQ(1, reports.reports_size());
    ASSERT_EQ(1, reports.reports(0).metrics_size());

    StatsLogReport::CountMetricDataWrapper countMetrics;
    sortMetricDataByDimensionsValue(reports.reports(0).metrics(0).count_metrics(), &countMetrics);
    ASSERT_EQ(4, countMetrics.data_size());

    auto data = countMetrics.data(0);
    EXPECT_EQ(util::PROCESS_LIFE_CYCLE_STATE_CHANGED, data.dimensions_in_what().field());
    ASSERT_EQ(1, data.dimensions_in_what().value_tuple().dimensions_value_size());
    EXPECT_EQ(1 /* uid field */,
              data.dimensions_in_what().value_tuple().dimensions_value(0).field());
    EXPECT_EQ(222, data.dimensions_in_what().value_tuple().dimensions_value(0).value_int());
    ASSERT_EQ(1, data.bucket_info_size());
    EXPECT_EQ(1, data.bucket_info(0).count());
    EXPECT_EQ(bucketStartTimeNs, data.bucket_info(0).start_bucket_elapsed_nanos());
    EXPECT_EQ(bucketStartTimeNs + bucketSizeNs, data.bucket_info(0).end_bucket_elapsed_nanos());

    data = countMetrics.data(1);
    EXPECT_EQ(util::PROCESS_LIFE_CYCLE_STATE_CHANGED, data.dimensions_in_what().field());
    ASSERT_EQ(1, data.dimensions_in_what().value_tuple().dimensions_value_size());
    EXPECT_EQ(1 /* uid field */,
              data.dimensions_in_what().value_tuple().dimensions_value(0).field());
    EXPECT_EQ(333, data.dimensions_in_what().value_tuple().dimensions_value(0).value_int());
    ASSERT_EQ(1, data.bucket_info_size());
    EXPECT_EQ(1, data.bucket_info(0).count());
    EXPECT_EQ(bucketStartTimeNs, data.bucket_info(0).start_bucket_elapsed_nanos());
    EXPECT_EQ(bucketStartTimeNs + bucketSizeNs, data.bucket_info(0).end_bucket_elapsed_nanos());

    data = countMetrics.data(2);
    EXPECT_EQ(util::PROCESS_LIFE_CYCLE_STATE_CHANGED, data.dimensions_in_what().field());
    ASSERT_EQ(1, data.dimensions_in_what().value_tuple().dimensions_value_size());
    EXPECT_EQ(1 /* uid field */,
              data.dimensions_in_what().value_tuple().dimensions_value(0).field());
    EXPECT_EQ(444, data.dimensions_in_what().value_tuple().dimensions_value(0).value_int());
    ASSERT_EQ(1, data.bucket_info_size());
    EXPECT_EQ(1, data.bucket_info(0).count());
    // Partial bucket as metric is deactivated.
    EXPECT_EQ(bucketStartTimeNs + bucketSizeNs, data.bucket_info(0).start_bucket_elapsed_nanos());
    EXPECT_EQ(bucketStartTimeNs + NS_PER_SEC * 60 * 8,
              data.bucket_info(0).end_bucket_elapsed_nanos());

    data = countMetrics.data(3);
    EXPECT_EQ(util::PROCESS_LIFE_CYCLE_STATE_CHANGED, data.dimensions_in_what().field());
    ASSERT_EQ(1, data.dimensions_in_what().value_tuple().dimensions_value_size());
    EXPECT_EQ(1 /* uid field */,
              data.dimensions_in_what().value_tuple().dimensions_value(0).field());
    EXPECT_EQ(666, data.dimensions_in_what().value_tuple().dimensions_value(0).value_int());
    ASSERT_EQ(1, data.bucket_info_size());
    EXPECT_EQ(1, data.bucket_info(0).count());
    EXPECT_EQ(bucketStartTimeNs + 2 * bucketSizeNs,
              data.bucket_info(0).start_bucket_elapsed_nanos());
    EXPECT_EQ(bucketStartTimeNs + 3 * bucketSizeNs, data.bucket_info(0).end_bucket_elapsed_nanos());
}

TEST(MetricActivationE2eTest, TestCountMetricWithOneDeactivation) {
    auto config = CreateStatsdConfigWithOneDeactivation();

    int64_t bucketStartTimeNs = NS_PER_SEC * 10;  // 10 secs
    int64_t bucketSizeNs =
            TimeUnitToBucketSizeInMillis(config.count_metric(0).bucket()) * 1000LL * 1000LL;

    int uid = 12345;
    int64_t cfgId = 98765;
    ConfigKey cfgKey(uid, cfgId);

    sp<UidMap> m = new UidMap();
    sp<StatsPullerManager> pullerManager = new StatsPullerManager();
    sp<AlarmMonitor> anomalyAlarmMonitor;
    sp<AlarmMonitor> subscriberAlarmMonitor;
    vector<int64_t> activeConfigsBroadcast;

    long timeBase1 = 1;
    int broadcastCount = 0;
    std::shared_ptr<MockLogEventFilter> mockLogEventFilter = std::make_shared<MockLogEventFilter>();
    EXPECT_CALL(*mockLogEventFilter, setAtomIds(StatsLogProcessor::getDefaultAtomIdSet(), _))
            .Times(1);
    StatsLogProcessor processor(
            m, pullerManager, anomalyAlarmMonitor, subscriberAlarmMonitor, bucketStartTimeNs,
            [](const ConfigKey& key) { return true; },
            [&uid, &broadcastCount, &activeConfigsBroadcast](const int& broadcastUid,
                                                             const vector<int64_t>& activeConfigs) {
                broadcastCount++;
                EXPECT_EQ(broadcastUid, uid);
                activeConfigsBroadcast.clear();
                activeConfigsBroadcast.insert(activeConfigsBroadcast.end(), activeConfigs.begin(),
                                              activeConfigs.end());
                return true;
            },
<<<<<<< HEAD
            mockLogEventFilter);
=======
            [](const ConfigKey&, const string&, const vector<int64_t>&) {}, mockLogEventFilter);
>>>>>>> d92eae01

    const LogEventFilter::AtomIdSet atomIdsList = CreateAtomIdSetFromConfig(config);
    EXPECT_CALL(*mockLogEventFilter, setAtomIds(atomIdsList, &processor)).Times(1);

    processor.OnConfigUpdated(bucketStartTimeNs, cfgKey, config);

    ASSERT_EQ(processor.mMetricsManagers.size(), 1u);
    sp<MetricsManager> metricsManager = processor.mMetricsManagers.begin()->second;
    EXPECT_TRUE(metricsManager->isConfigValid());
    ASSERT_EQ(metricsManager->mAllMetricProducers.size(), 1);
    sp<MetricProducer> metricProducer = metricsManager->mAllMetricProducers[0];
    auto& eventActivationMap = metricProducer->mEventActivationMap;
    auto& eventDeactivationMap = metricProducer->mEventDeactivationMap;

    EXPECT_FALSE(metricsManager->isActive());
    EXPECT_FALSE(metricProducer->mIsActive);
    // Two activations: one is triggered by battery saver mode (tracker index 0), the other is
    // triggered by screen on event (tracker index 2).
    ASSERT_EQ(eventActivationMap.size(), 2u);
    EXPECT_TRUE(eventActivationMap.find(0) != eventActivationMap.end());
    EXPECT_TRUE(eventActivationMap.find(2) != eventActivationMap.end());
    EXPECT_EQ(eventActivationMap[0]->state, ActivationState::kNotActive);
    EXPECT_EQ(eventActivationMap[0]->start_ns, 0);
    EXPECT_EQ(eventActivationMap[0]->ttl_ns, 60 * 6 * NS_PER_SEC);
    EXPECT_EQ(eventActivationMap[2]->state, ActivationState::kNotActive);
    EXPECT_EQ(eventActivationMap[2]->start_ns, 0);
    EXPECT_EQ(eventActivationMap[2]->ttl_ns, 60 * 2 * NS_PER_SEC);
    ASSERT_EQ(eventDeactivationMap.size(), 1u);
    EXPECT_TRUE(eventDeactivationMap.find(3) != eventDeactivationMap.end());
    ASSERT_EQ(eventDeactivationMap[3].size(), 1u);
    EXPECT_EQ(eventDeactivationMap[3][0], eventActivationMap[0]);

    std::unique_ptr<LogEvent> event;

    event = CreateAppCrashEvent(bucketStartTimeNs + 5, 111);
    processor.OnLogEvent(event.get(), bucketStartTimeNs + 5);
    EXPECT_FALSE(metricsManager->isActive());
    EXPECT_FALSE(metricProducer->mIsActive);
    EXPECT_EQ(broadcastCount, 0);

    // Activated by battery save mode.
    event = CreateBatterySaverOnEvent(bucketStartTimeNs + 10);
    processor.OnLogEvent(event.get(), bucketStartTimeNs + 10);
    EXPECT_TRUE(metricsManager->isActive());
    EXPECT_TRUE(metricProducer->mIsActive);
    EXPECT_EQ(broadcastCount, 1);
    ASSERT_EQ(activeConfigsBroadcast.size(), 1);
    EXPECT_EQ(activeConfigsBroadcast[0], cfgId);
    EXPECT_EQ(eventActivationMap[0]->state, ActivationState::kActive);
    EXPECT_EQ(eventActivationMap[0]->start_ns, bucketStartTimeNs + 10);
    EXPECT_EQ(eventActivationMap[0]->ttl_ns, 60 * 6 * NS_PER_SEC);
    EXPECT_EQ(eventActivationMap[2]->state, ActivationState::kNotActive);
    EXPECT_EQ(eventActivationMap[2]->start_ns, 0);
    EXPECT_EQ(eventActivationMap[2]->ttl_ns, 60 * 2 * NS_PER_SEC);
    EXPECT_EQ(eventDeactivationMap[3][0], eventActivationMap[0]);

    // First processed event.
    event = CreateAppCrashEvent(bucketStartTimeNs + 15, 222);
    processor.OnLogEvent(event.get(), bucketStartTimeNs + 15);

    // Activated by screen on event.
    event = CreateScreenStateChangedEvent(bucketStartTimeNs + 20, android::view::DISPLAY_STATE_ON);
    processor.OnLogEvent(event.get(), bucketStartTimeNs + 20);
    EXPECT_TRUE(metricsManager->isActive());
    EXPECT_TRUE(metricProducer->mIsActive);
    EXPECT_EQ(eventActivationMap[0]->state, ActivationState::kActive);
    EXPECT_EQ(eventActivationMap[0]->start_ns, bucketStartTimeNs + 10);
    EXPECT_EQ(eventActivationMap[0]->ttl_ns, 60 * 6 * NS_PER_SEC);
    EXPECT_EQ(eventActivationMap[2]->state, ActivationState::kActive);
    EXPECT_EQ(eventActivationMap[2]->start_ns, bucketStartTimeNs + 20);
    EXPECT_EQ(eventActivationMap[2]->ttl_ns, 60 * 2 * NS_PER_SEC);
    EXPECT_EQ(eventDeactivationMap[3][0], eventActivationMap[0]);

    // 2nd processed event.
    // The activation by screen_on event expires, but the one by battery save mode is still active.
    event = CreateAppCrashEvent(bucketStartTimeNs + NS_PER_SEC * 60 * 2 + 25, 333);
    processor.OnLogEvent(event.get(), bucketStartTimeNs + NS_PER_SEC * 60 * 2 + 25);
    EXPECT_TRUE(metricsManager->isActive());
    EXPECT_TRUE(metricProducer->mIsActive);
    EXPECT_EQ(eventActivationMap[0]->state, ActivationState::kActive);
    EXPECT_EQ(eventActivationMap[0]->start_ns, bucketStartTimeNs + 10);
    EXPECT_EQ(eventActivationMap[0]->ttl_ns, 60 * 6 * NS_PER_SEC);
    EXPECT_EQ(eventActivationMap[2]->state, ActivationState::kNotActive);
    EXPECT_EQ(eventActivationMap[2]->start_ns, bucketStartTimeNs + 20);
    EXPECT_EQ(eventActivationMap[2]->ttl_ns, 60 * 2 * NS_PER_SEC);
    EXPECT_EQ(eventDeactivationMap[3][0], eventActivationMap[0]);
    // No new broadcast since the config should still be active.
    EXPECT_EQ(broadcastCount, 1);

    // 3rd processed event.
    event = CreateAppCrashEvent(bucketStartTimeNs + NS_PER_SEC * 60 * 5 + 25, 444);
    processor.OnLogEvent(event.get(), bucketStartTimeNs + NS_PER_SEC * 60 * 5 + 25);

    // All activations expired.
    event = CreateAppCrashEvent(bucketStartTimeNs + NS_PER_SEC * 60 * 8, 555);
    processor.OnLogEvent(event.get(), bucketStartTimeNs + NS_PER_SEC * 60 * 8);
    EXPECT_FALSE(metricsManager->isActive());
    EXPECT_FALSE(metricProducer->mIsActive);
    // New broadcast since the config is no longer active.
    EXPECT_EQ(broadcastCount, 2);
    ASSERT_EQ(activeConfigsBroadcast.size(), 0);
    EXPECT_EQ(eventActivationMap[0]->state, ActivationState::kNotActive);
    EXPECT_EQ(eventActivationMap[0]->start_ns, bucketStartTimeNs + 10);
    EXPECT_EQ(eventActivationMap[0]->ttl_ns, 60 * 6 * NS_PER_SEC);
    EXPECT_EQ(eventActivationMap[2]->state, ActivationState::kNotActive);
    EXPECT_EQ(eventActivationMap[2]->start_ns, bucketStartTimeNs + 20);
    EXPECT_EQ(eventActivationMap[2]->ttl_ns, 60 * 2 * NS_PER_SEC);
    EXPECT_EQ(eventDeactivationMap[3][0], eventActivationMap[0]);

    // Re-activate metric via screen on.
    event = CreateScreenStateChangedEvent(bucketStartTimeNs + NS_PER_SEC * 60 * 10 + 10,
                                          android::view::DISPLAY_STATE_ON);
    processor.OnLogEvent(event.get(), bucketStartTimeNs + NS_PER_SEC * 60 * 10 + 10);
    EXPECT_TRUE(metricsManager->isActive());
    EXPECT_TRUE(metricProducer->mIsActive);
    EXPECT_EQ(broadcastCount, 3);
    ASSERT_EQ(activeConfigsBroadcast.size(), 1);
    EXPECT_EQ(activeConfigsBroadcast[0], cfgId);
    EXPECT_EQ(eventActivationMap[0]->state, ActivationState::kNotActive);
    EXPECT_EQ(eventActivationMap[0]->start_ns, bucketStartTimeNs + 10);
    EXPECT_EQ(eventActivationMap[0]->ttl_ns, 60 * 6 * NS_PER_SEC);
    EXPECT_EQ(eventActivationMap[2]->state, ActivationState::kActive);
    EXPECT_EQ(eventActivationMap[2]->start_ns, bucketStartTimeNs + NS_PER_SEC * 60 * 10 + 10);
    EXPECT_EQ(eventActivationMap[2]->ttl_ns, 60 * 2 * NS_PER_SEC);
    EXPECT_EQ(eventDeactivationMap[3][0], eventActivationMap[0]);

    // 4th processed event.
    event = CreateAppCrashEvent(bucketStartTimeNs + NS_PER_SEC * 60 * 11 + 1, 666);
    processor.OnLogEvent(event.get(), bucketStartTimeNs + NS_PER_SEC * 60 * 11 + 1);

    // Re-enable battery saver mode activation.
    event = CreateBatterySaverOnEvent(bucketStartTimeNs + NS_PER_SEC * 60 * 11 + 15);
    processor.OnLogEvent(event.get(), bucketStartTimeNs + NS_PER_SEC * 60 * 11 + 15);
    EXPECT_TRUE(metricsManager->isActive());
    EXPECT_TRUE(metricProducer->mIsActive);
    EXPECT_EQ(broadcastCount, 3);
    ASSERT_EQ(activeConfigsBroadcast.size(), 1);
    EXPECT_EQ(activeConfigsBroadcast[0], cfgId);
    EXPECT_EQ(eventActivationMap[0]->state, ActivationState::kActive);
    EXPECT_EQ(eventActivationMap[0]->start_ns, bucketStartTimeNs + NS_PER_SEC * 60 * 11 + 15);
    EXPECT_EQ(eventActivationMap[0]->ttl_ns, 60 * 6 * NS_PER_SEC);
    EXPECT_EQ(eventActivationMap[2]->state, ActivationState::kActive);
    EXPECT_EQ(eventActivationMap[2]->start_ns, bucketStartTimeNs + NS_PER_SEC * 60 * 10 + 10);
    EXPECT_EQ(eventActivationMap[2]->ttl_ns, 60 * 2 * NS_PER_SEC);
    EXPECT_EQ(eventDeactivationMap[3][0], eventActivationMap[0]);

    // 5th processed event.
    event = CreateAppCrashEvent(bucketStartTimeNs + NS_PER_SEC * 60 * 11 + 40, 777);
    processor.OnLogEvent(event.get(), bucketStartTimeNs + NS_PER_SEC * 60 * 11 + 40);

    // Cancel battery saver mode activation.
    event = CreateScreenBrightnessChangedEvent(bucketStartTimeNs + NS_PER_SEC * 60 * 11 + 60, 64);
    processor.OnLogEvent(event.get(), bucketStartTimeNs + NS_PER_SEC * 60 * 11 + 60);
    EXPECT_TRUE(metricsManager->isActive());
    EXPECT_TRUE(metricProducer->mIsActive);
    EXPECT_EQ(broadcastCount, 3);
    ASSERT_EQ(activeConfigsBroadcast.size(), 1);
    EXPECT_EQ(activeConfigsBroadcast[0], cfgId);
    EXPECT_EQ(eventActivationMap[0]->state, ActivationState::kNotActive);
    EXPECT_EQ(eventActivationMap[0]->start_ns, bucketStartTimeNs + NS_PER_SEC * 60 * 11 + 15);
    EXPECT_EQ(eventActivationMap[0]->ttl_ns, 60 * 6 * NS_PER_SEC);
    EXPECT_EQ(eventActivationMap[2]->state, ActivationState::kActive);
    EXPECT_EQ(eventActivationMap[2]->start_ns, bucketStartTimeNs + NS_PER_SEC * 60 * 10 + 10);
    EXPECT_EQ(eventActivationMap[2]->ttl_ns, 60 * 2 * NS_PER_SEC);
    EXPECT_EQ(eventDeactivationMap[3][0], eventActivationMap[0]);

    // Screen-on activation expired.
    event = CreateAppCrashEvent(bucketStartTimeNs + NS_PER_SEC * 60 * 13, 888);
    processor.OnLogEvent(event.get(), bucketStartTimeNs + NS_PER_SEC * 60 * 13);
    EXPECT_FALSE(metricsManager->isActive());
    EXPECT_FALSE(metricProducer->mIsActive);
    // New broadcast since the config is no longer active.
    EXPECT_EQ(broadcastCount, 4);
    ASSERT_EQ(activeConfigsBroadcast.size(), 0);
    EXPECT_EQ(eventActivationMap[0]->state, ActivationState::kNotActive);
    EXPECT_EQ(eventActivationMap[0]->start_ns, bucketStartTimeNs + NS_PER_SEC * 60 * 11 + 15);
    EXPECT_EQ(eventActivationMap[0]->ttl_ns, 60 * 6 * NS_PER_SEC);
    EXPECT_EQ(eventActivationMap[2]->state, ActivationState::kNotActive);
    EXPECT_EQ(eventActivationMap[2]->start_ns, bucketStartTimeNs + NS_PER_SEC * 60 * 10 + 10);
    EXPECT_EQ(eventActivationMap[2]->ttl_ns, 60 * 2 * NS_PER_SEC);
    EXPECT_EQ(eventDeactivationMap[3][0], eventActivationMap[0]);

    event = CreateAppCrashEvent(bucketStartTimeNs + NS_PER_SEC * 60 * 14 + 1, 999);
    processor.OnLogEvent(event.get(), bucketStartTimeNs + NS_PER_SEC * 60 * 14 + 1);

    // Re-enable battery saver mode activation.
    event = CreateBatterySaverOnEvent(bucketStartTimeNs + NS_PER_SEC * 60 * 15 + 15);
    processor.OnLogEvent(event.get(), bucketStartTimeNs + NS_PER_SEC * 60 * 15 + 15);
    EXPECT_TRUE(metricsManager->isActive());
    EXPECT_TRUE(metricProducer->mIsActive);
    EXPECT_EQ(broadcastCount, 5);
    ASSERT_EQ(activeConfigsBroadcast.size(), 1);
    EXPECT_EQ(activeConfigsBroadcast[0], cfgId);
    EXPECT_EQ(eventActivationMap[0]->state, ActivationState::kActive);
    EXPECT_EQ(eventActivationMap[0]->start_ns, bucketStartTimeNs + NS_PER_SEC * 60 * 15 + 15);
    EXPECT_EQ(eventActivationMap[0]->ttl_ns, 60 * 6 * NS_PER_SEC);
    EXPECT_EQ(eventActivationMap[2]->state, ActivationState::kNotActive);
    EXPECT_EQ(eventActivationMap[2]->start_ns, bucketStartTimeNs + NS_PER_SEC * 60 * 10 + 10);
    EXPECT_EQ(eventActivationMap[2]->ttl_ns, 60 * 2 * NS_PER_SEC);
    EXPECT_EQ(eventDeactivationMap[3][0], eventActivationMap[0]);

    // Cancel battery saver mode activation.
    event = CreateScreenBrightnessChangedEvent(bucketStartTimeNs + NS_PER_SEC * 60 * 16, 140);
    processor.OnLogEvent(event.get(), bucketStartTimeNs + NS_PER_SEC * 60 * 16);
    EXPECT_FALSE(metricsManager->isActive());
    EXPECT_FALSE(metricProducer->mIsActive);
    EXPECT_EQ(broadcastCount, 6);
    ASSERT_EQ(activeConfigsBroadcast.size(), 0);
    EXPECT_EQ(eventActivationMap[0]->state, ActivationState::kNotActive);
    EXPECT_EQ(eventActivationMap[0]->start_ns, bucketStartTimeNs + NS_PER_SEC * 60 * 15 + 15);
    EXPECT_EQ(eventActivationMap[0]->ttl_ns, 60 * 6 * NS_PER_SEC);
    EXPECT_EQ(eventActivationMap[2]->state, ActivationState::kNotActive);
    EXPECT_EQ(eventActivationMap[2]->start_ns, bucketStartTimeNs + NS_PER_SEC * 60 * 10 + 10);
    EXPECT_EQ(eventActivationMap[2]->ttl_ns, 60 * 2 * NS_PER_SEC);
    EXPECT_EQ(eventDeactivationMap[3][0], eventActivationMap[0]);

    ConfigMetricsReportList reports;
    vector<uint8_t> buffer;
    processor.onDumpReport(cfgKey, bucketStartTimeNs + NS_PER_SEC * 60 * 15 + 1, false, true,
                           ADB_DUMP, FAST, &buffer);
    EXPECT_TRUE(buffer.size() > 0);
    EXPECT_TRUE(reports.ParseFromArray(&buffer[0], buffer.size()));
    backfillDimensionPath(&reports);
    backfillStartEndTimestamp(&reports);
    ASSERT_EQ(1, reports.reports_size());
    ASSERT_EQ(1, reports.reports(0).metrics_size());

    StatsLogReport::CountMetricDataWrapper countMetrics;
    sortMetricDataByDimensionsValue(reports.reports(0).metrics(0).count_metrics(), &countMetrics);
    ASSERT_EQ(5, countMetrics.data_size());

    auto data = countMetrics.data(0);
    EXPECT_EQ(util::PROCESS_LIFE_CYCLE_STATE_CHANGED, data.dimensions_in_what().field());
    ASSERT_EQ(1, data.dimensions_in_what().value_tuple().dimensions_value_size());
    EXPECT_EQ(1 /* uid field */,
              data.dimensions_in_what().value_tuple().dimensions_value(0).field());
    EXPECT_EQ(222, data.dimensions_in_what().value_tuple().dimensions_value(0).value_int());
    ASSERT_EQ(1, data.bucket_info_size());
    EXPECT_EQ(1, data.bucket_info(0).count());
    EXPECT_EQ(bucketStartTimeNs, data.bucket_info(0).start_bucket_elapsed_nanos());
    EXPECT_EQ(bucketStartTimeNs + bucketSizeNs, data.bucket_info(0).end_bucket_elapsed_nanos());

    data = countMetrics.data(1);
    EXPECT_EQ(util::PROCESS_LIFE_CYCLE_STATE_CHANGED, data.dimensions_in_what().field());
    ASSERT_EQ(1, data.dimensions_in_what().value_tuple().dimensions_value_size());
    EXPECT_EQ(1 /* uid field */,
              data.dimensions_in_what().value_tuple().dimensions_value(0).field());
    EXPECT_EQ(333, data.dimensions_in_what().value_tuple().dimensions_value(0).value_int());
    ASSERT_EQ(1, data.bucket_info_size());
    EXPECT_EQ(1, data.bucket_info(0).count());
    EXPECT_EQ(bucketStartTimeNs, data.bucket_info(0).start_bucket_elapsed_nanos());
    EXPECT_EQ(bucketStartTimeNs + bucketSizeNs, data.bucket_info(0).end_bucket_elapsed_nanos());

    data = countMetrics.data(2);
    EXPECT_EQ(util::PROCESS_LIFE_CYCLE_STATE_CHANGED, data.dimensions_in_what().field());
    ASSERT_EQ(1, data.dimensions_in_what().value_tuple().dimensions_value_size());
    EXPECT_EQ(1 /* uid field */,
              data.dimensions_in_what().value_tuple().dimensions_value(0).field());
    EXPECT_EQ(444, data.dimensions_in_what().value_tuple().dimensions_value(0).value_int());
    ASSERT_EQ(1, data.bucket_info_size());
    EXPECT_EQ(1, data.bucket_info(0).count());
    // Partial bucket as metric is deactivated.
    EXPECT_EQ(bucketStartTimeNs + bucketSizeNs, data.bucket_info(0).start_bucket_elapsed_nanos());
    EXPECT_EQ(bucketStartTimeNs + NS_PER_SEC * 60 * 8,
              data.bucket_info(0).end_bucket_elapsed_nanos());

    data = countMetrics.data(3);
    EXPECT_EQ(util::PROCESS_LIFE_CYCLE_STATE_CHANGED, data.dimensions_in_what().field());
    ASSERT_EQ(1, data.dimensions_in_what().value_tuple().dimensions_value_size());
    EXPECT_EQ(1 /* uid field */,
              data.dimensions_in_what().value_tuple().dimensions_value(0).field());
    EXPECT_EQ(666, data.dimensions_in_what().value_tuple().dimensions_value(0).value_int());
    ASSERT_EQ(1, data.bucket_info_size());
    EXPECT_EQ(1, data.bucket_info(0).count());
    EXPECT_EQ(bucketStartTimeNs + 2 * bucketSizeNs,
              data.bucket_info(0).start_bucket_elapsed_nanos());
    EXPECT_EQ(bucketStartTimeNs + NS_PER_SEC * 60 * 13,
              data.bucket_info(0).end_bucket_elapsed_nanos());

    data = countMetrics.data(4);
    EXPECT_EQ(util::PROCESS_LIFE_CYCLE_STATE_CHANGED, data.dimensions_in_what().field());
    ASSERT_EQ(1, data.dimensions_in_what().value_tuple().dimensions_value_size());
    EXPECT_EQ(1 /* uid field */,
              data.dimensions_in_what().value_tuple().dimensions_value(0).field());
    EXPECT_EQ(777, data.dimensions_in_what().value_tuple().dimensions_value(0).value_int());
    ASSERT_EQ(1, data.bucket_info_size());
    EXPECT_EQ(1, data.bucket_info(0).count());
    EXPECT_EQ(bucketStartTimeNs + 2 * bucketSizeNs,
              data.bucket_info(0).start_bucket_elapsed_nanos());
    EXPECT_EQ(bucketStartTimeNs + NS_PER_SEC * 60 * 13,
              data.bucket_info(0).end_bucket_elapsed_nanos());
}

TEST(MetricActivationE2eTest, TestCountMetricWithTwoDeactivations) {
    auto config = CreateStatsdConfigWithTwoDeactivations();

    int64_t bucketStartTimeNs = NS_PER_SEC * 10;  // 10 secs
    int64_t bucketSizeNs =
            TimeUnitToBucketSizeInMillis(config.count_metric(0).bucket()) * 1000LL * 1000LL;

    int uid = 12345;
    int64_t cfgId = 98765;
    ConfigKey cfgKey(uid, cfgId);

    sp<UidMap> m = new UidMap();
    sp<StatsPullerManager> pullerManager = new StatsPullerManager();
    sp<AlarmMonitor> anomalyAlarmMonitor;
    sp<AlarmMonitor> subscriberAlarmMonitor;
    vector<int64_t> activeConfigsBroadcast;

    long timeBase1 = 1;
    int broadcastCount = 0;
    std::shared_ptr<MockLogEventFilter> mockLogEventFilter = std::make_shared<MockLogEventFilter>();
    EXPECT_CALL(*mockLogEventFilter, setAtomIds(StatsLogProcessor::getDefaultAtomIdSet(), _))
            .Times(1);
    StatsLogProcessor processor(
            m, pullerManager, anomalyAlarmMonitor, subscriberAlarmMonitor, bucketStartTimeNs,
            [](const ConfigKey& key) { return true; },
            [&uid, &broadcastCount, &activeConfigsBroadcast](const int& broadcastUid,
                                                             const vector<int64_t>& activeConfigs) {
                broadcastCount++;
                EXPECT_EQ(broadcastUid, uid);
                activeConfigsBroadcast.clear();
                activeConfigsBroadcast.insert(activeConfigsBroadcast.end(), activeConfigs.begin(),
                                              activeConfigs.end());
                return true;
            },
<<<<<<< HEAD
            mockLogEventFilter);
=======
            [](const ConfigKey&, const string&, const vector<int64_t>&) {}, mockLogEventFilter);
>>>>>>> d92eae01

    const LogEventFilter::AtomIdSet atomIdsList = CreateAtomIdSetFromConfig(config);
    EXPECT_CALL(*mockLogEventFilter, setAtomIds(atomIdsList, &processor)).Times(1);

    processor.OnConfigUpdated(bucketStartTimeNs, cfgKey, config);

    ASSERT_EQ(processor.mMetricsManagers.size(), 1u);
    sp<MetricsManager> metricsManager = processor.mMetricsManagers.begin()->second;
    EXPECT_TRUE(metricsManager->isConfigValid());
    ASSERT_EQ(metricsManager->mAllMetricProducers.size(), 1);
    sp<MetricProducer> metricProducer = metricsManager->mAllMetricProducers[0];
    auto& eventActivationMap = metricProducer->mEventActivationMap;
    auto& eventDeactivationMap = metricProducer->mEventDeactivationMap;

    EXPECT_FALSE(metricsManager->isActive());
    EXPECT_FALSE(metricProducer->mIsActive);
    // Two activations: one is triggered by battery saver mode (tracker index 0), the other is
    // triggered by screen on event (tracker index 2).
    ASSERT_EQ(eventActivationMap.size(), 2u);
    EXPECT_TRUE(eventActivationMap.find(0) != eventActivationMap.end());
    EXPECT_TRUE(eventActivationMap.find(2) != eventActivationMap.end());
    EXPECT_EQ(eventActivationMap[0]->state, ActivationState::kNotActive);
    EXPECT_EQ(eventActivationMap[0]->start_ns, 0);
    EXPECT_EQ(eventActivationMap[0]->ttl_ns, 60 * 6 * NS_PER_SEC);
    EXPECT_EQ(eventActivationMap[2]->state, ActivationState::kNotActive);
    EXPECT_EQ(eventActivationMap[2]->start_ns, 0);
    EXPECT_EQ(eventActivationMap[2]->ttl_ns, 60 * 2 * NS_PER_SEC);
    ASSERT_EQ(eventDeactivationMap.size(), 2u);
    EXPECT_TRUE(eventDeactivationMap.find(3) != eventDeactivationMap.end());
    EXPECT_TRUE(eventDeactivationMap.find(4) != eventDeactivationMap.end());
    ASSERT_EQ(eventDeactivationMap[3].size(), 1u);
    ASSERT_EQ(eventDeactivationMap[4].size(), 1u);
    EXPECT_EQ(eventDeactivationMap[3][0], eventActivationMap[0]);
    EXPECT_EQ(eventDeactivationMap[4][0], eventActivationMap[2]);

    std::unique_ptr<LogEvent> event;

    event = CreateAppCrashEvent(bucketStartTimeNs + 5, 111);
    processor.OnLogEvent(event.get(), bucketStartTimeNs + 5);
    EXPECT_FALSE(metricsManager->isActive());
    EXPECT_FALSE(metricProducer->mIsActive);
    EXPECT_EQ(broadcastCount, 0);

    // Activated by battery save mode.
    event = CreateBatterySaverOnEvent(bucketStartTimeNs + 10);
    processor.OnLogEvent(event.get(), bucketStartTimeNs + 10);
    EXPECT_TRUE(metricsManager->isActive());
    EXPECT_TRUE(metricProducer->mIsActive);
    EXPECT_EQ(broadcastCount, 1);
    ASSERT_EQ(activeConfigsBroadcast.size(), 1);
    EXPECT_EQ(activeConfigsBroadcast[0], cfgId);
    EXPECT_EQ(eventActivationMap[0]->state, ActivationState::kActive);
    EXPECT_EQ(eventActivationMap[0]->start_ns, bucketStartTimeNs + 10);
    EXPECT_EQ(eventActivationMap[0]->ttl_ns, 60 * 6 * NS_PER_SEC);
    EXPECT_EQ(eventActivationMap[2]->state, ActivationState::kNotActive);
    EXPECT_EQ(eventActivationMap[2]->start_ns, 0);
    EXPECT_EQ(eventActivationMap[2]->ttl_ns, 60 * 2 * NS_PER_SEC);
    EXPECT_EQ(eventDeactivationMap[3][0], eventActivationMap[0]);
    EXPECT_EQ(eventDeactivationMap[4][0], eventActivationMap[2]);

    // First processed event.
    event = CreateAppCrashEvent(bucketStartTimeNs + 15, 222);
    processor.OnLogEvent(event.get(), bucketStartTimeNs + 15);

    // Activated by screen on event.
    event = CreateScreenStateChangedEvent(bucketStartTimeNs + 20, android::view::DISPLAY_STATE_ON);
    processor.OnLogEvent(event.get(), bucketStartTimeNs + 20);
    EXPECT_TRUE(metricsManager->isActive());
    EXPECT_TRUE(metricProducer->mIsActive);
    EXPECT_EQ(eventActivationMap[0]->state, ActivationState::kActive);
    EXPECT_EQ(eventActivationMap[0]->start_ns, bucketStartTimeNs + 10);
    EXPECT_EQ(eventActivationMap[0]->ttl_ns, 60 * 6 * NS_PER_SEC);
    EXPECT_EQ(eventActivationMap[2]->state, ActivationState::kActive);
    EXPECT_EQ(eventActivationMap[2]->start_ns, bucketStartTimeNs + 20);
    EXPECT_EQ(eventActivationMap[2]->ttl_ns, 60 * 2 * NS_PER_SEC);
    EXPECT_EQ(eventDeactivationMap[3][0], eventActivationMap[0]);
    EXPECT_EQ(eventDeactivationMap[4][0], eventActivationMap[2]);

    // 2nd processed event.
    // The activation by screen_on event expires, but the one by battery save mode is still active.
    event = CreateAppCrashEvent(bucketStartTimeNs + NS_PER_SEC * 60 * 2 + 25, 333);
    processor.OnLogEvent(event.get(), bucketStartTimeNs + NS_PER_SEC * 60 * 2 + 25);
    EXPECT_TRUE(metricsManager->isActive());
    EXPECT_TRUE(metricProducer->mIsActive);
    EXPECT_EQ(eventActivationMap[0]->state, ActivationState::kActive);
    EXPECT_EQ(eventActivationMap[0]->start_ns, bucketStartTimeNs + 10);
    EXPECT_EQ(eventActivationMap[0]->ttl_ns, 60 * 6 * NS_PER_SEC);
    EXPECT_EQ(eventActivationMap[2]->state, ActivationState::kNotActive);
    EXPECT_EQ(eventActivationMap[2]->start_ns, bucketStartTimeNs + 20);
    EXPECT_EQ(eventActivationMap[2]->ttl_ns, 60 * 2 * NS_PER_SEC);
    EXPECT_EQ(eventDeactivationMap[3][0], eventActivationMap[0]);
    EXPECT_EQ(eventDeactivationMap[4][0], eventActivationMap[2]);
    // No new broadcast since the config should still be active.
    EXPECT_EQ(broadcastCount, 1);

    // 3rd processed event.
    event = CreateAppCrashEvent(bucketStartTimeNs + NS_PER_SEC * 60 * 5 + 25, 444);
    processor.OnLogEvent(event.get(), bucketStartTimeNs + NS_PER_SEC * 60 * 5 + 25);

    // All activations expired.
    event = CreateAppCrashEvent(bucketStartTimeNs + NS_PER_SEC * 60 * 8, 555);
    processor.OnLogEvent(event.get(), bucketStartTimeNs + NS_PER_SEC * 60 * 8);
    EXPECT_FALSE(metricsManager->isActive());
    EXPECT_FALSE(metricProducer->mIsActive);
    // New broadcast since the config is no longer active.
    EXPECT_EQ(broadcastCount, 2);
    ASSERT_EQ(activeConfigsBroadcast.size(), 0);
    EXPECT_EQ(eventActivationMap[0]->state, ActivationState::kNotActive);
    EXPECT_EQ(eventActivationMap[0]->start_ns, bucketStartTimeNs + 10);
    EXPECT_EQ(eventActivationMap[0]->ttl_ns, 60 * 6 * NS_PER_SEC);
    EXPECT_EQ(eventActivationMap[2]->state, ActivationState::kNotActive);
    EXPECT_EQ(eventActivationMap[2]->start_ns, bucketStartTimeNs + 20);
    EXPECT_EQ(eventActivationMap[2]->ttl_ns, 60 * 2 * NS_PER_SEC);
    EXPECT_EQ(eventDeactivationMap[3][0], eventActivationMap[0]);
    EXPECT_EQ(eventDeactivationMap[4][0], eventActivationMap[2]);

    // Re-activate metric via screen on.
    event = CreateScreenStateChangedEvent(bucketStartTimeNs + NS_PER_SEC * 60 * 10 + 10,
                                          android::view::DISPLAY_STATE_ON);
    processor.OnLogEvent(event.get(), bucketStartTimeNs + NS_PER_SEC * 60 * 10 + 10);
    EXPECT_TRUE(metricsManager->isActive());
    EXPECT_TRUE(metricProducer->mIsActive);
    EXPECT_EQ(broadcastCount, 3);
    ASSERT_EQ(activeConfigsBroadcast.size(), 1);
    EXPECT_EQ(activeConfigsBroadcast[0], cfgId);
    EXPECT_EQ(eventActivationMap[0]->state, ActivationState::kNotActive);
    EXPECT_EQ(eventActivationMap[0]->start_ns, bucketStartTimeNs + 10);
    EXPECT_EQ(eventActivationMap[0]->ttl_ns, 60 * 6 * NS_PER_SEC);
    EXPECT_EQ(eventActivationMap[2]->state, ActivationState::kActive);
    EXPECT_EQ(eventActivationMap[2]->start_ns, bucketStartTimeNs + NS_PER_SEC * 60 * 10 + 10);
    EXPECT_EQ(eventActivationMap[2]->ttl_ns, 60 * 2 * NS_PER_SEC);
    EXPECT_EQ(eventDeactivationMap[3][0], eventActivationMap[0]);
    EXPECT_EQ(eventDeactivationMap[4][0], eventActivationMap[2]);

    // 4th processed event.
    event = CreateAppCrashEvent(bucketStartTimeNs + NS_PER_SEC * 60 * 11 + 1, 666);
    processor.OnLogEvent(event.get(), bucketStartTimeNs + NS_PER_SEC * 60 * 11 + 1);

    // Re-enable battery saver mode activation.
    event = CreateBatterySaverOnEvent(bucketStartTimeNs + NS_PER_SEC * 60 * 11 + 15);
    processor.OnLogEvent(event.get(), bucketStartTimeNs + NS_PER_SEC * 60 * 11 + 15);
    EXPECT_TRUE(metricsManager->isActive());
    EXPECT_TRUE(metricProducer->mIsActive);
    EXPECT_EQ(broadcastCount, 3);
    ASSERT_EQ(activeConfigsBroadcast.size(), 1);
    EXPECT_EQ(activeConfigsBroadcast[0], cfgId);
    EXPECT_EQ(eventActivationMap[0]->state, ActivationState::kActive);
    EXPECT_EQ(eventActivationMap[0]->start_ns, bucketStartTimeNs + NS_PER_SEC * 60 * 11 + 15);
    EXPECT_EQ(eventActivationMap[0]->ttl_ns, 60 * 6 * NS_PER_SEC);
    EXPECT_EQ(eventActivationMap[2]->state, ActivationState::kActive);
    EXPECT_EQ(eventActivationMap[2]->start_ns, bucketStartTimeNs + NS_PER_SEC * 60 * 10 + 10);
    EXPECT_EQ(eventActivationMap[2]->ttl_ns, 60 * 2 * NS_PER_SEC);
    EXPECT_EQ(eventDeactivationMap[3][0], eventActivationMap[0]);
    EXPECT_EQ(eventDeactivationMap[4][0], eventActivationMap[2]);

    // 5th processed event.
    event = CreateAppCrashEvent(bucketStartTimeNs + NS_PER_SEC * 60 * 11 + 40, 777);
    processor.OnLogEvent(event.get(), bucketStartTimeNs + NS_PER_SEC * 60 * 11 + 40);

    // Cancel battery saver mode and screen on activation.
    event = CreateScreenBrightnessChangedEvent(bucketStartTimeNs + NS_PER_SEC * 60 * 11 + 60, 64);
    processor.OnLogEvent(event.get(), bucketStartTimeNs + NS_PER_SEC * 60 * 11 + 60);
    EXPECT_FALSE(metricsManager->isActive());
    EXPECT_FALSE(metricProducer->mIsActive);
    // New broadcast since the config is no longer active.
    EXPECT_EQ(broadcastCount, 4);
    ASSERT_EQ(activeConfigsBroadcast.size(), 0);
    EXPECT_EQ(eventActivationMap[0]->state, ActivationState::kNotActive);
    EXPECT_EQ(eventActivationMap[0]->start_ns, bucketStartTimeNs + NS_PER_SEC * 60 * 11 + 15);
    EXPECT_EQ(eventActivationMap[0]->ttl_ns, 60 * 6 * NS_PER_SEC);
    EXPECT_EQ(eventActivationMap[2]->state, ActivationState::kNotActive);
    EXPECT_EQ(eventActivationMap[2]->start_ns, bucketStartTimeNs + NS_PER_SEC * 60 * 10 + 10);
    EXPECT_EQ(eventActivationMap[2]->ttl_ns, 60 * 2 * NS_PER_SEC);
    EXPECT_EQ(eventDeactivationMap[3][0], eventActivationMap[0]);
    EXPECT_EQ(eventDeactivationMap[4][0], eventActivationMap[2]);

    // Screen-on activation expired.
    event = CreateAppCrashEvent(bucketStartTimeNs + NS_PER_SEC * 60 * 13, 888);
    processor.OnLogEvent(event.get(), bucketStartTimeNs + NS_PER_SEC * 60 * 13);
    EXPECT_FALSE(metricsManager->isActive());
    EXPECT_FALSE(metricProducer->mIsActive);
    EXPECT_EQ(broadcastCount, 4);
    ASSERT_EQ(activeConfigsBroadcast.size(), 0);
    EXPECT_EQ(eventActivationMap[0]->state, ActivationState::kNotActive);
    EXPECT_EQ(eventActivationMap[0]->start_ns, bucketStartTimeNs + NS_PER_SEC * 60 * 11 + 15);
    EXPECT_EQ(eventActivationMap[0]->ttl_ns, 60 * 6 * NS_PER_SEC);
    EXPECT_EQ(eventActivationMap[2]->state, ActivationState::kNotActive);
    EXPECT_EQ(eventActivationMap[2]->start_ns, bucketStartTimeNs + NS_PER_SEC * 60 * 10 + 10);
    EXPECT_EQ(eventActivationMap[2]->ttl_ns, 60 * 2 * NS_PER_SEC);
    EXPECT_EQ(eventDeactivationMap[3][0], eventActivationMap[0]);
    EXPECT_EQ(eventDeactivationMap[4][0], eventActivationMap[2]);

    event = CreateAppCrashEvent(bucketStartTimeNs + NS_PER_SEC * 60 * 14 + 1, 999);
    processor.OnLogEvent(event.get(), bucketStartTimeNs + NS_PER_SEC * 60 * 14 + 1);

    // Re-enable battery saver mode activation.
    event = CreateBatterySaverOnEvent(bucketStartTimeNs + NS_PER_SEC * 60 * 15 + 15);
    processor.OnLogEvent(event.get(), bucketStartTimeNs + NS_PER_SEC * 60 * 15 + 15);
    EXPECT_TRUE(metricsManager->isActive());
    EXPECT_TRUE(metricProducer->mIsActive);
    EXPECT_EQ(broadcastCount, 5);
    ASSERT_EQ(activeConfigsBroadcast.size(), 1);
    EXPECT_EQ(activeConfigsBroadcast[0], cfgId);
    EXPECT_EQ(eventActivationMap[0]->state, ActivationState::kActive);
    EXPECT_EQ(eventActivationMap[0]->start_ns, bucketStartTimeNs + NS_PER_SEC * 60 * 15 + 15);
    EXPECT_EQ(eventActivationMap[0]->ttl_ns, 60 * 6 * NS_PER_SEC);
    EXPECT_EQ(eventActivationMap[2]->state, ActivationState::kNotActive);
    EXPECT_EQ(eventActivationMap[2]->start_ns, bucketStartTimeNs + NS_PER_SEC * 60 * 10 + 10);
    EXPECT_EQ(eventActivationMap[2]->ttl_ns, 60 * 2 * NS_PER_SEC);
    EXPECT_EQ(eventDeactivationMap[3][0], eventActivationMap[0]);
    EXPECT_EQ(eventDeactivationMap[4][0], eventActivationMap[2]);

    // Cancel battery saver mode and screen on activation.
    event = CreateScreenBrightnessChangedEvent(bucketStartTimeNs + NS_PER_SEC * 60 * 16, 140);
    processor.OnLogEvent(event.get(), bucketStartTimeNs + NS_PER_SEC * 60 * 16);
    EXPECT_FALSE(metricsManager->isActive());
    EXPECT_FALSE(metricProducer->mIsActive);
    EXPECT_EQ(broadcastCount, 6);
    ASSERT_EQ(activeConfigsBroadcast.size(), 0);
    EXPECT_EQ(eventActivationMap[0]->state, ActivationState::kNotActive);
    EXPECT_EQ(eventActivationMap[0]->start_ns, bucketStartTimeNs + NS_PER_SEC * 60 * 15 + 15);
    EXPECT_EQ(eventActivationMap[0]->ttl_ns, 60 * 6 * NS_PER_SEC);
    EXPECT_EQ(eventActivationMap[2]->state, ActivationState::kNotActive);
    EXPECT_EQ(eventActivationMap[2]->start_ns, bucketStartTimeNs + NS_PER_SEC * 60 * 10 + 10);
    EXPECT_EQ(eventActivationMap[2]->ttl_ns, 60 * 2 * NS_PER_SEC);
    EXPECT_EQ(eventDeactivationMap[3][0], eventActivationMap[0]);
    EXPECT_EQ(eventDeactivationMap[4][0], eventActivationMap[2]);

    ConfigMetricsReportList reports;
    vector<uint8_t> buffer;
    processor.onDumpReport(cfgKey, bucketStartTimeNs + NS_PER_SEC * 60 * 15 + 1, false, true,
                           ADB_DUMP, FAST, &buffer);
    EXPECT_TRUE(buffer.size() > 0);
    EXPECT_TRUE(reports.ParseFromArray(&buffer[0], buffer.size()));
    backfillDimensionPath(&reports);
    backfillStartEndTimestamp(&reports);
    ASSERT_EQ(1, reports.reports_size());
    ASSERT_EQ(1, reports.reports(0).metrics_size());

    StatsLogReport::CountMetricDataWrapper countMetrics;
    sortMetricDataByDimensionsValue(reports.reports(0).metrics(0).count_metrics(), &countMetrics);
    ASSERT_EQ(5, countMetrics.data_size());

    auto data = countMetrics.data(0);
    EXPECT_EQ(util::PROCESS_LIFE_CYCLE_STATE_CHANGED, data.dimensions_in_what().field());
    ASSERT_EQ(1, data.dimensions_in_what().value_tuple().dimensions_value_size());
    EXPECT_EQ(1 /* uid field */,
              data.dimensions_in_what().value_tuple().dimensions_value(0).field());
    EXPECT_EQ(222, data.dimensions_in_what().value_tuple().dimensions_value(0).value_int());
    ASSERT_EQ(1, data.bucket_info_size());
    EXPECT_EQ(1, data.bucket_info(0).count());
    EXPECT_EQ(bucketStartTimeNs, data.bucket_info(0).start_bucket_elapsed_nanos());
    EXPECT_EQ(bucketStartTimeNs + bucketSizeNs, data.bucket_info(0).end_bucket_elapsed_nanos());

    data = countMetrics.data(1);
    EXPECT_EQ(util::PROCESS_LIFE_CYCLE_STATE_CHANGED, data.dimensions_in_what().field());
    ASSERT_EQ(1, data.dimensions_in_what().value_tuple().dimensions_value_size());
    EXPECT_EQ(1 /* uid field */,
              data.dimensions_in_what().value_tuple().dimensions_value(0).field());
    EXPECT_EQ(333, data.dimensions_in_what().value_tuple().dimensions_value(0).value_int());
    ASSERT_EQ(1, data.bucket_info_size());
    EXPECT_EQ(1, data.bucket_info(0).count());
    EXPECT_EQ(bucketStartTimeNs, data.bucket_info(0).start_bucket_elapsed_nanos());
    EXPECT_EQ(bucketStartTimeNs + bucketSizeNs, data.bucket_info(0).end_bucket_elapsed_nanos());

    data = countMetrics.data(2);
    EXPECT_EQ(util::PROCESS_LIFE_CYCLE_STATE_CHANGED, data.dimensions_in_what().field());
    ASSERT_EQ(1, data.dimensions_in_what().value_tuple().dimensions_value_size());
    EXPECT_EQ(1 /* uid field */,
              data.dimensions_in_what().value_tuple().dimensions_value(0).field());
    EXPECT_EQ(444, data.dimensions_in_what().value_tuple().dimensions_value(0).value_int());
    ASSERT_EQ(1, data.bucket_info_size());
    EXPECT_EQ(1, data.bucket_info(0).count());
    // Partial bucket as metric is deactivated.
    EXPECT_EQ(bucketStartTimeNs + bucketSizeNs, data.bucket_info(0).start_bucket_elapsed_nanos());
    EXPECT_EQ(bucketStartTimeNs + NS_PER_SEC * 60 * 8,
              data.bucket_info(0).end_bucket_elapsed_nanos());

    data = countMetrics.data(3);
    EXPECT_EQ(util::PROCESS_LIFE_CYCLE_STATE_CHANGED, data.dimensions_in_what().field());
    ASSERT_EQ(1, data.dimensions_in_what().value_tuple().dimensions_value_size());
    EXPECT_EQ(1 /* uid field */,
              data.dimensions_in_what().value_tuple().dimensions_value(0).field());
    EXPECT_EQ(666, data.dimensions_in_what().value_tuple().dimensions_value(0).value_int());
    ASSERT_EQ(1, data.bucket_info_size());
    EXPECT_EQ(1, data.bucket_info(0).count());
    EXPECT_EQ(bucketStartTimeNs + 2 * bucketSizeNs,
              data.bucket_info(0).start_bucket_elapsed_nanos());
    EXPECT_EQ(bucketStartTimeNs + NS_PER_SEC * 60 * 11,
              data.bucket_info(0).end_bucket_elapsed_nanos());

    data = countMetrics.data(4);
    EXPECT_EQ(util::PROCESS_LIFE_CYCLE_STATE_CHANGED, data.dimensions_in_what().field());
    ASSERT_EQ(1, data.dimensions_in_what().value_tuple().dimensions_value_size());
    EXPECT_EQ(1 /* uid field */,
              data.dimensions_in_what().value_tuple().dimensions_value(0).field());
    EXPECT_EQ(777, data.dimensions_in_what().value_tuple().dimensions_value(0).value_int());
    ASSERT_EQ(1, data.bucket_info_size());
    EXPECT_EQ(1, data.bucket_info(0).count());
    EXPECT_EQ(bucketStartTimeNs + 2 * bucketSizeNs,
              data.bucket_info(0).start_bucket_elapsed_nanos());
    EXPECT_EQ(bucketStartTimeNs + NS_PER_SEC * 60 * 11,
              data.bucket_info(0).end_bucket_elapsed_nanos());
}

TEST(MetricActivationE2eTest, TestCountMetricWithSameDeactivation) {
    auto config = CreateStatsdConfigWithSameDeactivations();

    int64_t bucketStartTimeNs = NS_PER_SEC * 10;  // 10 secs
    int64_t bucketSizeNs =
            TimeUnitToBucketSizeInMillis(config.count_metric(0).bucket()) * 1000LL * 1000LL;

    int uid = 12345;
    int64_t cfgId = 98765;
    ConfigKey cfgKey(uid, cfgId);

    sp<UidMap> m = new UidMap();
    sp<StatsPullerManager> pullerManager = new StatsPullerManager();
    sp<AlarmMonitor> anomalyAlarmMonitor;
    sp<AlarmMonitor> subscriberAlarmMonitor;
    vector<int64_t> activeConfigsBroadcast;

    long timeBase1 = 1;
    int broadcastCount = 0;
    std::shared_ptr<MockLogEventFilter> mockLogEventFilter = std::make_shared<MockLogEventFilter>();
    EXPECT_CALL(*mockLogEventFilter, setAtomIds(StatsLogProcessor::getDefaultAtomIdSet(), _))
            .Times(1);
    StatsLogProcessor processor(
            m, pullerManager, anomalyAlarmMonitor, subscriberAlarmMonitor, bucketStartTimeNs,
            [](const ConfigKey& key) { return true; },
            [&uid, &broadcastCount, &activeConfigsBroadcast](const int& broadcastUid,
                                                             const vector<int64_t>& activeConfigs) {
                broadcastCount++;
                EXPECT_EQ(broadcastUid, uid);
                activeConfigsBroadcast.clear();
                activeConfigsBroadcast.insert(activeConfigsBroadcast.end(), activeConfigs.begin(),
                                              activeConfigs.end());
                return true;
            },
<<<<<<< HEAD
            mockLogEventFilter);
=======
            [](const ConfigKey&, const string&, const vector<int64_t>&) {}, mockLogEventFilter);
>>>>>>> d92eae01

    const LogEventFilter::AtomIdSet atomIdsList = CreateAtomIdSetFromConfig(config);
    EXPECT_CALL(*mockLogEventFilter, setAtomIds(atomIdsList, &processor)).Times(1);

    processor.OnConfigUpdated(bucketStartTimeNs, cfgKey, config);

    ASSERT_EQ(processor.mMetricsManagers.size(), 1u);
    sp<MetricsManager> metricsManager = processor.mMetricsManagers.begin()->second;
    EXPECT_TRUE(metricsManager->isConfigValid());
    ASSERT_EQ(metricsManager->mAllMetricProducers.size(), 1);
    sp<MetricProducer> metricProducer = metricsManager->mAllMetricProducers[0];
    auto& eventActivationMap = metricProducer->mEventActivationMap;
    auto& eventDeactivationMap = metricProducer->mEventDeactivationMap;

    EXPECT_FALSE(metricsManager->isActive());
    EXPECT_FALSE(metricProducer->mIsActive);
    // Two activations: one is triggered by battery saver mode (tracker index 0), the other is
    // triggered by screen on event (tracker index 2).
    ASSERT_EQ(eventActivationMap.size(), 2u);
    EXPECT_TRUE(eventActivationMap.find(0) != eventActivationMap.end());
    EXPECT_TRUE(eventActivationMap.find(2) != eventActivationMap.end());
    EXPECT_EQ(eventActivationMap[0]->state, ActivationState::kNotActive);
    EXPECT_EQ(eventActivationMap[0]->start_ns, 0);
    EXPECT_EQ(eventActivationMap[0]->ttl_ns, 60 * 6 * NS_PER_SEC);
    EXPECT_EQ(eventActivationMap[2]->state, ActivationState::kNotActive);
    EXPECT_EQ(eventActivationMap[2]->start_ns, 0);
    EXPECT_EQ(eventActivationMap[2]->ttl_ns, 60 * 2 * NS_PER_SEC);
    ASSERT_EQ(eventDeactivationMap.size(), 1u);
    EXPECT_TRUE(eventDeactivationMap.find(3) != eventDeactivationMap.end());
    ASSERT_EQ(eventDeactivationMap[3].size(), 2u);
    EXPECT_EQ(eventDeactivationMap[3][0], eventActivationMap[0]);
    EXPECT_EQ(eventDeactivationMap[3][1], eventActivationMap[2]);
    EXPECT_EQ(broadcastCount, 0);

    std::unique_ptr<LogEvent> event;

    // Event that should be ignored.
    event = CreateAppCrashEvent(bucketStartTimeNs + 1, 111);
    processor.OnLogEvent(event.get(), bucketStartTimeNs + 1);

    // Activate metric via screen on for 2 minutes.
    event = CreateScreenStateChangedEvent(bucketStartTimeNs + 10, android::view::DISPLAY_STATE_ON);
    processor.OnLogEvent(event.get(), bucketStartTimeNs + 10);
    EXPECT_TRUE(metricsManager->isActive());
    EXPECT_TRUE(metricProducer->mIsActive);
    EXPECT_EQ(broadcastCount, 1);
    ASSERT_EQ(activeConfigsBroadcast.size(), 1);
    EXPECT_EQ(activeConfigsBroadcast[0], cfgId);
    EXPECT_EQ(eventActivationMap[0]->state, ActivationState::kNotActive);
    EXPECT_EQ(eventActivationMap[2]->state, ActivationState::kActive);
    EXPECT_EQ(eventActivationMap[2]->start_ns, bucketStartTimeNs + 10);

    // 1st processed event.
    event = CreateAppCrashEvent(bucketStartTimeNs + 15, 222);
    processor.OnLogEvent(event.get(), bucketStartTimeNs + 15);

    // Enable battery saver mode activation for 5 minutes.
    event = CreateBatterySaverOnEvent(bucketStartTimeNs + NS_PER_SEC * 60 + 10);
    processor.OnLogEvent(event.get(), bucketStartTimeNs + NS_PER_SEC * 60 + 10);
    EXPECT_TRUE(metricsManager->isActive());
    EXPECT_TRUE(metricProducer->mIsActive);
    EXPECT_EQ(broadcastCount, 1);
    EXPECT_EQ(eventActivationMap[0]->state, ActivationState::kActive);
    EXPECT_EQ(eventActivationMap[0]->start_ns, bucketStartTimeNs + NS_PER_SEC * 60 + 10);
    EXPECT_EQ(eventActivationMap[2]->state, ActivationState::kActive);
    EXPECT_EQ(eventActivationMap[2]->start_ns, bucketStartTimeNs + 10);

    // 2nd processed event.
    event = CreateAppCrashEvent(bucketStartTimeNs + NS_PER_SEC * 60 + 40, 333);
    processor.OnLogEvent(event.get(), bucketStartTimeNs + NS_PER_SEC * 60 + 40);

    // Cancel battery saver mode and screen on activation.
    int64_t firstDeactivation = bucketStartTimeNs + NS_PER_SEC * 61;
    event = CreateScreenBrightnessChangedEvent(firstDeactivation, 64);
    processor.OnLogEvent(event.get(), firstDeactivation);
    EXPECT_FALSE(metricsManager->isActive());
    EXPECT_FALSE(metricProducer->mIsActive);
    // New broadcast since the config is no longer active.
    EXPECT_EQ(broadcastCount, 2);
    ASSERT_EQ(activeConfigsBroadcast.size(), 0);
    EXPECT_EQ(eventActivationMap[0]->state, ActivationState::kNotActive);
    EXPECT_EQ(eventActivationMap[2]->state, ActivationState::kNotActive);

    // Should be ignored
    event = CreateAppCrashEvent(bucketStartTimeNs + NS_PER_SEC * 61 + 80, 444);
    processor.OnLogEvent(event.get(), bucketStartTimeNs + NS_PER_SEC * 61 + 80);

    // Re-enable battery saver mode activation.
    event = CreateBatterySaverOnEvent(bucketStartTimeNs + NS_PER_SEC * 60 * 10 + 15);
    processor.OnLogEvent(event.get(), bucketStartTimeNs + NS_PER_SEC * 60 * 10 + 15);
    EXPECT_TRUE(metricsManager->isActive());
    EXPECT_TRUE(metricProducer->mIsActive);
    EXPECT_EQ(broadcastCount, 3);
    ASSERT_EQ(activeConfigsBroadcast.size(), 1);
    EXPECT_EQ(activeConfigsBroadcast[0], cfgId);
    EXPECT_EQ(eventActivationMap[0]->state, ActivationState::kActive);
    EXPECT_EQ(eventActivationMap[0]->start_ns, bucketStartTimeNs + NS_PER_SEC * 60 * 10 + 15);
    EXPECT_EQ(eventActivationMap[2]->state, ActivationState::kNotActive);

    // 3rd processed event.
    event = CreateAppCrashEvent(bucketStartTimeNs + NS_PER_SEC * 60 * 10 + 80, 555);
    processor.OnLogEvent(event.get(), bucketStartTimeNs + NS_PER_SEC * 60 * 10 + 80);

    // Cancel battery saver mode activation.
    int64_t secondDeactivation = bucketStartTimeNs + NS_PER_SEC * 60 * 13;
    event = CreateScreenBrightnessChangedEvent(secondDeactivation, 140);
    processor.OnLogEvent(event.get(), secondDeactivation);
    EXPECT_FALSE(metricsManager->isActive());
    EXPECT_FALSE(metricProducer->mIsActive);
    EXPECT_EQ(broadcastCount, 4);
    ASSERT_EQ(activeConfigsBroadcast.size(), 0);
    EXPECT_EQ(eventActivationMap[0]->state, ActivationState::kNotActive);
    EXPECT_EQ(eventActivationMap[2]->state, ActivationState::kNotActive);

    // Should be ignored.
    event = CreateAppCrashEvent(bucketStartTimeNs + NS_PER_SEC * 60 * 13 + 80, 666);
    processor.OnLogEvent(event.get(), bucketStartTimeNs + NS_PER_SEC * 60 * 13 + 80);

    ConfigMetricsReportList reports;
    vector<uint8_t> buffer;
    processor.onDumpReport(cfgKey, bucketStartTimeNs + NS_PER_SEC * 60 * 15 + 1, false, true,
                           ADB_DUMP, FAST, &buffer);
    EXPECT_TRUE(buffer.size() > 0);
    EXPECT_TRUE(reports.ParseFromArray(&buffer[0], buffer.size()));
    backfillDimensionPath(&reports);
    backfillStartEndTimestamp(&reports);
    ASSERT_EQ(1, reports.reports_size());
    ASSERT_EQ(1, reports.reports(0).metrics_size());

    StatsLogReport::CountMetricDataWrapper countMetrics;
    sortMetricDataByDimensionsValue(reports.reports(0).metrics(0).count_metrics(), &countMetrics);
    ASSERT_EQ(3, countMetrics.data_size());

    auto data = countMetrics.data(0);
    EXPECT_EQ(util::PROCESS_LIFE_CYCLE_STATE_CHANGED, data.dimensions_in_what().field());
    ASSERT_EQ(1, data.dimensions_in_what().value_tuple().dimensions_value_size());
    EXPECT_EQ(1 /* uid field */,
              data.dimensions_in_what().value_tuple().dimensions_value(0).field());
    EXPECT_EQ(222, data.dimensions_in_what().value_tuple().dimensions_value(0).value_int());
    ASSERT_EQ(1, data.bucket_info_size());
    EXPECT_EQ(1, data.bucket_info(0).count());
    EXPECT_EQ(bucketStartTimeNs, data.bucket_info(0).start_bucket_elapsed_nanos());
    EXPECT_EQ(firstDeactivation, data.bucket_info(0).end_bucket_elapsed_nanos());

    data = countMetrics.data(1);
    EXPECT_EQ(util::PROCESS_LIFE_CYCLE_STATE_CHANGED, data.dimensions_in_what().field());
    ASSERT_EQ(1, data.dimensions_in_what().value_tuple().dimensions_value_size());
    EXPECT_EQ(1 /* uid field */,
              data.dimensions_in_what().value_tuple().dimensions_value(0).field());
    EXPECT_EQ(333, data.dimensions_in_what().value_tuple().dimensions_value(0).value_int());
    ASSERT_EQ(1, data.bucket_info_size());
    EXPECT_EQ(1, data.bucket_info(0).count());
    EXPECT_EQ(bucketStartTimeNs, data.bucket_info(0).start_bucket_elapsed_nanos());
    EXPECT_EQ(firstDeactivation, data.bucket_info(0).end_bucket_elapsed_nanos());

    data = countMetrics.data(2);
    EXPECT_EQ(util::PROCESS_LIFE_CYCLE_STATE_CHANGED, data.dimensions_in_what().field());
    ASSERT_EQ(1, data.dimensions_in_what().value_tuple().dimensions_value_size());
    EXPECT_EQ(1 /* uid field */,
              data.dimensions_in_what().value_tuple().dimensions_value(0).field());
    EXPECT_EQ(555, data.dimensions_in_what().value_tuple().dimensions_value(0).value_int());
    ASSERT_EQ(1, data.bucket_info_size());
    EXPECT_EQ(1, data.bucket_info(0).count());
    // Partial bucket as metric is deactivated.
    EXPECT_EQ(bucketStartTimeNs + 2 * bucketSizeNs,
              data.bucket_info(0).start_bucket_elapsed_nanos());
    EXPECT_EQ(secondDeactivation, data.bucket_info(0).end_bucket_elapsed_nanos());
}

TEST(MetricActivationE2eTest, TestCountMetricWithTwoMetricsTwoDeactivations) {
    auto config = CreateStatsdConfigWithTwoMetricsTwoDeactivations();

    int64_t bucketStartTimeNs = NS_PER_SEC * 10;  // 10 secs
    int64_t bucketSizeNs =
            TimeUnitToBucketSizeInMillis(config.count_metric(0).bucket()) * 1000LL * 1000LL;

    int uid = 12345;
    int64_t cfgId = 98765;
    ConfigKey cfgKey(uid, cfgId);

    sp<UidMap> m = new UidMap();
    sp<StatsPullerManager> pullerManager = new StatsPullerManager();
    sp<AlarmMonitor> anomalyAlarmMonitor;
    sp<AlarmMonitor> subscriberAlarmMonitor;
    vector<int64_t> activeConfigsBroadcast;

    long timeBase1 = 1;
    int broadcastCount = 0;
    std::shared_ptr<MockLogEventFilter> mockLogEventFilter = std::make_shared<MockLogEventFilter>();
    EXPECT_CALL(*mockLogEventFilter, setAtomIds(StatsLogProcessor::getDefaultAtomIdSet(), _))
            .Times(1);
    StatsLogProcessor processor(
            m, pullerManager, anomalyAlarmMonitor, subscriberAlarmMonitor, bucketStartTimeNs,
            [](const ConfigKey& key) { return true; },
            [&uid, &broadcastCount, &activeConfigsBroadcast](const int& broadcastUid,
                                                             const vector<int64_t>& activeConfigs) {
                broadcastCount++;
                EXPECT_EQ(broadcastUid, uid);
                activeConfigsBroadcast.clear();
                activeConfigsBroadcast.insert(activeConfigsBroadcast.end(), activeConfigs.begin(),
                                              activeConfigs.end());
                return true;
            },
<<<<<<< HEAD
            mockLogEventFilter);
=======
            [](const ConfigKey&, const string&, const vector<int64_t>&) {}, mockLogEventFilter);
>>>>>>> d92eae01

    const LogEventFilter::AtomIdSet atomIdsList = CreateAtomIdSetFromConfig(config);
    EXPECT_CALL(*mockLogEventFilter, setAtomIds(atomIdsList, &processor)).Times(1);

    processor.OnConfigUpdated(bucketStartTimeNs, cfgKey, config);

    ASSERT_EQ(processor.mMetricsManagers.size(), 1u);
    sp<MetricsManager> metricsManager = processor.mMetricsManagers.begin()->second;
    EXPECT_TRUE(metricsManager->isConfigValid());
    ASSERT_EQ(metricsManager->mAllMetricProducers.size(), 2);
    sp<MetricProducer> metricProducer = metricsManager->mAllMetricProducers[0];
    auto& eventActivationMap = metricProducer->mEventActivationMap;
    auto& eventDeactivationMap = metricProducer->mEventDeactivationMap;
    sp<MetricProducer> metricProducer2 = metricsManager->mAllMetricProducers[1];
    auto& eventActivationMap2 = metricProducer2->mEventActivationMap;
    auto& eventDeactivationMap2 = metricProducer2->mEventDeactivationMap;

    EXPECT_FALSE(metricsManager->isActive());
    EXPECT_FALSE(metricProducer->mIsActive);
    EXPECT_FALSE(metricProducer2->mIsActive);
    // Two activations: one is triggered by battery saver mode (tracker index 0), the other is
    // triggered by screen on event (tracker index 2).
    ASSERT_EQ(eventActivationMap.size(), 2u);
    EXPECT_TRUE(eventActivationMap.find(0) != eventActivationMap.end());
    EXPECT_TRUE(eventActivationMap.find(2) != eventActivationMap.end());
    EXPECT_EQ(eventActivationMap[0]->state, ActivationState::kNotActive);
    EXPECT_EQ(eventActivationMap[0]->start_ns, 0);
    EXPECT_EQ(eventActivationMap[0]->ttl_ns, 60 * 6 * NS_PER_SEC);
    EXPECT_EQ(eventActivationMap[2]->state, ActivationState::kNotActive);
    EXPECT_EQ(eventActivationMap[2]->start_ns, 0);
    EXPECT_EQ(eventActivationMap[2]->ttl_ns, 60 * 2 * NS_PER_SEC);
    ASSERT_EQ(eventDeactivationMap.size(), 2u);
    EXPECT_TRUE(eventDeactivationMap.find(3) != eventDeactivationMap.end());
    EXPECT_TRUE(eventDeactivationMap.find(4) != eventDeactivationMap.end());
    ASSERT_EQ(eventDeactivationMap[3].size(), 1u);
    ASSERT_EQ(eventDeactivationMap[4].size(), 1u);
    EXPECT_EQ(eventDeactivationMap[3][0], eventActivationMap[0]);
    EXPECT_EQ(eventDeactivationMap[4][0], eventActivationMap[2]);

    ASSERT_EQ(eventActivationMap2.size(), 2u);
    EXPECT_TRUE(eventActivationMap2.find(0) != eventActivationMap2.end());
    EXPECT_TRUE(eventActivationMap2.find(2) != eventActivationMap2.end());
    EXPECT_EQ(eventActivationMap2[0]->state, ActivationState::kNotActive);
    EXPECT_EQ(eventActivationMap2[0]->start_ns, 0);
    EXPECT_EQ(eventActivationMap2[0]->ttl_ns, 60 * 6 * NS_PER_SEC);
    EXPECT_EQ(eventActivationMap2[2]->state, ActivationState::kNotActive);
    EXPECT_EQ(eventActivationMap2[2]->start_ns, 0);
    EXPECT_EQ(eventActivationMap2[2]->ttl_ns, 60 * 2 * NS_PER_SEC);
    ASSERT_EQ(eventDeactivationMap2.size(), 2u);
    EXPECT_TRUE(eventDeactivationMap2.find(3) != eventDeactivationMap2.end());
    EXPECT_TRUE(eventDeactivationMap2.find(4) != eventDeactivationMap2.end());
    ASSERT_EQ(eventDeactivationMap[3].size(), 1u);
    ASSERT_EQ(eventDeactivationMap[4].size(), 1u);
    EXPECT_EQ(eventDeactivationMap2[3][0], eventActivationMap2[0]);
    EXPECT_EQ(eventDeactivationMap2[4][0], eventActivationMap2[2]);

    std::unique_ptr<LogEvent> event;

    event = CreateAppCrashEvent(bucketStartTimeNs + 5, 111);
    processor.OnLogEvent(event.get(), bucketStartTimeNs + 5);
    event = CreateMoveToForegroundEvent(bucketStartTimeNs + 5, 1111);
    processor.OnLogEvent(event.get(), bucketStartTimeNs + 5);
    EXPECT_FALSE(metricsManager->isActive());
    EXPECT_FALSE(metricProducer->mIsActive);
    EXPECT_FALSE(metricProducer2->mIsActive);
    EXPECT_EQ(broadcastCount, 0);

    // Activated by battery save mode.
    event = CreateBatterySaverOnEvent(bucketStartTimeNs + 10);
    processor.OnLogEvent(event.get(), bucketStartTimeNs + 10);
    EXPECT_TRUE(metricsManager->isActive());
    EXPECT_EQ(broadcastCount, 1);
    ASSERT_EQ(activeConfigsBroadcast.size(), 1);
    EXPECT_EQ(activeConfigsBroadcast[0], cfgId);
    EXPECT_TRUE(metricProducer->mIsActive);
    EXPECT_EQ(eventActivationMap[0]->state, ActivationState::kActive);
    EXPECT_EQ(eventActivationMap[0]->start_ns, bucketStartTimeNs + 10);
    EXPECT_EQ(eventActivationMap[0]->ttl_ns, 60 * 6 * NS_PER_SEC);
    EXPECT_EQ(eventActivationMap[2]->state, ActivationState::kNotActive);
    EXPECT_EQ(eventActivationMap[2]->start_ns, 0);
    EXPECT_EQ(eventActivationMap[2]->ttl_ns, 60 * 2 * NS_PER_SEC);
    EXPECT_EQ(eventDeactivationMap[3][0], eventActivationMap[0]);
    EXPECT_EQ(eventDeactivationMap[4][0], eventActivationMap[2]);
    EXPECT_TRUE(metricProducer2->mIsActive);
    EXPECT_EQ(eventActivationMap2[0]->state, ActivationState::kActive);
    EXPECT_EQ(eventActivationMap2[0]->start_ns, bucketStartTimeNs + 10);
    EXPECT_EQ(eventActivationMap2[0]->ttl_ns, 60 * 6 * NS_PER_SEC);
    EXPECT_EQ(eventActivationMap2[2]->state, ActivationState::kNotActive);
    EXPECT_EQ(eventActivationMap2[2]->start_ns, 0);
    EXPECT_EQ(eventActivationMap2[2]->ttl_ns, 60 * 2 * NS_PER_SEC);
    EXPECT_EQ(eventDeactivationMap2[3][0], eventActivationMap2[0]);
    EXPECT_EQ(eventDeactivationMap2[4][0], eventActivationMap2[2]);

    // First processed event.
    event = CreateAppCrashEvent(bucketStartTimeNs + 15, 222);
    processor.OnLogEvent(event.get(), bucketStartTimeNs + 15);
    event = CreateMoveToForegroundEvent(bucketStartTimeNs + 15, 2222);
    processor.OnLogEvent(event.get(), bucketStartTimeNs + 15);

    // Activated by screen on event.
    event = CreateScreenStateChangedEvent(bucketStartTimeNs + 20, android::view::DISPLAY_STATE_ON);
    processor.OnLogEvent(event.get(), bucketStartTimeNs + 20);
    EXPECT_TRUE(metricsManager->isActive());
    EXPECT_TRUE(metricProducer->mIsActive);
    EXPECT_EQ(eventActivationMap[0]->state, ActivationState::kActive);
    EXPECT_EQ(eventActivationMap[0]->start_ns, bucketStartTimeNs + 10);
    EXPECT_EQ(eventActivationMap[0]->ttl_ns, 60 * 6 * NS_PER_SEC);
    EXPECT_EQ(eventActivationMap[2]->state, ActivationState::kActive);
    EXPECT_EQ(eventActivationMap[2]->start_ns, bucketStartTimeNs + 20);
    EXPECT_EQ(eventActivationMap[2]->ttl_ns, 60 * 2 * NS_PER_SEC);
    EXPECT_EQ(eventDeactivationMap[3][0], eventActivationMap[0]);
    EXPECT_EQ(eventDeactivationMap[4][0], eventActivationMap[2]);
    EXPECT_TRUE(metricProducer2->mIsActive);
    EXPECT_EQ(eventActivationMap2[0]->state, ActivationState::kActive);
    EXPECT_EQ(eventActivationMap2[0]->start_ns, bucketStartTimeNs + 10);
    EXPECT_EQ(eventActivationMap2[0]->ttl_ns, 60 * 6 * NS_PER_SEC);
    EXPECT_EQ(eventActivationMap2[2]->state, ActivationState::kActive);
    EXPECT_EQ(eventActivationMap2[2]->start_ns, bucketStartTimeNs + 20);
    EXPECT_EQ(eventActivationMap2[2]->ttl_ns, 60 * 2 * NS_PER_SEC);
    EXPECT_EQ(eventDeactivationMap2[3][0], eventActivationMap2[0]);
    EXPECT_EQ(eventDeactivationMap2[4][0], eventActivationMap2[2]);

    // 2nd processed event.
    // The activation by screen_on event expires, but the one by battery save mode is still active.
    event = CreateAppCrashEvent(bucketStartTimeNs + NS_PER_SEC * 60 * 2 + 25, 333);
    processor.OnLogEvent(event.get(), bucketStartTimeNs + NS_PER_SEC * 60 * 2 + 25);
    event = CreateMoveToForegroundEvent(bucketStartTimeNs + NS_PER_SEC * 60 * 2 + 25, 3333);
    processor.OnLogEvent(event.get(), bucketStartTimeNs + NS_PER_SEC * 60 * 2 + 25);
    EXPECT_TRUE(metricsManager->isActive());
    EXPECT_TRUE(metricProducer->mIsActive);
    EXPECT_EQ(eventActivationMap[0]->state, ActivationState::kActive);
    EXPECT_EQ(eventActivationMap[0]->start_ns, bucketStartTimeNs + 10);
    EXPECT_EQ(eventActivationMap[0]->ttl_ns, 60 * 6 * NS_PER_SEC);
    EXPECT_EQ(eventActivationMap[2]->state, ActivationState::kNotActive);
    EXPECT_EQ(eventActivationMap[2]->start_ns, bucketStartTimeNs + 20);
    EXPECT_EQ(eventActivationMap[2]->ttl_ns, 60 * 2 * NS_PER_SEC);
    EXPECT_EQ(eventDeactivationMap[3][0], eventActivationMap[0]);
    EXPECT_EQ(eventDeactivationMap[4][0], eventActivationMap[2]);
    EXPECT_TRUE(metricProducer2->mIsActive);
    EXPECT_EQ(eventActivationMap2[0]->state, ActivationState::kActive);
    EXPECT_EQ(eventActivationMap2[0]->start_ns, bucketStartTimeNs + 10);
    EXPECT_EQ(eventActivationMap2[0]->ttl_ns, 60 * 6 * NS_PER_SEC);
    EXPECT_EQ(eventActivationMap2[2]->state, ActivationState::kNotActive);
    EXPECT_EQ(eventActivationMap2[2]->start_ns, bucketStartTimeNs + 20);
    EXPECT_EQ(eventActivationMap2[2]->ttl_ns, 60 * 2 * NS_PER_SEC);
    EXPECT_EQ(eventDeactivationMap2[3][0], eventActivationMap2[0]);
    EXPECT_EQ(eventDeactivationMap2[4][0], eventActivationMap2[2]);
    // No new broadcast since the config should still be active.
    EXPECT_EQ(broadcastCount, 1);

    // 3rd processed event.
    event = CreateAppCrashEvent(bucketStartTimeNs + NS_PER_SEC * 60 * 5 + 25, 444);
    processor.OnLogEvent(event.get(), bucketStartTimeNs + NS_PER_SEC * 60 * 5 + 25);
    event = CreateMoveToForegroundEvent(bucketStartTimeNs + NS_PER_SEC * 60 * 5 + 25, 4444);
    processor.OnLogEvent(event.get(), bucketStartTimeNs + NS_PER_SEC * 60 * 5 + 25);

    // All activations expired.
    event = CreateAppCrashEvent(bucketStartTimeNs + NS_PER_SEC * 60 * 8, 555);
    processor.OnLogEvent(event.get(), bucketStartTimeNs + NS_PER_SEC * 60 * 8);
    event = CreateMoveToForegroundEvent(bucketStartTimeNs + NS_PER_SEC * 60 * 8, 5555);
    processor.OnLogEvent(event.get(), bucketStartTimeNs + NS_PER_SEC * 60 * 8);
    EXPECT_FALSE(metricsManager->isActive());
    // New broadcast since the config is no longer active.
    EXPECT_EQ(broadcastCount, 2);
    ASSERT_EQ(activeConfigsBroadcast.size(), 0);
    EXPECT_FALSE(metricProducer->mIsActive);
    EXPECT_EQ(eventActivationMap[0]->state, ActivationState::kNotActive);
    EXPECT_EQ(eventActivationMap[0]->start_ns, bucketStartTimeNs + 10);
    EXPECT_EQ(eventActivationMap[0]->ttl_ns, 60 * 6 * NS_PER_SEC);
    EXPECT_EQ(eventActivationMap[2]->state, ActivationState::kNotActive);
    EXPECT_EQ(eventActivationMap[2]->start_ns, bucketStartTimeNs + 20);
    EXPECT_EQ(eventActivationMap[2]->ttl_ns, 60 * 2 * NS_PER_SEC);
    EXPECT_EQ(eventDeactivationMap[3][0], eventActivationMap[0]);
    EXPECT_EQ(eventDeactivationMap[4][0], eventActivationMap[2]);
    EXPECT_FALSE(metricProducer2->mIsActive);
    EXPECT_EQ(eventActivationMap2[0]->state, ActivationState::kNotActive);
    EXPECT_EQ(eventActivationMap2[0]->start_ns, bucketStartTimeNs + 10);
    EXPECT_EQ(eventActivationMap2[0]->ttl_ns, 60 * 6 * NS_PER_SEC);
    EXPECT_EQ(eventActivationMap2[2]->state, ActivationState::kNotActive);
    EXPECT_EQ(eventActivationMap2[2]->start_ns, bucketStartTimeNs + 20);
    EXPECT_EQ(eventActivationMap2[2]->ttl_ns, 60 * 2 * NS_PER_SEC);
    EXPECT_EQ(eventDeactivationMap2[3][0], eventActivationMap2[0]);
    EXPECT_EQ(eventDeactivationMap2[4][0], eventActivationMap2[2]);

    // Re-activate metric via screen on.
    event = CreateScreenStateChangedEvent(bucketStartTimeNs + NS_PER_SEC * 60 * 10 + 10,
                                          android::view::DISPLAY_STATE_ON);
    processor.OnLogEvent(event.get(), bucketStartTimeNs + NS_PER_SEC * 60 * 10 + 10);
    EXPECT_TRUE(metricsManager->isActive());
    EXPECT_EQ(broadcastCount, 3);
    ASSERT_EQ(activeConfigsBroadcast.size(), 1);
    EXPECT_EQ(activeConfigsBroadcast[0], cfgId);
    EXPECT_TRUE(metricProducer->mIsActive);
    EXPECT_EQ(eventActivationMap[0]->state, ActivationState::kNotActive);
    EXPECT_EQ(eventActivationMap[0]->start_ns, bucketStartTimeNs + 10);
    EXPECT_EQ(eventActivationMap[0]->ttl_ns, 60 * 6 * NS_PER_SEC);
    EXPECT_EQ(eventActivationMap[2]->state, ActivationState::kActive);
    EXPECT_EQ(eventActivationMap[2]->start_ns, bucketStartTimeNs + NS_PER_SEC * 60 * 10 + 10);
    EXPECT_EQ(eventActivationMap[2]->ttl_ns, 60 * 2 * NS_PER_SEC);
    EXPECT_EQ(eventDeactivationMap[3][0], eventActivationMap[0]);
    EXPECT_EQ(eventDeactivationMap[4][0], eventActivationMap[2]);
    EXPECT_TRUE(metricProducer2->mIsActive);
    EXPECT_EQ(eventActivationMap2[0]->state, ActivationState::kNotActive);
    EXPECT_EQ(eventActivationMap2[0]->start_ns, bucketStartTimeNs + 10);
    EXPECT_EQ(eventActivationMap2[0]->ttl_ns, 60 * 6 * NS_PER_SEC);
    EXPECT_EQ(eventActivationMap2[2]->state, ActivationState::kActive);
    EXPECT_EQ(eventActivationMap2[2]->start_ns, bucketStartTimeNs + NS_PER_SEC * 60 * 10 + 10);
    EXPECT_EQ(eventActivationMap2[2]->ttl_ns, 60 * 2 * NS_PER_SEC);
    EXPECT_EQ(eventDeactivationMap2[3][0], eventActivationMap2[0]);
    EXPECT_EQ(eventDeactivationMap2[4][0], eventActivationMap2[2]);

    // 4th processed event.
    event = CreateAppCrashEvent(bucketStartTimeNs + NS_PER_SEC * 60 * 11 + 1, 666);
    processor.OnLogEvent(event.get(), bucketStartTimeNs + NS_PER_SEC * 60 * 11 + 1);
    event = CreateMoveToForegroundEvent(bucketStartTimeNs + NS_PER_SEC * 60 * 11 + 1, 6666);
    processor.OnLogEvent(event.get(), bucketStartTimeNs + NS_PER_SEC * 60 * 11 + 1);

    // Re-enable battery saver mode activation.
    event = CreateBatterySaverOnEvent(bucketStartTimeNs + NS_PER_SEC * 60 * 11 + 15);
    processor.OnLogEvent(event.get(), bucketStartTimeNs + NS_PER_SEC * 60 * 11 + 15);
    EXPECT_TRUE(metricsManager->isActive());
    EXPECT_EQ(broadcastCount, 3);
    ASSERT_EQ(activeConfigsBroadcast.size(), 1);
    EXPECT_EQ(activeConfigsBroadcast[0], cfgId);
    EXPECT_TRUE(metricProducer->mIsActive);
    EXPECT_EQ(eventActivationMap[0]->state, ActivationState::kActive);
    EXPECT_EQ(eventActivationMap[0]->start_ns, bucketStartTimeNs + NS_PER_SEC * 60 * 11 + 15);
    EXPECT_EQ(eventActivationMap[0]->ttl_ns, 60 * 6 * NS_PER_SEC);
    EXPECT_EQ(eventActivationMap[2]->state, ActivationState::kActive);
    EXPECT_EQ(eventActivationMap[2]->start_ns, bucketStartTimeNs + NS_PER_SEC * 60 * 10 + 10);
    EXPECT_EQ(eventActivationMap[2]->ttl_ns, 60 * 2 * NS_PER_SEC);
    EXPECT_EQ(eventDeactivationMap[3][0], eventActivationMap[0]);
    EXPECT_EQ(eventDeactivationMap[4][0], eventActivationMap[2]);
    EXPECT_TRUE(metricProducer2->mIsActive);
    EXPECT_EQ(eventActivationMap2[0]->state, ActivationState::kActive);
    EXPECT_EQ(eventActivationMap2[0]->start_ns, bucketStartTimeNs + NS_PER_SEC * 60 * 11 + 15);
    EXPECT_EQ(eventActivationMap2[0]->ttl_ns, 60 * 6 * NS_PER_SEC);
    EXPECT_EQ(eventActivationMap2[2]->state, ActivationState::kActive);
    EXPECT_EQ(eventActivationMap2[2]->start_ns, bucketStartTimeNs + NS_PER_SEC * 60 * 10 + 10);
    EXPECT_EQ(eventActivationMap2[2]->ttl_ns, 60 * 2 * NS_PER_SEC);
    EXPECT_EQ(eventDeactivationMap2[3][0], eventActivationMap2[0]);
    EXPECT_EQ(eventDeactivationMap2[4][0], eventActivationMap2[2]);

    // 5th processed event.
    event = CreateAppCrashEvent(bucketStartTimeNs + NS_PER_SEC * 60 * 11 + 40, 777);
    processor.OnLogEvent(event.get(), bucketStartTimeNs + NS_PER_SEC * 60 * 11 + 40);
    event = CreateMoveToForegroundEvent(bucketStartTimeNs + NS_PER_SEC * 60 * 11 + 40, 7777);
    processor.OnLogEvent(event.get(), bucketStartTimeNs + NS_PER_SEC * 60 * 11 + 40);

    // Cancel battery saver mode and screen on activation.
    event = CreateScreenBrightnessChangedEvent(bucketStartTimeNs + NS_PER_SEC * 60 * 11 + 60, 64);
    processor.OnLogEvent(event.get(), bucketStartTimeNs + NS_PER_SEC * 60 * 11 + 60);
    EXPECT_FALSE(metricsManager->isActive());
    // New broadcast since the config is no longer active.
    EXPECT_EQ(broadcastCount, 4);
    ASSERT_EQ(activeConfigsBroadcast.size(), 0);
    EXPECT_FALSE(metricProducer->mIsActive);
    EXPECT_EQ(eventActivationMap[0]->state, ActivationState::kNotActive);
    EXPECT_EQ(eventActivationMap[0]->start_ns, bucketStartTimeNs + NS_PER_SEC * 60 * 11 + 15);
    EXPECT_EQ(eventActivationMap[0]->ttl_ns, 60 * 6 * NS_PER_SEC);
    EXPECT_EQ(eventActivationMap[2]->state, ActivationState::kNotActive);
    EXPECT_EQ(eventActivationMap[2]->start_ns, bucketStartTimeNs + NS_PER_SEC * 60 * 10 + 10);
    EXPECT_EQ(eventActivationMap[2]->ttl_ns, 60 * 2 * NS_PER_SEC);
    EXPECT_EQ(eventDeactivationMap[3][0], eventActivationMap[0]);
    EXPECT_EQ(eventDeactivationMap[4][0], eventActivationMap[2]);
    EXPECT_FALSE(metricProducer2->mIsActive);
    EXPECT_EQ(eventActivationMap2[0]->state, ActivationState::kNotActive);
    EXPECT_EQ(eventActivationMap2[0]->start_ns, bucketStartTimeNs + NS_PER_SEC * 60 * 11 + 15);
    EXPECT_EQ(eventActivationMap2[0]->ttl_ns, 60 * 6 * NS_PER_SEC);
    EXPECT_EQ(eventActivationMap2[2]->state, ActivationState::kNotActive);
    EXPECT_EQ(eventActivationMap2[2]->start_ns, bucketStartTimeNs + NS_PER_SEC * 60 * 10 + 10);
    EXPECT_EQ(eventActivationMap2[2]->ttl_ns, 60 * 2 * NS_PER_SEC);
    EXPECT_EQ(eventDeactivationMap2[3][0], eventActivationMap2[0]);
    EXPECT_EQ(eventDeactivationMap2[4][0], eventActivationMap2[2]);

    // Screen-on activation expired.
    event = CreateAppCrashEvent(bucketStartTimeNs + NS_PER_SEC * 60 * 13, 888);
    processor.OnLogEvent(event.get(), bucketStartTimeNs + NS_PER_SEC * 60 * 13);
    event = CreateMoveToForegroundEvent(bucketStartTimeNs + NS_PER_SEC * 60 * 13, 8888);
    processor.OnLogEvent(event.get(), bucketStartTimeNs + NS_PER_SEC * 60 * 13);
    EXPECT_FALSE(metricsManager->isActive());
    EXPECT_EQ(broadcastCount, 4);
    ASSERT_EQ(activeConfigsBroadcast.size(), 0);
    EXPECT_FALSE(metricProducer->mIsActive);
    EXPECT_EQ(eventActivationMap[0]->state, ActivationState::kNotActive);
    EXPECT_EQ(eventActivationMap[0]->start_ns, bucketStartTimeNs + NS_PER_SEC * 60 * 11 + 15);
    EXPECT_EQ(eventActivationMap[0]->ttl_ns, 60 * 6 * NS_PER_SEC);
    EXPECT_EQ(eventActivationMap[2]->state, ActivationState::kNotActive);
    EXPECT_EQ(eventActivationMap[2]->start_ns, bucketStartTimeNs + NS_PER_SEC * 60 * 10 + 10);
    EXPECT_EQ(eventActivationMap[2]->ttl_ns, 60 * 2 * NS_PER_SEC);
    EXPECT_EQ(eventDeactivationMap[3][0], eventActivationMap[0]);
    EXPECT_EQ(eventDeactivationMap[4][0], eventActivationMap[2]);
    EXPECT_FALSE(metricProducer2->mIsActive);
    EXPECT_EQ(eventActivationMap2[0]->state, ActivationState::kNotActive);
    EXPECT_EQ(eventActivationMap2[0]->start_ns, bucketStartTimeNs + NS_PER_SEC * 60 * 11 + 15);
    EXPECT_EQ(eventActivationMap2[0]->ttl_ns, 60 * 6 * NS_PER_SEC);
    EXPECT_EQ(eventActivationMap2[2]->state, ActivationState::kNotActive);
    EXPECT_EQ(eventActivationMap2[2]->start_ns, bucketStartTimeNs + NS_PER_SEC * 60 * 10 + 10);
    EXPECT_EQ(eventActivationMap2[2]->ttl_ns, 60 * 2 * NS_PER_SEC);
    EXPECT_EQ(eventDeactivationMap2[3][0], eventActivationMap2[0]);
    EXPECT_EQ(eventDeactivationMap2[4][0], eventActivationMap2[2]);

    event = CreateAppCrashEvent(bucketStartTimeNs + NS_PER_SEC * 60 * 14 + 1, 999);
    processor.OnLogEvent(event.get(), bucketStartTimeNs + NS_PER_SEC * 60 * 14 + 1);
    event = CreateMoveToForegroundEvent(bucketStartTimeNs + NS_PER_SEC * 60 * 14 + 1, 9999);
    processor.OnLogEvent(event.get(), bucketStartTimeNs + NS_PER_SEC * 60 * 14 + 1);

    // Re-enable battery saver mode activation.
    event = CreateBatterySaverOnEvent(bucketStartTimeNs + NS_PER_SEC * 60 * 15 + 15);
    processor.OnLogEvent(event.get(), bucketStartTimeNs + NS_PER_SEC * 60 * 15 + 15);
    EXPECT_TRUE(metricsManager->isActive());
    EXPECT_EQ(broadcastCount, 5);
    ASSERT_EQ(activeConfigsBroadcast.size(), 1);
    EXPECT_EQ(activeConfigsBroadcast[0], cfgId);
    EXPECT_TRUE(metricProducer->mIsActive);
    EXPECT_EQ(eventActivationMap[0]->state, ActivationState::kActive);
    EXPECT_EQ(eventActivationMap[0]->start_ns, bucketStartTimeNs + NS_PER_SEC * 60 * 15 + 15);
    EXPECT_EQ(eventActivationMap[0]->ttl_ns, 60 * 6 * NS_PER_SEC);
    EXPECT_EQ(eventActivationMap[2]->state, ActivationState::kNotActive);
    EXPECT_EQ(eventActivationMap[2]->start_ns, bucketStartTimeNs + NS_PER_SEC * 60 * 10 + 10);
    EXPECT_EQ(eventActivationMap[2]->ttl_ns, 60 * 2 * NS_PER_SEC);
    EXPECT_EQ(eventDeactivationMap[3][0], eventActivationMap[0]);
    EXPECT_EQ(eventDeactivationMap[4][0], eventActivationMap[2]);
    EXPECT_TRUE(metricProducer2->mIsActive);
    EXPECT_EQ(eventActivationMap2[0]->state, ActivationState::kActive);
    EXPECT_EQ(eventActivationMap2[0]->start_ns, bucketStartTimeNs + NS_PER_SEC * 60 * 15 + 15);
    EXPECT_EQ(eventActivationMap2[0]->ttl_ns, 60 * 6 * NS_PER_SEC);
    EXPECT_EQ(eventActivationMap2[2]->state, ActivationState::kNotActive);
    EXPECT_EQ(eventActivationMap2[2]->start_ns, bucketStartTimeNs + NS_PER_SEC * 60 * 10 + 10);
    EXPECT_EQ(eventActivationMap2[2]->ttl_ns, 60 * 2 * NS_PER_SEC);
    EXPECT_EQ(eventDeactivationMap2[3][0], eventActivationMap2[0]);
    EXPECT_EQ(eventDeactivationMap2[4][0], eventActivationMap2[2]);

    // Cancel battery saver mode and screen on activation.
    event = CreateScreenBrightnessChangedEvent(bucketStartTimeNs + NS_PER_SEC * 60 * 16, 140);
    processor.OnLogEvent(event.get(), bucketStartTimeNs + NS_PER_SEC * 60 * 16);
    EXPECT_FALSE(metricsManager->isActive());
    EXPECT_EQ(broadcastCount, 6);
    ASSERT_EQ(activeConfigsBroadcast.size(), 0);
    EXPECT_FALSE(metricProducer->mIsActive);
    EXPECT_EQ(eventActivationMap[0]->state, ActivationState::kNotActive);
    EXPECT_EQ(eventActivationMap[0]->start_ns, bucketStartTimeNs + NS_PER_SEC * 60 * 15 + 15);
    EXPECT_EQ(eventActivationMap[0]->ttl_ns, 60 * 6 * NS_PER_SEC);
    EXPECT_EQ(eventActivationMap[2]->state, ActivationState::kNotActive);
    EXPECT_EQ(eventActivationMap[2]->start_ns, bucketStartTimeNs + NS_PER_SEC * 60 * 10 + 10);
    EXPECT_EQ(eventActivationMap[2]->ttl_ns, 60 * 2 * NS_PER_SEC);
    EXPECT_EQ(eventDeactivationMap[3][0], eventActivationMap[0]);
    EXPECT_EQ(eventDeactivationMap[4][0], eventActivationMap[2]);
    EXPECT_FALSE(metricProducer2->mIsActive);
    EXPECT_EQ(eventActivationMap2[0]->state, ActivationState::kNotActive);
    EXPECT_EQ(eventActivationMap2[0]->start_ns, bucketStartTimeNs + NS_PER_SEC * 60 * 15 + 15);
    EXPECT_EQ(eventActivationMap2[0]->ttl_ns, 60 * 6 * NS_PER_SEC);
    EXPECT_EQ(eventActivationMap2[2]->state, ActivationState::kNotActive);
    EXPECT_EQ(eventActivationMap2[2]->start_ns, bucketStartTimeNs + NS_PER_SEC * 60 * 10 + 10);
    EXPECT_EQ(eventActivationMap2[2]->ttl_ns, 60 * 2 * NS_PER_SEC);
    EXPECT_EQ(eventDeactivationMap2[3][0], eventActivationMap2[0]);
    EXPECT_EQ(eventDeactivationMap2[4][0], eventActivationMap2[2]);

    ConfigMetricsReportList reports;
    vector<uint8_t> buffer;
    processor.onDumpReport(cfgKey, bucketStartTimeNs + NS_PER_SEC * 60 * 15 + 1, false, true,
                           ADB_DUMP, FAST, &buffer);
    EXPECT_TRUE(buffer.size() > 0);
    EXPECT_TRUE(reports.ParseFromArray(&buffer[0], buffer.size()));
    backfillDimensionPath(&reports);
    backfillStartEndTimestamp(&reports);
    ASSERT_EQ(1, reports.reports_size());
    ASSERT_EQ(2, reports.reports(0).metrics_size());

    StatsLogReport::CountMetricDataWrapper countMetrics;

    sortMetricDataByDimensionsValue(reports.reports(0).metrics(0).count_metrics(), &countMetrics);
    ASSERT_EQ(5, countMetrics.data_size());

    auto data = countMetrics.data(0);
    EXPECT_EQ(util::PROCESS_LIFE_CYCLE_STATE_CHANGED, data.dimensions_in_what().field());
    ASSERT_EQ(1, data.dimensions_in_what().value_tuple().dimensions_value_size());
    EXPECT_EQ(1 /* uid field */,
              data.dimensions_in_what().value_tuple().dimensions_value(0).field());
    EXPECT_EQ(222, data.dimensions_in_what().value_tuple().dimensions_value(0).value_int());
    ASSERT_EQ(1, data.bucket_info_size());
    EXPECT_EQ(1, data.bucket_info(0).count());
    EXPECT_EQ(bucketStartTimeNs, data.bucket_info(0).start_bucket_elapsed_nanos());
    EXPECT_EQ(bucketStartTimeNs + bucketSizeNs, data.bucket_info(0).end_bucket_elapsed_nanos());

    data = countMetrics.data(1);
    EXPECT_EQ(util::PROCESS_LIFE_CYCLE_STATE_CHANGED, data.dimensions_in_what().field());
    ASSERT_EQ(1, data.dimensions_in_what().value_tuple().dimensions_value_size());
    EXPECT_EQ(1 /* uid field */,
              data.dimensions_in_what().value_tuple().dimensions_value(0).field());
    EXPECT_EQ(333, data.dimensions_in_what().value_tuple().dimensions_value(0).value_int());
    ASSERT_EQ(1, data.bucket_info_size());
    EXPECT_EQ(1, data.bucket_info(0).count());
    EXPECT_EQ(bucketStartTimeNs, data.bucket_info(0).start_bucket_elapsed_nanos());
    EXPECT_EQ(bucketStartTimeNs + bucketSizeNs, data.bucket_info(0).end_bucket_elapsed_nanos());

    data = countMetrics.data(2);
    EXPECT_EQ(util::PROCESS_LIFE_CYCLE_STATE_CHANGED, data.dimensions_in_what().field());
    ASSERT_EQ(1, data.dimensions_in_what().value_tuple().dimensions_value_size());
    EXPECT_EQ(1 /* uid field */,
              data.dimensions_in_what().value_tuple().dimensions_value(0).field());
    EXPECT_EQ(444, data.dimensions_in_what().value_tuple().dimensions_value(0).value_int());
    ASSERT_EQ(1, data.bucket_info_size());
    EXPECT_EQ(1, data.bucket_info(0).count());
    // Partial bucket as metric is deactivated.
    EXPECT_EQ(bucketStartTimeNs + bucketSizeNs, data.bucket_info(0).start_bucket_elapsed_nanos());
    EXPECT_EQ(bucketStartTimeNs + NS_PER_SEC * 60 * 8,
              data.bucket_info(0).end_bucket_elapsed_nanos());

    data = countMetrics.data(3);
    EXPECT_EQ(util::PROCESS_LIFE_CYCLE_STATE_CHANGED, data.dimensions_in_what().field());
    ASSERT_EQ(1, data.dimensions_in_what().value_tuple().dimensions_value_size());
    EXPECT_EQ(1 /* uid field */,
              data.dimensions_in_what().value_tuple().dimensions_value(0).field());
    EXPECT_EQ(666, data.dimensions_in_what().value_tuple().dimensions_value(0).value_int());
    ASSERT_EQ(1, data.bucket_info_size());
    EXPECT_EQ(1, data.bucket_info(0).count());
    EXPECT_EQ(bucketStartTimeNs + 2 * bucketSizeNs,
              data.bucket_info(0).start_bucket_elapsed_nanos());
    EXPECT_EQ(bucketStartTimeNs + NS_PER_SEC * 60 * 11,
              data.bucket_info(0).end_bucket_elapsed_nanos());

    data = countMetrics.data(4);
    EXPECT_EQ(util::PROCESS_LIFE_CYCLE_STATE_CHANGED, data.dimensions_in_what().field());
    ASSERT_EQ(1, data.dimensions_in_what().value_tuple().dimensions_value_size());
    EXPECT_EQ(1 /* uid field */,
              data.dimensions_in_what().value_tuple().dimensions_value(0).field());
    EXPECT_EQ(777, data.dimensions_in_what().value_tuple().dimensions_value(0).value_int());
    ASSERT_EQ(1, data.bucket_info_size());
    EXPECT_EQ(1, data.bucket_info(0).count());
    EXPECT_EQ(bucketStartTimeNs + 2 * bucketSizeNs,
              data.bucket_info(0).start_bucket_elapsed_nanos());
    EXPECT_EQ(bucketStartTimeNs + NS_PER_SEC * 60 * 11,
              data.bucket_info(0).end_bucket_elapsed_nanos());

    countMetrics.clear_data();
    sortMetricDataByDimensionsValue(reports.reports(0).metrics(1).count_metrics(), &countMetrics);
    ASSERT_EQ(5, countMetrics.data_size());

    data = countMetrics.data(0);
    EXPECT_EQ(util::ACTIVITY_FOREGROUND_STATE_CHANGED, data.dimensions_in_what().field());
    ASSERT_EQ(1, data.dimensions_in_what().value_tuple().dimensions_value_size());
    EXPECT_EQ(1 /* uid field */,
              data.dimensions_in_what().value_tuple().dimensions_value(0).field());
    EXPECT_EQ(2222, data.dimensions_in_what().value_tuple().dimensions_value(0).value_int());
    ASSERT_EQ(1, data.bucket_info_size());
    EXPECT_EQ(1, data.bucket_info(0).count());
    EXPECT_EQ(bucketStartTimeNs, data.bucket_info(0).start_bucket_elapsed_nanos());
    EXPECT_EQ(bucketStartTimeNs + bucketSizeNs, data.bucket_info(0).end_bucket_elapsed_nanos());

    data = countMetrics.data(1);
    EXPECT_EQ(util::ACTIVITY_FOREGROUND_STATE_CHANGED, data.dimensions_in_what().field());
    ASSERT_EQ(1, data.dimensions_in_what().value_tuple().dimensions_value_size());
    EXPECT_EQ(1 /* uid field */,
              data.dimensions_in_what().value_tuple().dimensions_value(0).field());
    EXPECT_EQ(3333, data.dimensions_in_what().value_tuple().dimensions_value(0).value_int());
    ASSERT_EQ(1, data.bucket_info_size());
    EXPECT_EQ(1, data.bucket_info(0).count());
    EXPECT_EQ(bucketStartTimeNs, data.bucket_info(0).start_bucket_elapsed_nanos());
    EXPECT_EQ(bucketStartTimeNs + bucketSizeNs, data.bucket_info(0).end_bucket_elapsed_nanos());

    data = countMetrics.data(2);
    EXPECT_EQ(util::ACTIVITY_FOREGROUND_STATE_CHANGED, data.dimensions_in_what().field());
    ASSERT_EQ(1, data.dimensions_in_what().value_tuple().dimensions_value_size());
    EXPECT_EQ(1 /* uid field */,
              data.dimensions_in_what().value_tuple().dimensions_value(0).field());
    EXPECT_EQ(4444, data.dimensions_in_what().value_tuple().dimensions_value(0).value_int());
    ASSERT_EQ(1, data.bucket_info_size());
    EXPECT_EQ(1, data.bucket_info(0).count());
    // Partial bucket as metric is deactivated.
    EXPECT_EQ(bucketStartTimeNs + bucketSizeNs, data.bucket_info(0).start_bucket_elapsed_nanos());
    EXPECT_EQ(bucketStartTimeNs + NS_PER_SEC * 60 * 8,
              data.bucket_info(0).end_bucket_elapsed_nanos());

    data = countMetrics.data(3);
    EXPECT_EQ(util::ACTIVITY_FOREGROUND_STATE_CHANGED, data.dimensions_in_what().field());
    ASSERT_EQ(1, data.dimensions_in_what().value_tuple().dimensions_value_size());
    EXPECT_EQ(1 /* uid field */,
              data.dimensions_in_what().value_tuple().dimensions_value(0).field());
    EXPECT_EQ(6666, data.dimensions_in_what().value_tuple().dimensions_value(0).value_int());
    ASSERT_EQ(1, data.bucket_info_size());
    EXPECT_EQ(1, data.bucket_info(0).count());
    EXPECT_EQ(bucketStartTimeNs + 2 * bucketSizeNs,
              data.bucket_info(0).start_bucket_elapsed_nanos());
    EXPECT_EQ(bucketStartTimeNs + NS_PER_SEC * 60 * 11,
              data.bucket_info(0).end_bucket_elapsed_nanos());

    data = countMetrics.data(4);
    EXPECT_EQ(util::ACTIVITY_FOREGROUND_STATE_CHANGED, data.dimensions_in_what().field());
    ASSERT_EQ(1, data.dimensions_in_what().value_tuple().dimensions_value_size());
    EXPECT_EQ(1 /* uid field */,
              data.dimensions_in_what().value_tuple().dimensions_value(0).field());
    EXPECT_EQ(7777, data.dimensions_in_what().value_tuple().dimensions_value(0).value_int());
    ASSERT_EQ(1, data.bucket_info_size());
    EXPECT_EQ(1, data.bucket_info(0).count());
    EXPECT_EQ(bucketStartTimeNs + 2 * bucketSizeNs,
              data.bucket_info(0).start_bucket_elapsed_nanos());
    EXPECT_EQ(bucketStartTimeNs + NS_PER_SEC * 60 * 11,
              data.bucket_info(0).end_bucket_elapsed_nanos());
}

#else
GTEST_LOG_(INFO) << "This test does nothing.\n";
#endif

}  // namespace statsd
}  // namespace os
}  // namespace android<|MERGE_RESOLUTION|>--- conflicted
+++ resolved
@@ -267,11 +267,7 @@
                                               activeConfigs.end());
                 return true;
             },
-<<<<<<< HEAD
-            mockLogEventFilter);
-=======
             [](const ConfigKey&, const string&, const vector<int64_t>&) {}, mockLogEventFilter);
->>>>>>> d92eae01
 
     const LogEventFilter::AtomIdSet atomIdsList = CreateAtomIdSetFromConfig(config);
     EXPECT_CALL(*mockLogEventFilter, setAtomIds(atomIdsList, &processor)).Times(1);
@@ -489,11 +485,7 @@
                                               activeConfigs.end());
                 return true;
             },
-<<<<<<< HEAD
-            mockLogEventFilter);
-=======
             [](const ConfigKey&, const string&, const vector<int64_t>&) {}, mockLogEventFilter);
->>>>>>> d92eae01
 
     const LogEventFilter::AtomIdSet atomIdsList = CreateAtomIdSetFromConfig(config);
     EXPECT_CALL(*mockLogEventFilter, setAtomIds(atomIdsList, &processor)).Times(1);
@@ -821,11 +813,7 @@
                                               activeConfigs.end());
                 return true;
             },
-<<<<<<< HEAD
-            mockLogEventFilter);
-=======
             [](const ConfigKey&, const string&, const vector<int64_t>&) {}, mockLogEventFilter);
->>>>>>> d92eae01
 
     const LogEventFilter::AtomIdSet atomIdsList = CreateAtomIdSetFromConfig(config);
     EXPECT_CALL(*mockLogEventFilter, setAtomIds(atomIdsList, &processor)).Times(1);
@@ -1165,11 +1153,7 @@
                                               activeConfigs.end());
                 return true;
             },
-<<<<<<< HEAD
-            mockLogEventFilter);
-=======
             [](const ConfigKey&, const string&, const vector<int64_t>&) {}, mockLogEventFilter);
->>>>>>> d92eae01
 
     const LogEventFilter::AtomIdSet atomIdsList = CreateAtomIdSetFromConfig(config);
     EXPECT_CALL(*mockLogEventFilter, setAtomIds(atomIdsList, &processor)).Times(1);
@@ -1373,11 +1357,7 @@
                                               activeConfigs.end());
                 return true;
             },
-<<<<<<< HEAD
-            mockLogEventFilter);
-=======
             [](const ConfigKey&, const string&, const vector<int64_t>&) {}, mockLogEventFilter);
->>>>>>> d92eae01
 
     const LogEventFilter::AtomIdSet atomIdsList = CreateAtomIdSetFromConfig(config);
     EXPECT_CALL(*mockLogEventFilter, setAtomIds(atomIdsList, &processor)).Times(1);
