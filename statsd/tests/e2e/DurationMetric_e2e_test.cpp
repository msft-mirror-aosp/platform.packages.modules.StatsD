--- conflicted
+++ resolved
@@ -254,11 +254,7 @@
                                               activeConfigs.end());
                 return true;
             },
-<<<<<<< HEAD
-            mockLogEventFilter);
-=======
             [](const ConfigKey&, const string&, const vector<int64_t>&) {}, mockLogEventFilter);
->>>>>>> d92eae01
 
     EXPECT_CALL(*mockLogEventFilter, setAtomIds(CreateAtomIdSetFromConfig(config), &processor))
             .Times(1);
