/**
 * Copyright (c) 2019, The Android Open Source Project
 *
 * Licensed under the Apache License, Version 2.0 (the "License");
 * you may not use this file except in compliance with the License.
 * You may obtain a copy of the License at
 *
 *     http://www.apache.org/licenses/LICENSE-2.0
 *
 * Unless required by applicable law or agreed to in writing, software
 * distributed under the License is distributed on an "AS IS" BASIS,
 * WITHOUT WARRANTIES OR CONDITIONS OF ANY KIND, either express or implied.
 * See the License for the specific language governing permissions and
 * limitations under the License.
 */

package android.os;

import android.app.PendingIntent;
import android.os.IPullAtomCallback;
import android.os.IStatsQueryCallback;

/**
  * Binder interface to communicate with the Java-based statistics service helper.
  * Contains parcelable objects available only in Java.
  * {@hide}
  */
interface IStatsManagerService {

    /**
     * Registers the given pending intent for this config key. This intent is invoked when the
     * memory consumed by the metrics for this configuration approach the pre-defined limits. There
     * can be at most one listener per config key.
     *
     * Requires Manifest.permission.DUMP and Manifest.permission.PACKAGE_USAGE_STATS.
     */
    void setDataFetchOperation(long configId, in PendingIntent pendingIntent,
        in String packageName);

    /**
     * Removes the data fetch operation for the specified configuration.
     *
     * Requires Manifest.permission.DUMP and Manifest.permission.PACKAGE_USAGE_STATS.
     */
    void removeDataFetchOperation(long configId, in String packageName);

    /**
     * Registers the given pending intent for this packagename. This intent is invoked when the
     * active status of any of the configs sent by this package changes and will contain a list of
     * config ids that are currently active. It also returns the list of configs that are currently
     * active. There can be at most one active configs changed listener per package.
     *
     * Requires Manifest.permission.DUMP and Manifest.permission.PACKAGE_USAGE_STATS.
     */
    long[] setActiveConfigsChangedOperation(in PendingIntent pendingIntent, in String packageName);

    /**
     * Removes the active configs changed operation for the specified package name.
     *
     * Requires Manifest.permission.DUMP and Manifest.permission.PACKAGE_USAGE_STATS.
     */
    void removeActiveConfigsChangedOperation(in String packageName);

    /**
     * Set the PendingIntent to be used when broadcasting subscriber
     * information to the given subscriberId within the given config.
     *
     * Suppose that the calling uid has added a config with key configKey, and that in this config
     * it is specified that when a particular anomaly is detected, a broadcast should be sent to
     * a BroadcastSubscriber with id subscriberId. This function links the given pendingIntent with
     * that subscriberId (for that config), so that this pendingIntent is used to send the broadcast
     * when the anomaly is detected.
     *
     * This function can only be called by the owner (uid) of the config. It must be called each
     * time statsd starts. Later calls overwrite previous calls; only one PendingIntent is stored.
     *
     * Requires Manifest.permission.DUMP and Manifest.permission.PACKAGE_USAGE_STATS.
     */
    void setBroadcastSubscriber(long configKey, long subscriberId, in PendingIntent pendingIntent,
                                in String packageName);

    /**
     * Undoes setBroadcastSubscriber() for the (configKey, subscriberId) pair.
     * Any broadcasts associated with subscriberId will henceforth not be sent.
     * No-op if this (configKey, subscriberId) pair was not associated with an PendingIntent.
     *
     * Requires Manifest.permission.DUMP and Manifest.permission.PACKAGE_USAGE_STATS.
     */
    void unsetBroadcastSubscriber(long configKey, long subscriberId, in String packageName);

    /**
     * Returns the most recently registered experiment IDs.
     *
     * Requires Manifest.permission.DUMP and Manifest.permission.PACKAGE_USAGE_STATS.
     */
    long[] getRegisteredExperimentIds();

    /**
     * Fetches metadata across statsd. Returns byte array representing wire-encoded proto.
     *
     * Requires Manifest.permission.DUMP and Manifest.permission.PACKAGE_USAGE_STATS.
     */
    byte[] getMetadata(in String packageName);

    /**
     * Fetches data for the specified configuration key. Returns a byte array representing proto
     * wire-encoded of ConfigMetricsReportList.
     *
     * Requires Manifest.permission.DUMP and Manifest.permission.PACKAGE_USAGE_STATS.
     */
    byte[] getData(in long key, in String packageName);

    /**
     * Sets a configuration with the specified config id and subscribes to updates for this
     * configuration id. Broadcasts will be sent if this configuration needs to be collected.
     * The configuration must be a wire-encoded StatsdConfig. The receiver for this data is
     * registered in a separate function.
     *
     * Requires Manifest.permission.DUMP and Manifest.permission.PACKAGE_USAGE_STATS.
     */
    void addConfiguration(in long configId, in byte[] config, in String packageName);

    /**
     * Removes the configuration with the matching config id. No-op if this config id does not
     * exist.
     *
     * Requires Manifest.permission.DUMP and Manifest.permission.PACKAGE_USAGE_STATS.
     */
    void removeConfiguration(in long configId, in String packageName);

    /** Tell StatsManagerService to register a puller for the given atom tag with statsd. */
    oneway void registerPullAtomCallback(int atomTag, long coolDownMillis, long timeoutMillis,
            in int[] additiveFields, IPullAtomCallback pullerCallback);

    /** Tell StatsManagerService to unregister the puller for the given atom tag from statsd. */
    oneway void unregisterPullAtomCallback(int atomTag);

<<<<<<< HEAD
    /**
     * Same as #getData(in long key, in String packageName), but the data is stored in a file
     * descriptor.
     *
     * Requires Manifest.permission.DUMP and Manifest.permission.PACKAGE_USAGE_STATS.
     */
    oneway void getDataFd(long key, in String packageName, in ParcelFileDescriptor fd);
=======
    /** Section for restricted-logging methods. */

    /** Queries data from underlying statsd sql store. */
    oneway void querySql(in String sqlQuery, in int minSqlClientVersion,
        in @nullable byte[] policyConfig, in IStatsQueryCallback queryCallback,
        in long configKey, in String configPackage);

    /**
     * Registers the operation that is called whenever there is a change in the restricted metrics
     * for a specified config that are present for this client. This operation allows statsd to
     * inform the client about the current restricted metrics available to be queried for
     * the specified config.
     *
     * Requires Manifest.permission.READ_RESTRICTED_STATS.
     */
    long[] setRestrictedMetricsChangedOperation(in PendingIntent pendingIntent, in long configKey,
            in String configPackage);

    /**
     * Removes the restricted metrics changed operation for the specified config key/package.
     *
     * Requires Manifest.permission.READ_RESTRICTED_STATS.
     */
    void removeRestrictedMetricsChangedOperation(in long configKey, in String configPackage);
>>>>>>> d92eae01
}<|MERGE_RESOLUTION|>--- conflicted
+++ resolved
@@ -135,15 +135,6 @@
     /** Tell StatsManagerService to unregister the puller for the given atom tag from statsd. */
     oneway void unregisterPullAtomCallback(int atomTag);
 
-<<<<<<< HEAD
-    /**
-     * Same as #getData(in long key, in String packageName), but the data is stored in a file
-     * descriptor.
-     *
-     * Requires Manifest.permission.DUMP and Manifest.permission.PACKAGE_USAGE_STATS.
-     */
-    oneway void getDataFd(long key, in String packageName, in ParcelFileDescriptor fd);
-=======
     /** Section for restricted-logging methods. */
 
     /** Queries data from underlying statsd sql store. */
@@ -168,5 +159,12 @@
      * Requires Manifest.permission.READ_RESTRICTED_STATS.
      */
     void removeRestrictedMetricsChangedOperation(in long configKey, in String configPackage);
->>>>>>> d92eae01
+
+    /**
+     * Same as #getData(in long key, in String packageName), but the data is stored in a file
+     * descriptor.
+     *
+     * Requires Manifest.permission.DUMP and Manifest.permission.PACKAGE_USAGE_STATS.
+     */
+    oneway void getDataFd(long key, in String packageName, in ParcelFileDescriptor fd);
 }