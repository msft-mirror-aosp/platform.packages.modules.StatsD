--- conflicted
+++ resolved
@@ -65,14 +65,11 @@
     stl: "libc++_static",
     export_include_dirs: ["include"],
     // enumerate stable entry points for APEX use
-<<<<<<< HEAD
-=======
     target: {
         darwin: {
             enabled: false,
         },
     },
->>>>>>> 4c0c15b9
     version_script: "libstatssocket.map.txt",
     stubs: {
         symbol_file: "libstatssocket.map.txt",
