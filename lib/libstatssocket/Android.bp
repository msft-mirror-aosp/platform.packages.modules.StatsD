//
// Copyright (C) 2018 The Android Open Source Project
//
// Licensed under the Apache License, Version 2.0 (the "License");
// you may not use this file except in compliance with the License.
// You may obtain a copy of the License at
//
//      http://www.apache.org/licenses/LICENSE-2.0
//
// Unless required by applicable law or agreed to in writing, software
// distributed under the License is distributed on an "AS IS" BASIS,
// WITHOUT WARRANTIES OR CONDITIONS OF ANY KIND, either express or implied.
// See the License for the specific language governing permissions and
// limitations under the License.
//

// =========================================================================
// Native library to write stats log to statsd socket on Android R and later
// =========================================================================
package {
    default_applicable_licenses: ["Android-Apache-2.0"],
}

cc_defaults {
    name: "libstatssocket_defaults",
    srcs: [
        "stats_buffer_writer.c",
        "stats_event.c",
        "stats_socket.c",
        "statsd_writer.c",
    ],
    export_include_dirs: ["include"],
    header_libs: ["liblog_headers"],
    cflags: [
        "-Wall",
        "-Werror",
    ],
}

cc_library {
    name: "libstatssocket",
    defaults: [
        "libstatssocket_defaults",
    ],
    host_supported: true,
    target: {
        // On android, libstatssocket should only be linked as a shared lib
        android: {
            static: {
                enabled: false,
            },
        },
        host: {
            shared: {
                enabled: false,
            },
        },
    },
    stl: "libc++_static",

    // enumerate stable entry points for APEX use
    stubs: {
        symbol_file: "libstatssocket.map.txt",
        versions: [
            "30",
        ],
    },
    apex_available: [
        "com.android.os.statsd",
        "test_com.android.os.statsd",
    ],
    min_sdk_version: "30",
}

//TODO (b/149842105): Figure out if there is a better solution for this.
cc_test_library {
    name: "libstatssocket_private",
    defaults: [
        "libstatssocket_defaults",
    ],
    visibility: [
        "//frameworks/base/apex/statsd/tests/libstatspull",
        "//frameworks/base/cmds/statsd",
        "//packages/modules/StatsD/apex/tests/libstatspull",
        "//packages/modules/StatsD/bin",
    ],
}

cc_library_headers {
    name: "libstatssocket_headers",
    export_include_dirs: ["include"],
<<<<<<< HEAD
    host_supported: true,
    apex_available: ["com.android.resolv"],
=======
    apex_available: [
        "com.android.resolv",
        "//apex_available:platform",
    ],
>>>>>>> 41b37a99
    min_sdk_version: "29",
}

cc_test {
    name: "libstatssocket_test",
    srcs: [
        "tests/stats_event_test.cpp",
        "tests/stats_writer_test.cpp",
    ],
    cflags: [
        "-Wall",
        "-Werror",
    ],
    static_libs: [
        "libgmock",
        "libstatssocket_private",
    ],
    shared_libs: [
        "libutils",
    ],
    test_suites: ["device-tests", "mts-statsd"],
    test_config: "libstatssocket_test.xml",
    //TODO(b/153588990): Remove when the build system properly separates.
    //32bit and 64bit architectures.
    compile_multilib: "both",
    multilib: {
        lib64: {
            suffix: "64",
        },
        lib32: {
            suffix: "32",
        },
    },
    require_root: true,
}<|MERGE_RESOLUTION|>--- conflicted
+++ resolved
@@ -89,15 +89,10 @@
 cc_library_headers {
     name: "libstatssocket_headers",
     export_include_dirs: ["include"],
-<<<<<<< HEAD
-    host_supported: true,
-    apex_available: ["com.android.resolv"],
-=======
     apex_available: [
         "com.android.resolv",
         "//apex_available:platform",
     ],
->>>>>>> 41b37a99
     min_sdk_version: "29",
 }
 
