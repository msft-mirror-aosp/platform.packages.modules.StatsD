{
  "name": "com.android.os.statsd",
<<<<<<< HEAD
  "version": 311810000
=======
  "version": 330000000
>>>>>>> 7aa5df79
}
<|MERGE_RESOLUTION|>--- conflicted
+++ resolved
@@ -1,8 +1,4 @@
 {
   "name": "com.android.os.statsd",
-<<<<<<< HEAD
-  "version": 311810000
-=======
-  "version": 330000000
->>>>>>> 7aa5df79
+  "version": 330450000
 }
