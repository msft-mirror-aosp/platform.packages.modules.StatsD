{
  "name": "com.android.os.statsd",
<<<<<<< HEAD
  "version": 300803100
=======
  "version": 309999900
>>>>>>> f29dfa3d
}
<|MERGE_RESOLUTION|>--- conflicted
+++ resolved
@@ -1,8 +1,4 @@
 {
   "name": "com.android.os.statsd",
-<<<<<<< HEAD
-  "version": 300803100
-=======
-  "version": 309999900
->>>>>>> f29dfa3d
+  "version": 300900000
 }
