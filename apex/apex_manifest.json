--- conflicted
+++ resolved
@@ -1,8 +1,4 @@
 {
   "name": "com.android.os.statsd",
-<<<<<<< HEAD
-  "version": 330422000
-=======
-  "version": 330090000
->>>>>>> 19a244c3
+  "version": 330424000
 }
