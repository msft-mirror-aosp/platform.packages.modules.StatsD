// Copyright (C) 2017 The Android Open Source Project
//
// Licensed under the Apache License, Version 2.0 (the "License");
// you may not use this file except in compliance with the License.
// You may obtain a copy of the License at
//
//      http://www.apache.org/licenses/LICENSE-2.0
//
// Unless required by applicable law or agreed to in writing, software
// distributed under the License is distributed on an "AS IS" BASIS,
// WITHOUT WARRANTIES OR CONDITIONS OF ANY KIND, either express or implied.
// See the License for the specific language governing permissions and
// limitations under the License.

#include <gtest/gtest.h>
<<<<<<< HEAD

=======
#include <log/log_event_list.h>
#include <log/log_read.h>
#include <log/logprint.h>
>>>>>>> ab8d1c9c
#include <stdio.h>

#include "annotations.h"
#include "frameworks/base/cmds/statsd/src/statsd_config.pb.h"
#include "matchers/matcher_util.h"
#include "stats_event.h"
#include "stats_log_util.h"
#include "stats_util.h"
#include "statsd_test_util.h"

using namespace android::os::statsd;
using std::unordered_map;
using std::vector;

const int32_t TAG_ID = 123;
const int32_t TAG_ID_2 = 28;  // hardcoded tag of atom with uid field
const int FIELD_ID_1 = 1;
const int FIELD_ID_2 = 2;
const int FIELD_ID_3 = 2;

const int ATTRIBUTION_UID_FIELD_ID = 1;
const int ATTRIBUTION_TAG_FIELD_ID = 2;


#ifdef __ANDROID__

namespace {

void makeIntLogEvent(LogEvent* logEvent, const int32_t atomId, const int64_t timestamp,
                     const int32_t value) {
    AStatsEvent* statsEvent = AStatsEvent_obtain();
    AStatsEvent_setAtomId(statsEvent, atomId);
    AStatsEvent_overwriteTimestamp(statsEvent, timestamp);
    AStatsEvent_writeInt32(statsEvent, value);

    parseStatsEventToLogEvent(statsEvent, logEvent);
}

void makeFloatLogEvent(LogEvent* logEvent, const int32_t atomId, const int64_t timestamp,
                       const float floatValue) {
    AStatsEvent* statsEvent = AStatsEvent_obtain();
    AStatsEvent_setAtomId(statsEvent, atomId);
    AStatsEvent_overwriteTimestamp(statsEvent, timestamp);
    AStatsEvent_writeFloat(statsEvent, floatValue);

    parseStatsEventToLogEvent(statsEvent, logEvent);
}

void makeStringLogEvent(LogEvent* logEvent, const int32_t atomId, const int64_t timestamp,
                        const string& name) {
    AStatsEvent* statsEvent = AStatsEvent_obtain();
    AStatsEvent_setAtomId(statsEvent, atomId);
    AStatsEvent_overwriteTimestamp(statsEvent, timestamp);
    AStatsEvent_writeString(statsEvent, name.c_str());

    parseStatsEventToLogEvent(statsEvent, logEvent);
}

void makeIntWithBoolAnnotationLogEvent(LogEvent* logEvent, const int32_t atomId,
                                       const int32_t field, const uint8_t annotationId,
                                       const bool annotationValue) {
    AStatsEvent* statsEvent = AStatsEvent_obtain();
    AStatsEvent_setAtomId(statsEvent, atomId);
    AStatsEvent_writeInt32(statsEvent, field);
    AStatsEvent_addBoolAnnotation(statsEvent, annotationId, annotationValue);

    parseStatsEventToLogEvent(statsEvent, logEvent);
}

void makeAttributionLogEvent(LogEvent* logEvent, const int32_t atomId, const int64_t timestamp,
                             const vector<int>& attributionUids,
                             const vector<string>& attributionTags, const string& name) {
    AStatsEvent* statsEvent = AStatsEvent_obtain();
    AStatsEvent_setAtomId(statsEvent, atomId);
    AStatsEvent_overwriteTimestamp(statsEvent, timestamp);

    writeAttribution(statsEvent, attributionUids, attributionTags);
    AStatsEvent_writeString(statsEvent, name.c_str());

    parseStatsEventToLogEvent(statsEvent, logEvent);
}

void makeBoolLogEvent(LogEvent* logEvent, const int32_t atomId, const int64_t timestamp,
                      const bool bool1, const bool bool2) {
    AStatsEvent* statsEvent = AStatsEvent_obtain();
    AStatsEvent_setAtomId(statsEvent, atomId);
    AStatsEvent_overwriteTimestamp(statsEvent, timestamp);

    AStatsEvent_writeBool(statsEvent, bool1);
    AStatsEvent_writeBool(statsEvent, bool2);

    parseStatsEventToLogEvent(statsEvent, logEvent);
}

}  // anonymous namespace

TEST(AtomMatcherTest, TestSimpleMatcher) {
    UidMap uidMap;

    // Set up the matcher
    AtomMatcher matcher;
    auto simpleMatcher = matcher.mutable_simple_atom_matcher();
    simpleMatcher->set_atom_id(TAG_ID);

    LogEvent event(/*uid=*/0, /*pid=*/0);
    makeIntLogEvent(&event, TAG_ID, 0, 11);

    // Test
    EXPECT_TRUE(matchesSimple(uidMap, *simpleMatcher, event));

    // Wrong tag id.
    simpleMatcher->set_atom_id(TAG_ID + 1);
    EXPECT_FALSE(matchesSimple(uidMap, *simpleMatcher, event));
}

TEST(AtomMatcherTest, TestAttributionMatcher) {
    UidMap uidMap;
    std::vector<int> attributionUids = {1111, 2222, 3333};
    std::vector<string> attributionTags = {"location1", "location2", "location3"};

    // Set up the log event.
    LogEvent event(/*uid=*/0, /*pid=*/0);
    makeAttributionLogEvent(&event, TAG_ID, 0, attributionUids, attributionTags, "some value");

    // Set up the matcher
    AtomMatcher matcher;
    auto simpleMatcher = matcher.mutable_simple_atom_matcher();
    simpleMatcher->set_atom_id(TAG_ID);

    // Match first node.
    auto attributionMatcher = simpleMatcher->add_field_value_matcher();
    attributionMatcher->set_field(FIELD_ID_1);
    attributionMatcher->set_position(Position::FIRST);
    attributionMatcher->mutable_matches_tuple()->add_field_value_matcher()->set_field(
            ATTRIBUTION_TAG_FIELD_ID);
    attributionMatcher->mutable_matches_tuple()->mutable_field_value_matcher(0)->set_eq_string(
            "tag");

    auto fieldMatcher = simpleMatcher->add_field_value_matcher();
    fieldMatcher->set_field(FIELD_ID_2);
    fieldMatcher->set_eq_string("some value");

    // Tag not matched.
    EXPECT_FALSE(matchesSimple(uidMap, *simpleMatcher, event));
    attributionMatcher->mutable_matches_tuple()->mutable_field_value_matcher(0)->set_eq_string(
            "location3");
    EXPECT_FALSE(matchesSimple(uidMap, *simpleMatcher, event));
    attributionMatcher->mutable_matches_tuple()->mutable_field_value_matcher(0)->set_eq_string(
            "location1");
    EXPECT_TRUE(matchesSimple(uidMap, *simpleMatcher, event));

    // Match last node.
    attributionMatcher->set_position(Position::LAST);
    EXPECT_FALSE(matchesSimple(uidMap, *simpleMatcher, event));
    attributionMatcher->mutable_matches_tuple()->mutable_field_value_matcher(0)->set_eq_string(
            "location3");
    EXPECT_TRUE(matchesSimple(uidMap, *simpleMatcher, event));

    // Match any node.
    attributionMatcher->set_position(Position::ANY);
    EXPECT_TRUE(matchesSimple(uidMap, *simpleMatcher, event));
    attributionMatcher->mutable_matches_tuple()->mutable_field_value_matcher(0)->set_eq_string(
            "location1");
    EXPECT_TRUE(matchesSimple(uidMap, *simpleMatcher, event));
    attributionMatcher->mutable_matches_tuple()->mutable_field_value_matcher(0)->set_eq_string(
            "location2");
    EXPECT_TRUE(matchesSimple(uidMap, *simpleMatcher, event));
    attributionMatcher->mutable_matches_tuple()->mutable_field_value_matcher(0)->set_eq_string(
            "location3");
    EXPECT_TRUE(matchesSimple(uidMap, *simpleMatcher, event));
    attributionMatcher->mutable_matches_tuple()->mutable_field_value_matcher(0)->set_eq_string(
            "location4");
    EXPECT_FALSE(matchesSimple(uidMap, *simpleMatcher, event));

    // Attribution match but primitive field not match.
    attributionMatcher->set_position(Position::ANY);
    attributionMatcher->mutable_matches_tuple()->mutable_field_value_matcher(0)->set_eq_string(
            "location2");
    fieldMatcher->set_eq_string("wrong value");
    EXPECT_FALSE(matchesSimple(uidMap, *simpleMatcher, event));

    fieldMatcher->set_eq_string("some value");

    // Uid match.
    attributionMatcher->set_position(Position::ANY);
    attributionMatcher->mutable_matches_tuple()->mutable_field_value_matcher(0)->set_field(
            ATTRIBUTION_UID_FIELD_ID);
    attributionMatcher->mutable_matches_tuple()->mutable_field_value_matcher(0)->set_eq_string(
            "pkg0");
    EXPECT_FALSE(matchesSimple(uidMap, *simpleMatcher, event));

    uidMap.updateMap(
            1, {1111, 1111, 2222, 3333, 3333} /* uid list */, {1, 1, 2, 1, 2} /* version list */,
            {android::String16("v1"), android::String16("v1"), android::String16("v2"),
             android::String16("v1"), android::String16("v2")},
            {android::String16("pkg0"), android::String16("pkg1"), android::String16("pkg1"),
             android::String16("Pkg2"), android::String16("PkG3")} /* package name list */,
            {android::String16(""), android::String16(""), android::String16(""),
             android::String16(""), android::String16("")});

    EXPECT_TRUE(matchesSimple(uidMap, *simpleMatcher, event));
    attributionMatcher->mutable_matches_tuple()->mutable_field_value_matcher(0)->set_eq_string(
            "pkg3");
    EXPECT_TRUE(matchesSimple(uidMap, *simpleMatcher, event));
    attributionMatcher->mutable_matches_tuple()->mutable_field_value_matcher(0)->set_eq_string(
            "pkg2");
    EXPECT_TRUE(matchesSimple(uidMap, *simpleMatcher, event));
    attributionMatcher->mutable_matches_tuple()->mutable_field_value_matcher(0)->set_eq_string(
            "pkg1");
    EXPECT_TRUE(matchesSimple(uidMap, *simpleMatcher, event));
    attributionMatcher->mutable_matches_tuple()->mutable_field_value_matcher(0)->set_eq_string(
            "pkg0");
    EXPECT_TRUE(matchesSimple(uidMap, *simpleMatcher, event));

    attributionMatcher->set_position(Position::FIRST);
    attributionMatcher->mutable_matches_tuple()->mutable_field_value_matcher(0)->set_eq_string(
            "pkg0");
    EXPECT_TRUE(matchesSimple(uidMap, *simpleMatcher, event));
    attributionMatcher->mutable_matches_tuple()->mutable_field_value_matcher(0)->set_eq_string(
            "pkg3");
    EXPECT_FALSE(matchesSimple(uidMap, *simpleMatcher, event));
    attributionMatcher->mutable_matches_tuple()->mutable_field_value_matcher(0)->set_eq_string(
            "pkg2");
    EXPECT_FALSE(matchesSimple(uidMap, *simpleMatcher, event));
    attributionMatcher->mutable_matches_tuple()->mutable_field_value_matcher(0)->set_eq_string(
            "pkg1");
    EXPECT_TRUE(matchesSimple(uidMap, *simpleMatcher, event));

    attributionMatcher->set_position(Position::LAST);
    attributionMatcher->mutable_matches_tuple()->mutable_field_value_matcher(0)->set_eq_string(
            "pkg0");
    EXPECT_FALSE(matchesSimple(uidMap, *simpleMatcher, event));
    attributionMatcher->mutable_matches_tuple()->mutable_field_value_matcher(0)->set_eq_string(
            "pkg3");
    EXPECT_TRUE(matchesSimple(uidMap, *simpleMatcher, event));
    attributionMatcher->mutable_matches_tuple()->mutable_field_value_matcher(0)->set_eq_string(
            "pkg2");
    EXPECT_TRUE(matchesSimple(uidMap, *simpleMatcher, event));
    attributionMatcher->mutable_matches_tuple()->mutable_field_value_matcher(0)->set_eq_string(
            "pkg1");
    EXPECT_FALSE(matchesSimple(uidMap, *simpleMatcher, event));

    // Uid + tag.
    attributionMatcher->set_position(Position::ANY);
    attributionMatcher->mutable_matches_tuple()->add_field_value_matcher()->set_field(
            ATTRIBUTION_TAG_FIELD_ID);
    attributionMatcher->mutable_matches_tuple()->mutable_field_value_matcher(0)->set_eq_string(
            "pkg0");
    attributionMatcher->mutable_matches_tuple()->mutable_field_value_matcher(1)->set_eq_string(
            "location1");
    EXPECT_TRUE(matchesSimple(uidMap, *simpleMatcher, event));
    attributionMatcher->mutable_matches_tuple()->mutable_field_value_matcher(0)->set_eq_string(
            "pkg1");
    attributionMatcher->mutable_matches_tuple()->mutable_field_value_matcher(1)->set_eq_string(
            "location1");
    EXPECT_TRUE(matchesSimple(uidMap, *simpleMatcher, event));
    attributionMatcher->mutable_matches_tuple()->mutable_field_value_matcher(0)->set_eq_string(
            "pkg1");
    attributionMatcher->mutable_matches_tuple()->mutable_field_value_matcher(1)->set_eq_string(
            "location2");
    EXPECT_TRUE(matchesSimple(uidMap, *simpleMatcher, event));
    attributionMatcher->mutable_matches_tuple()->mutable_field_value_matcher(0)->set_eq_string(
            "pkg2");
    attributionMatcher->mutable_matches_tuple()->mutable_field_value_matcher(1)->set_eq_string(
            "location3");
    EXPECT_TRUE(matchesSimple(uidMap, *simpleMatcher, event));
    attributionMatcher->mutable_matches_tuple()->mutable_field_value_matcher(0)->set_eq_string(
            "pkg3");
    attributionMatcher->mutable_matches_tuple()->mutable_field_value_matcher(1)->set_eq_string(
            "location3");
    EXPECT_TRUE(matchesSimple(uidMap, *simpleMatcher, event));
    attributionMatcher->mutable_matches_tuple()->mutable_field_value_matcher(0)->set_eq_string(
            "pkg3");
    attributionMatcher->mutable_matches_tuple()->mutable_field_value_matcher(1)->set_eq_string(
            "location1");
    EXPECT_FALSE(matchesSimple(uidMap, *simpleMatcher, event));

    attributionMatcher->set_position(Position::FIRST);
    attributionMatcher->mutable_matches_tuple()->mutable_field_value_matcher(0)->set_eq_string(
            "pkg0");
    attributionMatcher->mutable_matches_tuple()->mutable_field_value_matcher(1)->set_eq_string(
            "location1");
    EXPECT_TRUE(matchesSimple(uidMap, *simpleMatcher, event));
    attributionMatcher->mutable_matches_tuple()->mutable_field_value_matcher(0)->set_eq_string(
            "pkg1");
    attributionMatcher->mutable_matches_tuple()->mutable_field_value_matcher(1)->set_eq_string(
            "location1");
    EXPECT_TRUE(matchesSimple(uidMap, *simpleMatcher, event));
    attributionMatcher->mutable_matches_tuple()->mutable_field_value_matcher(0)->set_eq_string(
            "pkg1");
    attributionMatcher->mutable_matches_tuple()->mutable_field_value_matcher(1)->set_eq_string(
            "location2");
    EXPECT_FALSE(matchesSimple(uidMap, *simpleMatcher, event));
    attributionMatcher->mutable_matches_tuple()->mutable_field_value_matcher(0)->set_eq_string(
            "pkg2");
    attributionMatcher->mutable_matches_tuple()->mutable_field_value_matcher(1)->set_eq_string(
            "location3");
    EXPECT_FALSE(matchesSimple(uidMap, *simpleMatcher, event));
    attributionMatcher->mutable_matches_tuple()->mutable_field_value_matcher(0)->set_eq_string(
            "pkg3");
    attributionMatcher->mutable_matches_tuple()->mutable_field_value_matcher(1)->set_eq_string(
            "location3");
    EXPECT_FALSE(matchesSimple(uidMap, *simpleMatcher, event));
    attributionMatcher->mutable_matches_tuple()->mutable_field_value_matcher(0)->set_eq_string(
            "pkg3");
    attributionMatcher->mutable_matches_tuple()->mutable_field_value_matcher(1)->set_eq_string(
            "location1");
    EXPECT_FALSE(matchesSimple(uidMap, *simpleMatcher, event));

    attributionMatcher->set_position(Position::LAST);
    attributionMatcher->mutable_matches_tuple()->mutable_field_value_matcher(0)->set_eq_string(
            "pkg0");
    attributionMatcher->mutable_matches_tuple()->mutable_field_value_matcher(1)->set_eq_string(
            "location1");
    EXPECT_FALSE(matchesSimple(uidMap, *simpleMatcher, event));
    attributionMatcher->mutable_matches_tuple()->mutable_field_value_matcher(0)->set_eq_string(
            "pkg1");
    attributionMatcher->mutable_matches_tuple()->mutable_field_value_matcher(1)->set_eq_string(
            "location1");
    EXPECT_FALSE(matchesSimple(uidMap, *simpleMatcher, event));
    attributionMatcher->mutable_matches_tuple()->mutable_field_value_matcher(0)->set_eq_string(
            "pkg1");
    attributionMatcher->mutable_matches_tuple()->mutable_field_value_matcher(1)->set_eq_string(
            "location2");
    EXPECT_FALSE(matchesSimple(uidMap, *simpleMatcher, event));
    attributionMatcher->mutable_matches_tuple()->mutable_field_value_matcher(0)->set_eq_string(
            "pkg2");
    attributionMatcher->mutable_matches_tuple()->mutable_field_value_matcher(1)->set_eq_string(
            "location3");
    EXPECT_TRUE(matchesSimple(uidMap, *simpleMatcher, event));
    attributionMatcher->mutable_matches_tuple()->mutable_field_value_matcher(0)->set_eq_string(
            "pkg3");
    attributionMatcher->mutable_matches_tuple()->mutable_field_value_matcher(1)->set_eq_string(
            "location3");
    EXPECT_TRUE(matchesSimple(uidMap, *simpleMatcher, event));
    attributionMatcher->mutable_matches_tuple()->mutable_field_value_matcher(0)->set_eq_string(
            "pkg3");
    attributionMatcher->mutable_matches_tuple()->mutable_field_value_matcher(1)->set_eq_string(
            "location1");
    EXPECT_FALSE(matchesSimple(uidMap, *simpleMatcher, event));
}

TEST(AtomMatcherTest, TestUidFieldMatcher) {
    UidMap uidMap;
    uidMap.updateMap(
            1, {1111, 1111, 2222, 3333, 3333} /* uid list */, {1, 1, 2, 1, 2} /* version list */,
            {android::String16("v1"), android::String16("v1"), android::String16("v2"),
             android::String16("v1"), android::String16("v2")},
            {android::String16("pkg0"), android::String16("pkg1"), android::String16("pkg1"),
             android::String16("Pkg2"), android::String16("PkG3")} /* package name list */,
            {android::String16(""), android::String16(""), android::String16(""),
             android::String16(""), android::String16("")});

    // Set up matcher
    AtomMatcher matcher;
    auto simpleMatcher = matcher.mutable_simple_atom_matcher();
    simpleMatcher->set_atom_id(TAG_ID);
    simpleMatcher->add_field_value_matcher()->set_field(1);
    simpleMatcher->mutable_field_value_matcher(0)->set_eq_string("pkg0");

    // Make event without is_uid annotation.
    LogEvent event1(/*uid=*/0, /*pid=*/0);
    makeIntLogEvent(&event1, TAG_ID, 0, 1111);
    EXPECT_FALSE(matchesSimple(uidMap, *simpleMatcher, event1));

    // Make event with is_uid annotation.
    LogEvent event2(/*uid=*/0, /*pid=*/0);
    makeIntWithBoolAnnotationLogEvent(&event2, TAG_ID_2, 1111, ANNOTATION_ID_IS_UID, true);

    // Event has is_uid annotation, so mapping from uid to package name occurs.
    simpleMatcher->set_atom_id(TAG_ID_2);
    EXPECT_TRUE(matchesSimple(uidMap, *simpleMatcher, event2));

    // Event has is_uid annotation, but uid maps to different package name.
    simpleMatcher->mutable_field_value_matcher(0)->set_eq_string("Pkg2");
    EXPECT_FALSE(matchesSimple(uidMap, *simpleMatcher, event2));
}

TEST(AtomMatcherTest, TestNeqAnyStringMatcher) {
    UidMap uidMap;
    uidMap.updateMap(
            1, {1111, 1111, 2222, 3333, 3333} /* uid list */, {1, 1, 2, 1, 2} /* version list */,
            {android::String16("v1"), android::String16("v1"), android::String16("v2"),
             android::String16("v1"), android::String16("v2")},
            {android::String16("pkg0"), android::String16("pkg1"), android::String16("pkg1"),
             android::String16("Pkg2"), android::String16("PkG3")} /* package name list */,
            {android::String16(""), android::String16(""), android::String16(""),
             android::String16(""), android::String16("")});

    std::vector<int> attributionUids = {1111, 2222, 3333, 1066};
    std::vector<string> attributionTags = {"location1", "location2", "location3", "location3"};

    // Set up the event
    LogEvent event(/*uid=*/0, /*pid=*/0);
    makeAttributionLogEvent(&event, TAG_ID, 0, attributionUids, attributionTags, "some value");

    // Set up the matcher
    AtomMatcher matcher;
    auto simpleMatcher = matcher.mutable_simple_atom_matcher();
    simpleMatcher->set_atom_id(TAG_ID);

    // Match first node.
    auto attributionMatcher = simpleMatcher->add_field_value_matcher();
    attributionMatcher->set_field(FIELD_ID_1);
    attributionMatcher->set_position(Position::FIRST);
    attributionMatcher->mutable_matches_tuple()->add_field_value_matcher()->set_field(
            ATTRIBUTION_UID_FIELD_ID);
    auto neqStringList = attributionMatcher->mutable_matches_tuple()
                                 ->mutable_field_value_matcher(0)
                                 ->mutable_neq_any_string();
    neqStringList->add_str_value("pkg2");
    neqStringList->add_str_value("pkg3");

    auto fieldMatcher = simpleMatcher->add_field_value_matcher();
    fieldMatcher->set_field(FIELD_ID_2);
    fieldMatcher->set_eq_string("some value");

    EXPECT_TRUE(matchesSimple(uidMap, *simpleMatcher, event));

    neqStringList->Clear();
    neqStringList->add_str_value("pkg1");
    neqStringList->add_str_value("pkg3");
    EXPECT_FALSE(matchesSimple(uidMap, *simpleMatcher, event));

    attributionMatcher->set_position(Position::ANY);
    neqStringList->Clear();
    neqStringList->add_str_value("maps.com");
    EXPECT_TRUE(matchesSimple(uidMap, *simpleMatcher, event));

    neqStringList->Clear();
    neqStringList->add_str_value("PkG3");
    EXPECT_TRUE(matchesSimple(uidMap, *simpleMatcher, event));

    attributionMatcher->set_position(Position::LAST);
    neqStringList->Clear();
    neqStringList->add_str_value("AID_STATSD");
    EXPECT_FALSE(matchesSimple(uidMap, *simpleMatcher, event));
}

TEST(AtomMatcherTest, TestEqAnyStringMatcher) {
    UidMap uidMap;
    uidMap.updateMap(
            1, {1111, 1111, 2222, 3333, 3333} /* uid list */, {1, 1, 2, 1, 2} /* version list */,
            {android::String16("v1"), android::String16("v1"), android::String16("v2"),
             android::String16("v1"), android::String16("v2")},
            {android::String16("pkg0"), android::String16("pkg1"), android::String16("pkg1"),
             android::String16("Pkg2"), android::String16("PkG3")} /* package name list */,
            {android::String16(""), android::String16(""), android::String16(""),
             android::String16(""), android::String16("")});

    std::vector<int> attributionUids = {1067, 2222, 3333, 1066};
    std::vector<string> attributionTags = {"location1", "location2", "location3", "location3"};

    // Set up the event
    LogEvent event(/*uid=*/0, /*pid=*/0);
    makeAttributionLogEvent(&event, TAG_ID, 0, attributionUids, attributionTags, "some value");

    // Set up the matcher
    AtomMatcher matcher;
    auto simpleMatcher = matcher.mutable_simple_atom_matcher();
    simpleMatcher->set_atom_id(TAG_ID);

    // Match first node.
    auto attributionMatcher = simpleMatcher->add_field_value_matcher();
    attributionMatcher->set_field(FIELD_ID_1);
    attributionMatcher->set_position(Position::FIRST);
    attributionMatcher->mutable_matches_tuple()->add_field_value_matcher()->set_field(
            ATTRIBUTION_UID_FIELD_ID);
    auto eqStringList = attributionMatcher->mutable_matches_tuple()
                                ->mutable_field_value_matcher(0)
                                ->mutable_eq_any_string();
    eqStringList->add_str_value("AID_ROOT");
    eqStringList->add_str_value("AID_INCIDENTD");

    auto fieldMatcher = simpleMatcher->add_field_value_matcher();
    fieldMatcher->set_field(FIELD_ID_2);
    fieldMatcher->set_eq_string("some value");

    EXPECT_TRUE(matchesSimple(uidMap, *simpleMatcher, event));

    attributionMatcher->set_position(Position::ANY);
    eqStringList->Clear();
    eqStringList->add_str_value("AID_STATSD");
    EXPECT_TRUE(matchesSimple(uidMap, *simpleMatcher, event));

    eqStringList->Clear();
    eqStringList->add_str_value("pkg1");
    EXPECT_TRUE(matchesSimple(uidMap, *simpleMatcher, event));

    auto normalStringField = fieldMatcher->mutable_eq_any_string();
    normalStringField->add_str_value("some value123");
    normalStringField->add_str_value("some value");
    EXPECT_TRUE(matchesSimple(uidMap, *simpleMatcher, event));

    normalStringField->Clear();
    normalStringField->add_str_value("AID_STATSD");
    EXPECT_FALSE(matchesSimple(uidMap, *simpleMatcher, event));

    eqStringList->Clear();
    eqStringList->add_str_value("maps.com");
    EXPECT_FALSE(matchesSimple(uidMap, *simpleMatcher, event));
}

TEST(AtomMatcherTest, TestBoolMatcher) {
    UidMap uidMap;
    // Set up the matcher
    AtomMatcher matcher;
    auto simpleMatcher = matcher.mutable_simple_atom_matcher();
    simpleMatcher->set_atom_id(TAG_ID);
    auto keyValue1 = simpleMatcher->add_field_value_matcher();
    keyValue1->set_field(FIELD_ID_1);
    auto keyValue2 = simpleMatcher->add_field_value_matcher();
    keyValue2->set_field(FIELD_ID_2);

    // Set up the event
    LogEvent event(/*uid=*/0, /*pid=*/0);
    makeBoolLogEvent(&event, TAG_ID, 0, true, false);

    // Test
    keyValue1->set_eq_bool(true);
    keyValue2->set_eq_bool(false);
    EXPECT_TRUE(matchesSimple(uidMap, *simpleMatcher, event));

    keyValue1->set_eq_bool(false);
    keyValue2->set_eq_bool(false);
    EXPECT_FALSE(matchesSimple(uidMap, *simpleMatcher, event));

    keyValue1->set_eq_bool(false);
    keyValue2->set_eq_bool(true);
    EXPECT_FALSE(matchesSimple(uidMap, *simpleMatcher, event));

    keyValue1->set_eq_bool(true);
    keyValue2->set_eq_bool(true);
    EXPECT_FALSE(matchesSimple(uidMap, *simpleMatcher, event));
}

TEST(AtomMatcherTest, TestStringMatcher) {
    UidMap uidMap;
    // Set up the matcher
    AtomMatcher matcher;
    auto simpleMatcher = matcher.mutable_simple_atom_matcher();
    simpleMatcher->set_atom_id(TAG_ID);
    auto keyValue = simpleMatcher->add_field_value_matcher();
    keyValue->set_field(FIELD_ID_1);
    keyValue->set_eq_string("some value");

    // Set up the event
    LogEvent event(/*uid=*/0, /*pid=*/0);
    makeStringLogEvent(&event, TAG_ID, 0, "some value");

    // Test
    EXPECT_TRUE(matchesSimple(uidMap, *simpleMatcher, event));
}

TEST(AtomMatcherTest, TestMultiFieldsMatcher) {
    UidMap uidMap;
    // Set up the matcher
    AtomMatcher matcher;
    auto simpleMatcher = matcher.mutable_simple_atom_matcher();
    simpleMatcher->set_atom_id(TAG_ID);
    auto keyValue1 = simpleMatcher->add_field_value_matcher();
    keyValue1->set_field(FIELD_ID_1);
    auto keyValue2 = simpleMatcher->add_field_value_matcher();
    keyValue2->set_field(FIELD_ID_2);

    // Set up the event
    LogEvent event(/*uid=*/0, /*pid=*/0);
    CreateTwoValueLogEvent(&event, TAG_ID, 0, 2, 3);

    // Test
    keyValue1->set_eq_int(2);
    keyValue2->set_eq_int(3);
    EXPECT_TRUE(matchesSimple(uidMap, *simpleMatcher, event));

    keyValue1->set_eq_int(2);
    keyValue2->set_eq_int(4);
    EXPECT_FALSE(matchesSimple(uidMap, *simpleMatcher, event));

    keyValue1->set_eq_int(4);
    keyValue2->set_eq_int(3);
    EXPECT_FALSE(matchesSimple(uidMap, *simpleMatcher, event));
}

TEST(AtomMatcherTest, TestIntComparisonMatcher) {
    UidMap uidMap;
    // Set up the matcher
    AtomMatcher matcher;
    auto simpleMatcher = matcher.mutable_simple_atom_matcher();

    simpleMatcher->set_atom_id(TAG_ID);
    auto keyValue = simpleMatcher->add_field_value_matcher();
    keyValue->set_field(FIELD_ID_1);

    // Set up the event
    LogEvent event(/*uid=*/0, /*pid=*/0);
    makeIntLogEvent(&event, TAG_ID, 0, 11);

    // Test

    // eq_int
    keyValue->set_eq_int(10);
    EXPECT_FALSE(matchesSimple(uidMap, *simpleMatcher, event));
    keyValue->set_eq_int(11);
    EXPECT_TRUE(matchesSimple(uidMap, *simpleMatcher, event));
    keyValue->set_eq_int(12);
    EXPECT_FALSE(matchesSimple(uidMap, *simpleMatcher, event));

    // lt_int
    keyValue->set_lt_int(10);
    EXPECT_FALSE(matchesSimple(uidMap, *simpleMatcher, event));
    keyValue->set_lt_int(11);
    EXPECT_FALSE(matchesSimple(uidMap, *simpleMatcher, event));
    keyValue->set_lt_int(12);
    EXPECT_TRUE(matchesSimple(uidMap, *simpleMatcher, event));

    // lte_int
    keyValue->set_lte_int(10);
    EXPECT_FALSE(matchesSimple(uidMap, *simpleMatcher, event));
    keyValue->set_lte_int(11);
    EXPECT_TRUE(matchesSimple(uidMap, *simpleMatcher, event));
    keyValue->set_lte_int(12);
    EXPECT_TRUE(matchesSimple(uidMap, *simpleMatcher, event));

    // gt_int
    keyValue->set_gt_int(10);
    EXPECT_TRUE(matchesSimple(uidMap, *simpleMatcher, event));
    keyValue->set_gt_int(11);
    EXPECT_FALSE(matchesSimple(uidMap, *simpleMatcher, event));
    keyValue->set_gt_int(12);
    EXPECT_FALSE(matchesSimple(uidMap, *simpleMatcher, event));

    // gte_int
    keyValue->set_gte_int(10);
    EXPECT_TRUE(matchesSimple(uidMap, *simpleMatcher, event));
    keyValue->set_gte_int(11);
    EXPECT_TRUE(matchesSimple(uidMap, *simpleMatcher, event));
    keyValue->set_gte_int(12);
    EXPECT_FALSE(matchesSimple(uidMap, *simpleMatcher, event));
}

TEST(AtomMatcherTest, TestFloatComparisonMatcher) {
    UidMap uidMap;
    // Set up the matcher
    AtomMatcher matcher;
    auto simpleMatcher = matcher.mutable_simple_atom_matcher();
    simpleMatcher->set_atom_id(TAG_ID);

    auto keyValue = simpleMatcher->add_field_value_matcher();
    keyValue->set_field(FIELD_ID_1);

    LogEvent event1(/*uid=*/0, /*pid=*/0);
    makeFloatLogEvent(&event1, TAG_ID, 0, 10.1f);
    keyValue->set_lt_float(10.0);
    EXPECT_FALSE(matchesSimple(uidMap, *simpleMatcher, event1));

    LogEvent event2(/*uid=*/0, /*pid=*/0);
    makeFloatLogEvent(&event2, TAG_ID, 0, 9.9f);
    EXPECT_TRUE(matchesSimple(uidMap, *simpleMatcher, event2));

    LogEvent event3(/*uid=*/0, /*pid=*/0);
    makeFloatLogEvent(&event3, TAG_ID, 0, 10.1f);
    keyValue->set_gt_float(10.0);
    EXPECT_TRUE(matchesSimple(uidMap, *simpleMatcher, event3));

    LogEvent event4(/*uid=*/0, /*pid=*/0);
    makeFloatLogEvent(&event4, TAG_ID, 0, 9.9f);
    EXPECT_FALSE(matchesSimple(uidMap, *simpleMatcher, event4));
}

// Helper for the composite matchers.
void addSimpleMatcher(SimpleAtomMatcher* simpleMatcher, int tag, int key, int val) {
    simpleMatcher->set_atom_id(tag);
    auto keyValue = simpleMatcher->add_field_value_matcher();
    keyValue->set_field(key);
    keyValue->set_eq_int(val);
}

TEST(AtomMatcherTest, TestAndMatcher) {
    // Set up the matcher
    LogicalOperation operation = LogicalOperation::AND;

    vector<int> children;
    children.push_back(0);
    children.push_back(1);
    children.push_back(2);

    vector<MatchingState> matcherResults;
    matcherResults.push_back(MatchingState::kMatched);
    matcherResults.push_back(MatchingState::kNotMatched);
    matcherResults.push_back(MatchingState::kMatched);

    EXPECT_FALSE(combinationMatch(children, operation, matcherResults));

    matcherResults.clear();
    matcherResults.push_back(MatchingState::kMatched);
    matcherResults.push_back(MatchingState::kMatched);
    matcherResults.push_back(MatchingState::kMatched);

    EXPECT_TRUE(combinationMatch(children, operation, matcherResults));
}

TEST(AtomMatcherTest, TestOrMatcher) {
    // Set up the matcher
    LogicalOperation operation = LogicalOperation::OR;

    vector<int> children;
    children.push_back(0);
    children.push_back(1);
    children.push_back(2);

    vector<MatchingState> matcherResults;
    matcherResults.push_back(MatchingState::kMatched);
    matcherResults.push_back(MatchingState::kNotMatched);
    matcherResults.push_back(MatchingState::kMatched);

    EXPECT_TRUE(combinationMatch(children, operation, matcherResults));

    matcherResults.clear();
    matcherResults.push_back(MatchingState::kNotMatched);
    matcherResults.push_back(MatchingState::kNotMatched);
    matcherResults.push_back(MatchingState::kNotMatched);

    EXPECT_FALSE(combinationMatch(children, operation, matcherResults));
}

TEST(AtomMatcherTest, TestNotMatcher) {
    // Set up the matcher
    LogicalOperation operation = LogicalOperation::NOT;

    vector<int> children;
    children.push_back(0);

    vector<MatchingState> matcherResults;
    matcherResults.push_back(MatchingState::kMatched);

    EXPECT_FALSE(combinationMatch(children, operation, matcherResults));

    matcherResults.clear();
    matcherResults.push_back(MatchingState::kNotMatched);
    EXPECT_TRUE(combinationMatch(children, operation, matcherResults));
}

TEST(AtomMatcherTest, TestNandMatcher) {
    // Set up the matcher
    LogicalOperation operation = LogicalOperation::NAND;

    vector<int> children;
    children.push_back(0);
    children.push_back(1);

    vector<MatchingState> matcherResults;
    matcherResults.push_back(MatchingState::kMatched);
    matcherResults.push_back(MatchingState::kNotMatched);

    EXPECT_TRUE(combinationMatch(children, operation, matcherResults));

    matcherResults.clear();
    matcherResults.push_back(MatchingState::kNotMatched);
    matcherResults.push_back(MatchingState::kNotMatched);
    EXPECT_TRUE(combinationMatch(children, operation, matcherResults));

    matcherResults.clear();
    matcherResults.push_back(MatchingState::kMatched);
    matcherResults.push_back(MatchingState::kMatched);
    EXPECT_FALSE(combinationMatch(children, operation, matcherResults));
}

TEST(AtomMatcherTest, TestNorMatcher) {
    // Set up the matcher
    LogicalOperation operation = LogicalOperation::NOR;

    vector<int> children;
    children.push_back(0);
    children.push_back(1);

    vector<MatchingState> matcherResults;
    matcherResults.push_back(MatchingState::kMatched);
    matcherResults.push_back(MatchingState::kNotMatched);

    EXPECT_FALSE(combinationMatch(children, operation, matcherResults));

    matcherResults.clear();
    matcherResults.push_back(MatchingState::kNotMatched);
    matcherResults.push_back(MatchingState::kNotMatched);
    EXPECT_TRUE(combinationMatch(children, operation, matcherResults));

    matcherResults.clear();
    matcherResults.push_back(MatchingState::kMatched);
    matcherResults.push_back(MatchingState::kMatched);
    EXPECT_FALSE(combinationMatch(children, operation, matcherResults));
}
#else
GTEST_LOG_(INFO) << "This test does nothing.\n";
#endif<|MERGE_RESOLUTION|>--- conflicted
+++ resolved
@@ -13,13 +13,6 @@
 // limitations under the License.
 
 #include <gtest/gtest.h>
-<<<<<<< HEAD
-
-=======
-#include <log/log_event_list.h>
-#include <log/log_read.h>
-#include <log/logprint.h>
->>>>>>> ab8d1c9c
 #include <stdio.h>
 
 #include "annotations.h"
