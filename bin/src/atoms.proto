/*
 * Copyright (C) 2017 The Android Open Source Project
 *
 * Licensed under the Apache License, Version 2.0 (the "License");
 * you may not use this file except in compliance with the License.
 * You may obtain a copy of the License at
 *
 *      http://www.apache.org/licenses/LICENSE-2.0
 *
 * Unless required by applicable law or agreed to in writing, software
 * distributed under the License is distributed on an "AS IS" BASIS,
 * WITHOUT WARRANTIES OR CONDITIONS OF ANY KIND, either express or implied.
 * See the License for the specific language governing permissions and
 * limitations under the License.
 */

syntax = "proto2";

package android.os.statsd;
option java_package = "com.android.os";
option java_outer_classname = "AtomsProto";

import "frameworks/base/cmds/statsd/src/atom_field_options.proto";
import "frameworks/base/core/proto/android/app/enums.proto";
import "frameworks/base/core/proto/android/app/job/enums.proto";
import "frameworks/base/core/proto/android/app/settings_enums.proto";
import "frameworks/base/core/proto/android/bluetooth/a2dp/enums.proto";
import "frameworks/base/core/proto/android/bluetooth/enums.proto";
import "frameworks/base/core/proto/android/bluetooth/hci/enums.proto";
import "frameworks/base/core/proto/android/bluetooth/hfp/enums.proto";
import "frameworks/base/core/proto/android/bluetooth/smp/enums.proto";
import "frameworks/base/core/proto/android/debug/enums.proto";
import "frameworks/base/core/proto/android/hardware/biometrics/enums.proto";
import "frameworks/base/core/proto/android/hardware/sensor/assist/enums.proto";
import "frameworks/base/core/proto/android/net/networkcapabilities.proto";
import "frameworks/base/core/proto/android/os/enums.proto";
import "frameworks/base/core/proto/android/server/connectivity/data_stall_event.proto";
import "frameworks/base/core/proto/android/server/enums.proto";
import "frameworks/base/core/proto/android/server/job/enums.proto";
import "frameworks/base/core/proto/android/server/location/enums.proto";
import "frameworks/base/core/proto/android/service/procstats_enum.proto";
import "frameworks/base/core/proto/android/service/usb.proto";
import "frameworks/base/core/proto/android/stats/connectivity/network_stack.proto";
import "frameworks/base/core/proto/android/stats/dnsresolver/dns_resolver.proto";
import "frameworks/base/core/proto/android/stats/devicepolicy/device_policy.proto";
import "frameworks/base/core/proto/android/stats/devicepolicy/device_policy_enums.proto";
import "frameworks/base/core/proto/android/stats/docsui/docsui_enums.proto";
import "frameworks/base/core/proto/android/stats/enums.proto";
import "frameworks/base/core/proto/android/stats/intelligence/enums.proto";
import "frameworks/base/core/proto/android/stats/launcher/launcher.proto";
import "frameworks/base/core/proto/android/stats/location/location_enums.proto";
import "frameworks/base/core/proto/android/stats/mediametrics/mediametrics.proto";
import "frameworks/base/core/proto/android/stats/mediaprovider/mediaprovider_enums.proto";
import "frameworks/base/core/proto/android/stats/storage/storage_enums.proto";
import "frameworks/base/core/proto/android/stats/style/style_enums.proto";
import "frameworks/base/core/proto/android/stats/sysui/notification_enums.proto";
import "frameworks/base/core/proto/android/telecomm/enums.proto";
import "frameworks/base/core/proto/android/telephony/enums.proto";
import "frameworks/base/core/proto/android/view/enums.proto";
import "frameworks/base/core/proto/android/wifi/enums.proto";
import "frameworks/base/core/proto/android/stats/textclassifier/textclassifier_enums.proto";
import "frameworks/base/core/proto/android/stats/otaupdate/updateengine_enums.proto";

/**
 * The master atom class. This message defines all of the available
 * raw stats log events from the Android system, also known as "atoms."
 *
 * This field contains a single oneof with all of the available messages.
 * The stats-log-api-gen tool runs as part of the Android build and
 * generates the android.util.StatsLog class, which contains the constants
 * and methods that Android uses to log.
 *
 * This Atom class is not actually built into the Android system.
 * Instead, statsd on Android constructs these messages synthetically,
 * in the format defined here and in stats_log.proto.
 */
message Atom {
    // Pushed atoms start at 2.
    oneof pushed {
        // For StatsLog reasons, 1 is illegal and will not work. Must start at 2.
        BleScanStateChanged ble_scan_state_changed = 2 [(module) = "bluetooth"];
        ProcessStateChanged process_state_changed = 3 [(module) = "framework"];
        BleScanResultReceived ble_scan_result_received = 4 [(module) = "bluetooth"];
        SensorStateChanged sensor_state_changed = 5 [(module) = "framework"];
        GpsScanStateChanged gps_scan_state_changed = 6 [(module) = "framework"];
        SyncStateChanged sync_state_changed = 7 [(module) = "framework"];
        ScheduledJobStateChanged scheduled_job_state_changed = 8 [(module) = "framework"];
        ScreenBrightnessChanged screen_brightness_changed = 9 [(module) = "framework"];
        WakelockStateChanged wakelock_state_changed = 10 [(module) = "framework"];
        LongPartialWakelockStateChanged long_partial_wakelock_state_changed =
                11 [(module) = "framework"];
        MobileRadioPowerStateChanged mobile_radio_power_state_changed = 12 [(module) = "framework"];
        WifiRadioPowerStateChanged wifi_radio_power_state_changed = 13 [(module) = "framework"];
        ActivityManagerSleepStateChanged activity_manager_sleep_state_changed =
                14 [(module) = "framework"];
        MemoryFactorStateChanged memory_factor_state_changed = 15 [(module) = "framework"];
        ExcessiveCpuUsageReported excessive_cpu_usage_reported = 16 [(module) = "framework"];
        CachedKillReported cached_kill_reported = 17 [(module) = "framework"];
        ProcessMemoryStatReported process_memory_stat_reported = 18 [(module) = "framework"];
        LauncherUIChanged launcher_event = 19 [(module) = "sysui"];
        BatterySaverModeStateChanged battery_saver_mode_state_changed = 20 [(module) = "framework"];
        DeviceIdleModeStateChanged device_idle_mode_state_changed = 21 [(module) = "framework"];
        DeviceIdlingModeStateChanged device_idling_mode_state_changed = 22 [(module) = "framework"];
        AudioStateChanged audio_state_changed = 23 [(module) = "framework"];
        MediaCodecStateChanged media_codec_state_changed = 24 [(module) = "framework"];
        CameraStateChanged camera_state_changed = 25 [(module) = "framework"];
        FlashlightStateChanged flashlight_state_changed = 26 [(module) = "framework"];
        UidProcessStateChanged uid_process_state_changed = 27 [(module) = "framework"];
        ProcessLifeCycleStateChanged process_life_cycle_state_changed = 28 [(module) = "framework"];
        ScreenStateChanged screen_state_changed = 29 [(module) = "framework"];
        BatteryLevelChanged battery_level_changed = 30 [(module) = "framework"];
        ChargingStateChanged charging_state_changed = 31 [(module) = "framework"];
        PluggedStateChanged plugged_state_changed = 32 [(module) = "framework"];
        InteractiveStateChanged interactive_state_changed = 33 [(module) = "framework"];
        TouchEventReported touch_event_reported = 34;
        WakeupAlarmOccurred wakeup_alarm_occurred = 35 [(module) = "framework"];
        KernelWakeupReported kernel_wakeup_reported = 36 [(module) = "framework"];
        WifiLockStateChanged wifi_lock_state_changed = 37 [(module) = "wifi"];
        WifiSignalStrengthChanged wifi_signal_strength_changed = 38 [(module) = "wifi"];
        WifiScanStateChanged wifi_scan_state_changed = 39 [(module) = "wifi"];
        PhoneSignalStrengthChanged phone_signal_strength_changed = 40 [(module) = "framework"];
        SettingChanged setting_changed = 41 [(module) = "framework"];
        ActivityForegroundStateChanged activity_foreground_state_changed =
                42 [(module) = "framework"];
        IsolatedUidChanged isolated_uid_changed = 43 [(module) = "framework", (module) = "statsd"];
        PacketWakeupOccurred packet_wakeup_occurred = 44 [(module) = "framework"];
        WallClockTimeShifted wall_clock_time_shifted = 45 [(module) = "framework"];
        AnomalyDetected anomaly_detected = 46 [(module) = "statsd"];
        AppBreadcrumbReported app_breadcrumb_reported =
                47 [(allow_from_any_uid) = true, (module) = "statsd"];
        AppStartOccurred app_start_occurred = 48 [(module) = "framework"];
        AppStartCanceled app_start_canceled = 49 [(module) = "framework"];
        AppStartFullyDrawn app_start_fully_drawn = 50 [(module) = "framework"];
        LmkKillOccurred lmk_kill_occurred = 51 [(module) = "lmkd"];
        PictureInPictureStateChanged picture_in_picture_state_changed = 52 [(module) = "framework"];
        WifiMulticastLockStateChanged wifi_multicast_lock_state_changed = 53 [(module) = "wifi"];
        LmkStateChanged lmk_state_changed = 54 [(module) = "lmkd"];
        AppStartMemoryStateCaptured app_start_memory_state_captured = 55 [(module) = "framework"];
        ShutdownSequenceReported shutdown_sequence_reported = 56 [(module) = "framework"];
        BootSequenceReported boot_sequence_reported = 57;
        DaveyOccurred davey_occurred = 58 [(allow_from_any_uid) = true, (module) = "statsd"];
        OverlayStateChanged overlay_state_changed = 59 [(module) = "framework"];
        ForegroundServiceStateChanged foreground_service_state_changed
                = 60 [(module) = "framework"];
        CallStateChanged call_state_changed = 61 [(module) = "telecom"];
        KeyguardStateChanged keyguard_state_changed = 62 [(module) = "sysui"];
        KeyguardBouncerStateChanged keyguard_bouncer_state_changed = 63 [(module) = "sysui"];
        KeyguardBouncerPasswordEntered keyguard_bouncer_password_entered = 64 [(module) = "sysui"];
        AppDied app_died = 65 [(module) = "framework"];
        ResourceConfigurationChanged resource_configuration_changed = 66 [(module) = "framework"];
        BluetoothEnabledStateChanged bluetooth_enabled_state_changed = 67 [(module) = "framework"];
        BluetoothConnectionStateChanged bluetooth_connection_state_changed =
                68 [(module) = "bluetooth"];
        GpsSignalQualityChanged gps_signal_quality_changed = 69 [(module) = "framework"];
        UsbConnectorStateChanged usb_connector_state_changed = 70 [(module) = "framework"];
        SpeakerImpedanceReported speaker_impedance_reported = 71;
        HardwareFailed hardware_failed = 72;
        PhysicalDropDetected physical_drop_detected = 73;
        ChargeCyclesReported charge_cycles_reported = 74;
        MobileConnectionStateChanged mobile_connection_state_changed = 75 [(module) = "telephony"];
        MobileRadioTechnologyChanged mobile_radio_technology_changed = 76 [(module) = "telephony"];
        UsbDeviceAttached usb_device_attached = 77 [(module) = "framework"];
        AppCrashOccurred app_crash_occurred = 78 [(module) = "framework"];
        ANROccurred anr_occurred = 79 [(module) = "framework"];
        WTFOccurred wtf_occurred = 80 [(module) = "framework"];
        LowMemReported low_mem_reported = 81 [(module) = "framework"];
        GenericAtom generic_atom = 82;
        KeyValuePairsAtom key_value_pairs_atom =
                83 [(allow_from_any_uid) = true, (module) = "framework", (module) = "statsd"];
        VibratorStateChanged vibrator_state_changed = 84 [(module) = "framework"];
        DeferredJobStatsReported deferred_job_stats_reported = 85 [(module) = "framework"];
        ThermalThrottlingStateChanged thermal_throttling = 86 [deprecated=true];
        BiometricAcquired biometric_acquired = 87 [(module) = "framework"];
        BiometricAuthenticated biometric_authenticated = 88 [(module) = "framework"];
        BiometricErrorOccurred biometric_error_occurred = 89 [(module) = "framework"];
        UiEventReported ui_event_reported = 90 [(module) = "framework"];
        BatteryHealthSnapshot battery_health_snapshot = 91;
        SlowIo slow_io = 92;
        BatteryCausedShutdown battery_caused_shutdown = 93;
        PhoneServiceStateChanged phone_service_state_changed = 94 [(module) = "framework"];
        PhoneStateChanged phone_state_changed = 95 [(module) = "framework"];
        UserRestrictionChanged user_restriction_changed = 96;
        SettingsUIChanged settings_ui_changed = 97 [(module) = "settings"];
        ConnectivityStateChanged connectivity_state_changed = 98 [(module) = "framework"];
        // TODO: service state change is very noisy shortly after boot, as well
        // as at other transitions - coming out of doze, device plugged in, etc.
        // Consider removing this if it becomes a problem
        ServiceStateChanged service_state_changed = 99 [(module) = "framework"];
        ServiceLaunchReported service_launch_reported = 100 [(module) = "framework"];
        FlagFlipUpdateOccurred flag_flip_update_occurred = 101 [(module) = "framework"];
        BinaryPushStateChanged binary_push_state_changed = 102 [(module) = "statsd"];
        DevicePolicyEvent device_policy_event = 103 [(module) = "framework"];
        DocsUIFileOperationCanceledReported docs_ui_file_op_canceled = 104 [(module) = "docsui"];
        DocsUIFileOperationCopyMoveModeReported docs_ui_file_op_copy_move_mode_reported =
            105 [(module) = "docsui"];
        DocsUIFileOperationFailureReported docs_ui_file_op_failure = 106 [(module) = "docsui"];
        DocsUIFileOperationReported docs_ui_provider_file_op = 107 [(module) = "docsui"];
        DocsUIInvalidScopedAccessRequestReported docs_ui_invalid_scoped_access_request =
            108 [(module) = "docsui"];
        DocsUILaunchReported docs_ui_launch_reported = 109 [(module) = "docsui"];
        DocsUIRootVisitedReported docs_ui_root_visited = 110 [(module) = "docsui"];
        DocsUIStartupMsReported docs_ui_startup_ms = 111 [(module) = "docsui"];
        DocsUIUserActionReported docs_ui_user_action_reported = 112 [(module) = "docsui"];
        WifiEnabledStateChanged wifi_enabled_state_changed = 113 [(module) = "framework"];
        WifiRunningStateChanged wifi_running_state_changed = 114
                [(module) = "framework", deprecated = true];
        AppCompacted app_compacted = 115 [(module) = "framework"];
        NetworkDnsEventReported network_dns_event_reported = 116 [(module) = "resolv"];
        DocsUIPickerLaunchedFromReported docs_ui_picker_launched_from_reported =
            117 [(module) = "docsui"];
        DocsUIPickResultReported docs_ui_pick_result_reported = 118 [(module) = "docsui"];
        DocsUISearchModeReported docs_ui_search_mode_reported = 119 [(module) = "docsui"];
        DocsUISearchTypeReported docs_ui_search_type_reported = 120 [(module) = "docsui"];
        DataStallEvent data_stall_event = 121 [(module) = "network_stack"];
        RescuePartyResetReported rescue_party_reset_reported = 122 [(module) = "framework"];
        SignedConfigReported signed_config_reported = 123 [(module) = "framework"];
        GnssNiEventReported gnss_ni_event_reported = 124 [(module) = "framework"];
        BluetoothLinkLayerConnectionEvent bluetooth_link_layer_connection_event =
                125 [(module) = "bluetooth"];
        BluetoothAclConnectionStateChanged bluetooth_acl_connection_state_changed =
                126 [(module) = "bluetooth"];
        BluetoothScoConnectionStateChanged bluetooth_sco_connection_state_changed =
                127 [(module) = "bluetooth"];
        AppDowngraded app_downgraded = 128 [(module) = "framework"];
        AppOptimizedAfterDowngraded app_optimized_after_downgraded = 129;
        LowStorageStateChanged low_storage_state_changed = 130 [(module) = "framework"];
        GnssNfwNotificationReported gnss_nfw_notification_reported = 131 [(module) = "framework"];
        GnssConfigurationReported gnss_configuration_reported = 132 [(module) = "framework"];
        UsbPortOverheatEvent usb_port_overheat_event_reported = 133;
        NfcErrorOccurred nfc_error_occurred = 134 [(module) = "nfc"];
        NfcStateChanged nfc_state_changed = 135 [(module) = "nfc"];
        NfcBeamOccurred nfc_beam_occurred = 136 [(module) = "nfc"];
        NfcCardemulationOccurred nfc_cardemulation_occurred = 137 [(module) = "nfc"];
        NfcTagOccurred nfc_tag_occurred = 138 [(module) = "nfc"];
        NfcHceTransactionOccurred nfc_hce_transaction_occurred = 139 [(module) = "nfc"];
        SeStateChanged se_state_changed = 140 [(module) = "secure_element"];
        SeOmapiReported se_omapi_reported = 141 [(module) = "secure_element"];
        BroadcastDispatchLatencyReported broadcast_dispatch_latency_reported =
                142 [(module) = "framework"];
        AttentionManagerServiceResultReported attention_manager_service_result_reported =
                143 [(module) = "framework"];
        AdbConnectionChanged adb_connection_changed = 144 [(module) = "framework"];
        SpeechDspStatReported speech_dsp_stat_reported = 145;
        UsbContaminantReported usb_contaminant_reported = 146 [(module) = "framework"];
        WatchdogRollbackOccurred watchdog_rollback_occurred =
                147 [(module) = "framework", (module) = "statsd"];
        BiometricSystemHealthIssueDetected biometric_system_health_issue_detected =
                148 [(module) = "framework"];
        BubbleUIChanged bubble_ui_changed = 149 [(module) = "sysui"];
        ScheduledJobConstraintChanged scheduled_job_constraint_changed =
                150 [(module) = "framework"];
        BluetoothActiveDeviceChanged bluetooth_active_device_changed =
                151 [(module) = "bluetooth"];
        BluetoothA2dpPlaybackStateChanged bluetooth_a2dp_playback_state_changed =
                152 [(module) = "bluetooth"];
        BluetoothA2dpCodecConfigChanged bluetooth_a2dp_codec_config_changed =
                153 [(module) = "bluetooth"];
        BluetoothA2dpCodecCapabilityChanged bluetooth_a2dp_codec_capability_changed =
                154 [(module) = "bluetooth"];
        BluetoothA2dpAudioUnderrunReported bluetooth_a2dp_audio_underrun_reported =
                155 [(module) = "bluetooth"];
        BluetoothA2dpAudioOverrunReported bluetooth_a2dp_audio_overrun_reported =
                156 [(module) = "bluetooth"];
        BluetoothDeviceRssiReported bluetooth_device_rssi_reported =
                157 [(module) = "bluetooth"];
        BluetoothDeviceFailedContactCounterReported
                bluetooth_device_failed_contact_counter_reported = 158 [(module) = "bluetooth"];
        BluetoothDeviceTxPowerLevelReported bluetooth_device_tx_power_level_reported =
                159 [(module) = "bluetooth"];
        BluetoothHciTimeoutReported bluetooth_hci_timeout_reported =
                160 [(module) = "bluetooth"];
        BluetoothQualityReportReported bluetooth_quality_report_reported =
                161 [(module) = "bluetooth"];
        BluetoothDeviceInfoReported bluetooth_device_info_reported =
                162 [(module) = "bluetooth"];
        BluetoothRemoteVersionInfoReported bluetooth_remote_version_info_reported =
                163 [(module) = "bluetooth"];
        BluetoothSdpAttributeReported bluetooth_sdp_attribute_reported =
                164 [(module) = "bluetooth"];
        BluetoothBondStateChanged bluetooth_bond_state_changed =
                165 [(module) = "bluetooth"];
        BluetoothClassicPairingEventReported bluetooth_classic_pairing_event_reported =
                166 [(module) = "bluetooth"];
        BluetoothSmpPairingEventReported bluetooth_smp_pairing_event_reported =
                167 [(module) = "bluetooth"];
        ScreenTimeoutExtensionReported screen_timeout_extension_reported =
                168 [(module) = "framework"];
        ProcessStartTime process_start_time = 169 [(module) = "framework"];
        PermissionGrantRequestResultReported permission_grant_request_result_reported =
                170 [(module) = "permissioncontroller"];
        BluetoothSocketConnectionStateChanged bluetooth_socket_connection_state_changed = 171;
        DeviceIdentifierAccessDenied device_identifier_access_denied =
                172 [(module) = "telephony_common"];
        BubbleDeveloperErrorReported bubble_developer_error_reported = 173 [(module) = "framework"];
        AssistGestureStageReported assist_gesture_stage_reported = 174 [(module) = "sysui"];
        AssistGestureFeedbackReported assist_gesture_feedback_reported = 175 [(module) = "sysui"];
        AssistGestureProgressReported assist_gesture_progress_reported = 176 [(module) = "sysui"];
        TouchGestureClassified touch_gesture_classified = 177 [(module) = "framework"];
        HiddenApiUsed hidden_api_used = 178 [(allow_from_any_uid) = true, (module) = "framework"];
        StyleUIChanged style_ui_changed = 179 [(module) = "sysui"];
        PrivacyIndicatorsInteracted privacy_indicators_interacted =
                180 [(module) = "permissioncontroller"];
        AppInstallOnExternalStorageReported app_install_on_external_storage_reported =
                181 [(module) = "framework"];
        NetworkStackReported network_stack_reported = 182 [(module) = "network_stack"];
        AppMovedStorageReported app_moved_storage_reported = 183 [(module) = "framework"];
        BiometricEnrolled biometric_enrolled = 184 [(module) = "framework"];
        SystemServerWatchdogOccurred system_server_watchdog_occurred = 185 [(module) = "framework"];
        TombStoneOccurred tomb_stone_occurred = 186 [(module) = "framework"];
        BluetoothClassOfDeviceReported bluetooth_class_of_device_reported =
                187 [(module) = "bluetooth"];
        IntelligenceEventReported intelligence_event_reported =
                188 [(module) = "intelligence"];
        ThermalThrottlingSeverityStateChanged thermal_throttling_severity_state_changed =
                189 [(module) = "framework"];
        RoleRequestResultReported role_request_result_reported =
                190 [(module) = "permissioncontroller"];
        MediametricsAudiopolicyReported mediametrics_audiopolicy_reported = 191;
        MediametricsAudiorecordReported mediametrics_audiorecord_reported = 192;
        MediametricsAudiothreadReported mediametrics_audiothread_reported = 193;
        MediametricsAudiotrackReported mediametrics_audiotrack_reported = 194;
        MediametricsCodecReported mediametrics_codec_reported = 195;
        MediametricsDrmWidevineReported mediametrics_drm_widevine_reported = 196;
        MediametricsExtractorReported mediametrics_extractor_reported = 197;
        MediametricsMediadrmReported mediametrics_mediadrm_reported = 198;
        MediametricsNuPlayerReported mediametrics_nuplayer_reported = 199;
        MediametricsRecorderReported mediametrics_recorder_reported = 200;
        MediametricsDrmManagerReported mediametrics_drmmanager_reported = 201;
        CarPowerStateChanged car_power_state_changed = 203 [(module) = "car"];
        GarageModeInfo garage_mode_info = 204 [(module) = "car"];
        TestAtomReported test_atom_reported = 205 [(module) = "cts"];
        ContentCaptureCallerMismatchReported content_capture_caller_mismatch_reported =
                206 [(module) = "framework"];
        ContentCaptureServiceEvents content_capture_service_events = 207 [(module) = "framework"];
        ContentCaptureSessionEvents content_capture_session_events = 208 [(module) = "framework"];
        ContentCaptureFlushed content_capture_flushed = 209 [(module) = "framework"];
        LocationManagerApiUsageReported location_manager_api_usage_reported =
                210 [(module) = "framework"];
        ReviewPermissionsFragmentResultReported review_permissions_fragment_result_reported =
                211 [(module) = "permissioncontroller"];
        RuntimePermissionsUpgradeResult runtime_permissions_upgrade_result =
                212 [(module) = "permissioncontroller"];
        GrantPermissionsActivityButtonActions grant_permissions_activity_button_actions =
                213 [(module) = "permissioncontroller"];
        LocationAccessCheckNotificationAction location_access_check_notification_action =
                214 [(module) = "permissioncontroller"];
        AppPermissionFragmentActionReported app_permission_fragment_action_reported =
                215 [(module) = "permissioncontroller"];
        AppPermissionFragmentViewed app_permission_fragment_viewed =
                216 [(module) = "permissioncontroller"];
        AppPermissionsFragmentViewed app_permissions_fragment_viewed =
                217 [(module) = "permissioncontroller"];
        PermissionAppsFragmentViewed permission_apps_fragment_viewed =
                218  [(module) = "permissioncontroller"];
        TextSelectionEvent text_selection_event = 219  [(module) = "textclassifier"];
        TextLinkifyEvent text_linkify_event = 220  [(module) = "textclassifier"];
        ConversationActionsEvent conversation_actions_event = 221  [(module) = "textclassifier"];
        LanguageDetectionEvent language_detection_event = 222  [(module) = "textclassifier"];
        ExclusionRectStateChanged exclusion_rect_state_changed = 223 [(module) = "framework"];
        BackGesture back_gesture_reported_reported = 224 [(module) = "sysui"];
        UpdateEngineUpdateAttemptReported update_engine_update_attempt_reported = 225;
        UpdateEngineSuccessfulUpdateReported update_engine_successful_update_reported = 226;
        CameraActionEvent camera_action_event = 227 [(module) = "framework"];
        AppCompatibilityChangeReported app_compatibility_change_reported =
            228 [(allow_from_any_uid) = true, (module) = "framework"];
        PerfettoUploaded perfetto_uploaded = 229 [(module) = "perfetto"];
        VmsClientConnectionStateChanged vms_client_connection_state_changed =
                230 [(module) = "car"];
        MediaProviderScanEvent media_provider_scan_event = 233 [(module) = "mediaprovider"];
        MediaProviderDeletionEvent media_provider_deletion_event = 234 [(module) = "mediaprovider"];
        MediaProviderPermissionEvent media_provider_permission_event =
            235 [(module) = "mediaprovider"];
        MediaProviderSchemaChange media_provider_schema_change = 236 [(module) = "mediaprovider"];
        MediaProviderIdleMaintenance media_provider_idle_maintenance =
            237 [(module) = "mediaprovider"];
        RebootEscrowRecoveryReported reboot_escrow_recovery_reported = 238 [(module) = "framework"];
        BootTimeEventDuration boot_time_event_duration_reported = 239 [(module) = "framework"];
        BootTimeEventElapsedTime boot_time_event_elapsed_time_reported =
                240 [(module) = "framework"];
        BootTimeEventUtcTime boot_time_event_utc_time_reported = 241;
        BootTimeEventErrorCode boot_time_event_error_code_reported = 242 [(module) = "framework"];
        UserspaceRebootReported userspace_reboot_reported = 243 [(module) = "framework"];
        NotificationReported notification_reported = 244 [(module) = "framework"];
        NotificationPanelReported notification_panel_reported = 245 [(module) = "sysui"];
        NotificationChannelModified notification_channel_modified = 246 [(module) = "framework"];
        IntegrityCheckResultReported integrity_check_result_reported = 247 [(module) = "framework"];
        IntegrityRulesPushed integrity_rules_pushed = 248 [(module) = "framework"];
        CellBroadcastMessageReported cb_message_reported =
            249 [(module) = "cellbroadcast"];
        CellBroadcastMessageError cb_message_error =
            250 [(module) = "cellbroadcast"];
        WifiHealthStatReported wifi_health_stat_reported = 251 [(module) = "wifi"];
        WifiFailureStatReported wifi_failure_stat_reported = 252 [(module) = "wifi"];
        WifiConnectionResultReported wifi_connection_result_reported = 253 [(module) = "wifi"];
        AppFreezeChanged app_freeze_changed = 254 [(module) = "framework"];
        SnapshotMergeReported snapshot_merge_reported = 255;
        ForegroundServiceAppOpSessionEnded foreground_service_app_op_session_ended =
            256  [(module) = "framework"];
        DisplayJankReported display_jank_reported = 257;
        AppStandbyBucketChanged app_standby_bucket_changed = 258 [(module) = "framework"];
        SdkExtensionStatus sdk_extension_status = 354;
    }

    // Pulled events will start at field 10000.
    // Next: 10080
    oneof pulled {
        WifiBytesTransfer wifi_bytes_transfer = 10000 [(module) = "framework"];
        WifiBytesTransferByFgBg wifi_bytes_transfer_by_fg_bg = 10001 [(module) = "framework"];
        MobileBytesTransfer mobile_bytes_transfer = 10002 [(module) = "framework"];
        MobileBytesTransferByFgBg mobile_bytes_transfer_by_fg_bg = 10003 [(module) = "framework"];
        BluetoothBytesTransfer bluetooth_bytes_transfer = 10006 [(module) = "framework"];
        KernelWakelock kernel_wakelock = 10004 [(module) = "framework"];
        SubsystemSleepState subsystem_sleep_state = 10005;
        CpuTimePerFreq cpu_time_per_freq = 10008 [(module) = "framework"];
        CpuTimePerUid cpu_time_per_uid = 10009 [(module) = "framework"];
        CpuTimePerUidFreq cpu_time_per_uid_freq =
                10010 [(module) = "framework", (module) = "statsd"];
        WifiActivityInfo wifi_activity_info = 10011 [(module) = "framework"];
        ModemActivityInfo modem_activity_info = 10012 [(module) = "framework"];
        BluetoothActivityInfo bluetooth_activity_info = 10007 [(module) = "framework"];
        ProcessMemoryState process_memory_state = 10013 [(module) = "framework"];
        SystemElapsedRealtime system_elapsed_realtime = 10014 [(module) = "framework"];
        SystemUptime system_uptime = 10015 [(module) = "framework"];
        CpuActiveTime cpu_active_time = 10016 [(module) = "framework"];
        CpuClusterTime cpu_cluster_time = 10017 [(module) = "framework"];
        DiskSpace disk_space = 10018 [deprecated=true];
        RemainingBatteryCapacity remaining_battery_capacity = 10019 [(module) = "framework"];
        FullBatteryCapacity full_battery_capacity = 10020 [(module) = "framework"];
        Temperature temperature = 10021 [(module) = "framework"];
        BinderCalls binder_calls = 10022 [(module) = "framework", (module) = "statsd"];
        BinderCallsExceptions binder_calls_exceptions = 10023 [(module) = "framework"];
        LooperStats looper_stats = 10024 [(module) = "framework", (module) = "statsd"];
        DiskStats disk_stats = 10025 [(module) = "framework"];
        DirectoryUsage directory_usage = 10026 [(module) = "framework"];
        AppSize app_size = 10027 [(module) = "framework"];
        CategorySize category_size = 10028 [(module) = "framework"];
        ProcStats proc_stats = 10029 [(module) = "framework"];
        BatteryVoltage battery_voltage = 10030 [(module) = "framework"];
        NumFingerprintsEnrolled num_fingerprints_enrolled = 10031 [(module) = "framework"];
        DiskIo disk_io = 10032 [(module) = "framework"];
        PowerProfile power_profile = 10033 [(module) = "framework"];
        ProcStatsPkgProc proc_stats_pkg_proc = 10034 [(module) = "framework"];
        ProcessCpuTime process_cpu_time = 10035 [(module) = "framework"];
        CpuTimePerThreadFreq cpu_time_per_thread_freq = 10037 [(module) = "framework"];
        OnDevicePowerMeasurement on_device_power_measurement = 10038;
        DeviceCalculatedPowerUse device_calculated_power_use = 10039 [(module) = "framework"];
        DeviceCalculatedPowerBlameUid device_calculated_power_blame_uid =
                10040 [(module) = "framework"];
        DeviceCalculatedPowerBlameOther device_calculated_power_blame_other =
                10041 [(module) = "framework"];
        ProcessMemoryHighWaterMark process_memory_high_water_mark = 10042 [(module) = "framework"];
        BatteryLevel battery_level = 10043 [(module) = "framework"];
        BuildInformation build_information = 10044 [(module) = "framework"];
        BatteryCycleCount battery_cycle_count = 10045 [(module) = "framework"];
        DebugElapsedClock debug_elapsed_clock = 10046 [(module) = "framework"];
        DebugFailingElapsedClock debug_failing_elapsed_clock = 10047 [(module) = "framework"];
        NumFacesEnrolled num_faces_enrolled = 10048 [(module) = "framework"];
        RoleHolder role_holder = 10049 [(module) = "framework"];
        DangerousPermissionState dangerous_permission_state = 10050 [(module) = "framework"];
        TrainInfo train_info = 10051 [(module) = "statsd"];
        TimeZoneDataInfo time_zone_data_info = 10052 [(module) = "framework"];
        ExternalStorageInfo external_storage_info = 10053 [(module) = "framework"];
        GpuStatsGlobalInfo gpu_stats_global_info = 10054;
        GpuStatsAppInfo gpu_stats_app_info = 10055;
        SystemIonHeapSize system_ion_heap_size = 10056 [deprecated = true, (module) = "framework"];
        AppsOnExternalStorageInfo apps_on_external_storage_info = 10057 [(module) = "framework"];
        FaceSettings face_settings = 10058 [(module) = "framework"];
        CoolingDevice cooling_device = 10059 [(module) = "framework"];
        AppOps app_ops = 10060 [(module) = "framework"];
        ProcessSystemIonHeapSize process_system_ion_heap_size = 10061 [(module) = "framework"];
        SurfaceflingerStatsGlobalInfo surfaceflinger_stats_global_info = 10062;
        SurfaceflingerStatsLayerInfo surfaceflinger_stats_layer_info = 10063;
        ProcessMemorySnapshot process_memory_snapshot = 10064 [(module) = "framework"];
        VmsClientStats vms_client_stats = 10065 [(module) = "car"];
        NotificationRemoteViews notification_remote_views = 10066 [(module) = "framework"];
        DangerousPermissionStateSampled dangerous_permission_state_sampled =
                10067 [(module) = "framework"];
        GraphicsStats graphics_stats = 10068;
        RuntimeAppOpAccess runtime_app_op_access = 10069 [(module) = "framework"];
        IonHeapSize ion_heap_size = 10070 [(module) = "framework"];
        PackageNotificationPreferences package_notification_preferences =
                10071 [(module) = "framework"];
        PackageNotificationChannelPreferences package_notification_channel_preferences =
                10072 [(module) = "framework"];
        PackageNotificationChannelGroupPreferences package_notification_channel_group_preferences =
                10073 [(module) = "framework"];
        GnssStats gnss_stats = 10074 [(module) = "framework"];
<<<<<<< HEAD
        AttributedAppOps attributed_app_ops = 10075 [(module) = "framework"];
=======
        AppFeaturesOps app_features_ops = 10075 [(module) = "framework"];
        VoiceCallSession voice_call_session = 10076 [(module) = "telephony"];
        VoiceCallRatUsage voice_call_rat_usage = 10077 [(module) = "telephony"];
        SimSlotState sim_slot_state = 10078 [(module) = "telephony"];
        SupportedRadioAccessFamily supported_radio_access_family = 10079 [(module) = "telephony"];
>>>>>>> 2aa073a0
    }

    // DO NOT USE field numbers above 100,000 in AOSP.
    // Field numbers 100,000 - 199,999 are reserved for non-AOSP (e.g. OEMs) to use.
    // Field numbers 200,000 and above are reserved for future use; do not use them at all.

    reserved 10036;
}

/**
 * This proto represents a node of an attribution chain.
 * Note: All attribution chains are represented as a repeated field of type
 * AttributionNode. It is understood that in such arrays, the order is that
 * of calls, that is [A, B, C] if A calls B that calls C.
 */
message AttributionNode {
    // The uid for a given element in the attribution chain.
    optional int32 uid = 1;

    // The (optional) string tag for an element in the attribution chain. If the
    // element has no tag, it is encoded as an empty string.
    optional string tag = 2;
}

message KeyValuePair {
    optional int32 key = 1;
    oneof value {
        int32 value_int = 2;
        int64 value_long = 3;
        string value_str = 4;
        float value_float = 5;
    }
}

message KeyValuePairsAtom {
    optional int32 uid = 1;
    repeated KeyValuePair pairs = 2;
}

/*
 * *****************************************************************************
 * Below are all of the individual atoms that are logged by Android via statsd.
 *
 * RULES:
 *   - The field ids for each atom must start at 1, and count upwards by 1.
 *     Skipping field ids is not allowed.
 *   - These form an API, so renaming, renumbering or removing fields is
 *     not allowed between android releases.  (This is not currently enforced,
 *     but there will be a tool to enforce this restriction).
 *   - The types must be built-in protocol buffer types, namely, no sub-messages
 *     are allowed (yet).  The bytes type is also not allowed.
 *   - The CamelCase name of the message type should match the
 *     underscore_separated name as defined in Atom.
 *   - If an atom represents work that can be attributed to an app, there can
 *     be exactly one AttributionChain field. It must be field number 1.
 *   - A field that is a uid should be a string field, tagged with the [xxx]
 *     annotation. The generated code on android will be represented by UIDs,
 *     and those UIDs will be translated in xxx to those strings.
 *
 * CONVENTIONS:
 *   - Events are past tense. e.g. ScreenStateChanged, not ScreenStateChange.
 *   - If there is a UID, it goes first. Think in an object-oriented fashion.
 * *****************************************************************************
 */

/**
 * This atom is deprecated starting in Q. Please use ThermalThrottlingSeverityStateChanged.
 * Logs when the Thermal service HAL notifies the throttling start/stop events.
 *
 * Logged from:
 *   frameworks/base/services/core/java/com/android/server/stats/StatsCompanionService.java
 */
message ThermalThrottlingStateChanged {
    // The type of temperature being reported (CPU, GPU, SKIN, etc)
    optional android.os.TemperatureTypeEnum sensor_type = 1;

    // Throttling state, this field is DEPRECATED
    enum State {
        UNKNOWN = 0;
        START = 1; // START indicated that throttling was triggered.
        STOP = 2; // STOP indicates that throttling was cleared.
    }
    optional State state = 2;

    optional float temperature = 3;
}

/**
 * Logs when the screen state changes.
 *
 * Logged from:
 *   frameworks/base/services/core/java/com/android/server/am/BatteryStatsService.java
 */
message ScreenStateChanged {
    // New screen state, from frameworks/base/core/proto/android/view/enums.proto.
    optional android.view.DisplayStateEnum state = 1
            [(state_field_option).option = EXCLUSIVE_STATE, (state_field_option).nested = false];
}

/**
 * Logs that the process state of the uid, as determined by ActivityManager
 * (i.e. the highest process state of that uid's processes) has changed.
 *
 * Logged from:
 *   frameworks/base/services/core/java/com/android/server/am/BatteryStatsService.java
 */
message UidProcessStateChanged {
    optional int32 uid = 1 [(state_field_option).option = PRIMARY_FIELD, (is_uid) = true];

    // The state, from frameworks/base/core/proto/android/app/enums.proto.
    optional android.app.ProcessStateEnum state = 2
            [(state_field_option).option = EXCLUSIVE_STATE, (state_field_option).nested = false];
}

/**
 * Logs process state change of a process, as per the activity manager.
 *
 * Logged from:
 *   frameworks/base/services/core/java/com/android/server/am/ProcessRecord.java
 */
message ProcessStateChanged {
    optional int32 uid = 1;
    optional string process_name = 2;
    optional string package_name = 3;
    // TODO: remove this when validation is done
    optional int64 version = 5;
    // The state, from frameworks/base/core/proto/android/app/enums.proto.
    optional android.app.ProcessStateEnum state = 4;
}

/**
 * Logs when ActivityManagerService sleep state is changed.
 *
 * Logged from:
 *   frameworks/base/services/core/java/com/android/server/am/ActivityTaskManagerService.java
 */
message ActivityManagerSleepStateChanged {
    // TODO: import frameworks proto
    enum State {
        UNKNOWN = 0;
        ASLEEP = 1;
        AWAKE = 2;
    }
    optional State state = 1 [(state_field_option).option = EXCLUSIVE_STATE];
}

/**
 * Logs when system memory state changes.
 *
 * Logged from:
 *   frameworks/base/services/core/java/com/android/server/am/ActivityManagerService.java
 */
message MemoryFactorStateChanged {
    // TODO: import frameworks proto
    enum State {
        MEMORY_UNKNOWN = 0;
        NORMAL = 1;     // normal.
        MODERATE = 2;   // moderate memory pressure.
        LOW = 3;        // low memory.
        CRITICAL = 4;   // critical memory.

    }
    optional State factor = 1 [(state_field_option).option = EXCLUSIVE_STATE];
}

/**
 * Logs when app is using too much cpu, according to ActivityManagerService.
 *
 * Logged from:
 *   frameworks/base/services/core/java/com/android/server/am/ActivityManagerService.java
 */
message ExcessiveCpuUsageReported {
    optional int32 uid = 1;
    optional string process_name = 2;
    optional string package_name = 3;
    // package version. TODO: remove this when validation is done
    optional int64 version = 4;
}

/**
 * Logs when a cached process is killed, along with its pss.
 *
 * Logged from:
 *   frameworks/base/services/core/java/com/android/server/am/ActivityManagerService.java
 */
message CachedKillReported {
    optional int32 uid = 1;
    optional string process_name = 2;
    optional string package_name = 3;
    // TODO: remove this when validation is done
    optional int64 version = 5;
    optional int64 pss = 4;
}

/**
 * Logs the change in wifi health.
 *
 * Logged from:
 *   frameworks/opt/net/wifi/service/java/com/android/server/wifi/WifiDataStall.java
 */
message WifiHealthStatReported {
    enum Band {
        UNKNOWN = 0;
        // All of 2.4GHz band
        BAND_2G = 1;
        // Frequencies in the range of [5150, 5250) GHz
        BAND_5G_LOW = 2;
        // Frequencies in the range of [5250, 5725) GHz
        BAND_5G_MIDDLE = 3;
        // Frequencies in the range of [5725, 5850) GHz
        BAND_5G_HIGH = 4;
        // Frequencies in the range of [5925, 6425) GHz
        BAND_6G_LOW = 5;
        // Frequencies in the range of [6425, 6875) GHz
        BAND_6G_MIDDLE = 6;
        // Frequencies in the range of [6875, 7125) GHz
        BAND_6G_HIGH = 7;
    }
    // duration this stat is obtained over in milliseconds
    optional int32 duration_millis = 1;
    // whether wifi is classified as sufficient for the user's data traffic, determined
    // by whether the calculated throughput exceeds the average demand within |duration_millis|
    optional bool is_sufficient = 2;
    // whether cellular data is available
    optional bool is_cell_data_available = 3;
    // the Band bucket the connected network is on
    optional Band band = 4;
}

/**
 * Logged when wifi detects a significant change in connection failure rate.
 *
 * Logged from: frameworks/opt/net/wifi/service/java/com/android/server/wifi/WifiHealthMonitor.java
 *
 */
message WifiFailureStatReported {
    enum AbnormalityType {
        UNKNOWN = 0;
        SIGNIFICANT_INCREASE = 1;
        SIGNIFICANT_DECREASE = 2;
        SIMPLY_HIGH = 3;
    }
    enum FailureType {
        FAILURE_UNKNOWN = 0;
        FAILURE_CONNECTION = 1;
        FAILURE_ASSOCIATION_REJECTION = 2;
        FAILURE_ASSOCIATION_TIMEOUT = 3;
        FAILURE_AUTHENTICATION = 4;
        FAILURE_NON_LOCAL_DISCONNECTION = 5;
        FAILURE_SHORT_CONNECTION_DUE_TO_NON_LOCAL_DISCONNECTION = 6;
    }
    // Reason for uploading this stat
    optional AbnormalityType abnormality_type = 1;
    // The particular type of failure
    optional FailureType failure_type = 2;
    // How many times we have encountered this combination of AbnormalityType and FailureType
    optional int32 failure_count = 3;
}

/**
 * Logs whether a wifi connection is successful and reasons for failure if it isn't.
 *
 * Logged from:
 *   frameworks/opt/net/wifi/service/java/com/android/server/wifi/ClientModeImpl.java
 */
message WifiConnectionResultReported {
    enum FailureCode {
        FAILURE_UNKNOWN = 0;
        FAILURE_ASSOCIATION_TIMEOUT = 1;
        FAILURE_ASSOCIATION_REJECTION = 2;
        FAILURE_AUTHENTICATION_GENERAL = 3;
        FAILURE_AUTHENTICATION_EAP = 4;
        FAILURE_DHCP = 5;
        FAILURE_NETWORK_DISCONNECTION = 6;
        FAILURE_ROAM_TIMEOUT = 7;
    }
    // true represents a successful connection
    optional bool connection_result = 1;
    // reason for the connection failure
    optional FailureCode failure_code = 2;
    // scan rssi before the connection attempt
    optional int32 rssi = 3;
}

/**
 * Logs when memory stats of a process is reported.
 *
 * Logged from:
 *   frameworks/base/services/core/java/com/android/server/am/ProcessRecord.java
 */
message ProcessMemoryStatReported {
    optional int32 uid = 1;
    optional string process_name = 2;
    optional string package_name = 3;
    //TODO: remove this when validation is done
    optional int64 version = 9;
    optional int64 pss = 4;
    optional int64 uss = 5;
    optional int64 rss = 6;
    enum Type {
        ADD_PSS_INTERNAL_SINGLE = 0;
        ADD_PSS_INTERNAL_ALL_MEM = 1;
        ADD_PSS_INTERNAL_ALL_POLL = 2;
        ADD_PSS_EXTERNAL = 3;
        ADD_PSS_EXTERNAL_SLOW = 4;
    }
    optional Type type = 7;
    optional int64 duration_millis = 8;
}

/**
 * Logs that a process started, finished, crashed, or ANRed.
 *
 * Logged from:
 *   frameworks/base/services/core/java/com/android/server/am/BatteryStatsService.java
 */
message ProcessLifeCycleStateChanged {
    optional int32 uid = 1 [(is_uid) = true];

    // The process name (usually same as the app name).
    optional string process_name = 2;

    // What lifecycle state the process changed to.
    // This enum is specific to atoms.proto.
    enum State {
        FINISHED = 0;
        STARTED = 1;
        CRASHED = 2;
    }
    optional State state = 3;
}

/**
 * Logs when the ble scan state changes.
 *
 * Logged from:
 *   packages/apps/Bluetooth/src/com/android/bluetooth/gatt/AppScanStats.java
 */
message BleScanStateChanged {
    repeated AttributionNode attribution_node = 1
            [(state_field_option).option = PRIMARY_FIELD_FIRST_UID];

    enum State {
        OFF = 0;
        ON = 1;
        // RESET indicates all ble stopped. Used when it (re)starts (e.g. after it crashes).
        RESET = 2;
    }
    optional State state = 2 [
        (state_field_option).option = EXCLUSIVE_STATE,
        (state_field_option).default_state_value = 0 /* State.OFF */,
        (state_field_option).reset_state_value = 2 /* State.RESET */,
        (state_field_option).nested = true
    ];

    // Does the scan have a filter.
    optional bool is_filtered = 3 [(state_field_option).option = PRIMARY_FIELD];
    // Whether the scan is a CALLBACK_TYPE_FIRST_MATCH scan. Called 'background' scan internally.
    optional bool is_first_match = 4 [(state_field_option).option = PRIMARY_FIELD];
    // Whether the scan set to piggy-back off the results of other scans (SCAN_MODE_OPPORTUNISTIC).
    optional bool is_opportunistic = 5 [(state_field_option).option = PRIMARY_FIELD];
}

/**
 * Logs reporting of a ble scan finding results.
 *
 * Logged from:
 *   packages/apps/Bluetooth/src/com/android/bluetooth/gatt/AppScanStats.java
 */
// TODO: Consider also tracking per-scanner-id.
message BleScanResultReceived {
    repeated AttributionNode attribution_node = 1;

    // Number of ble scan results returned.
    optional int32 num_results = 2;
}

/**
 * Logs when a sensor state changes.
 *
 * Logged from:
 *   frameworks/base/services/core/java/com/android/server/am/BatteryStatsService.java
 */
message SensorStateChanged {
    repeated AttributionNode attribution_node = 1;

    // The id (int) of the sensor.
    optional int32 sensor_id = 2;

    enum State {
        OFF = 0;
        ON = 1;
    }
    optional State state = 3;
}

/**
 * Logs when GPS state changes.
 *
 * Logged from:
 *   frameworks/base/core/java/com/android/internal/os/BatteryStatsImpl.java
 */
message GpsScanStateChanged {
    repeated AttributionNode attribution_node = 1;

    enum State {
        OFF = 0;
        ON = 1;
    }
    optional State state = 2;
}

/**
 * Logs when GPS signal quality.
 *
 * Logged from:
 *   /frameworks/base/location/java/com/android/internal/location/gnssmetrics/GnssMetrics.java
 */
message GpsSignalQualityChanged {
    optional android.server.location.GpsSignalQualityEnum level = 1;
}


/**
 * Logs when a sync manager sync state changes.
 *
 * Logged from:
 *   frameworks/base/services/core/java/com/android/server/am/BatteryStatsService.java
 */
message SyncStateChanged {
    repeated AttributionNode attribution_node = 1;

    // Name of the sync (as named in the app). Can be chosen at run-time.
    optional string sync_name = 2;

    enum State {
        OFF = 0;
        ON = 1;
    }
    optional State state = 3;
}

/*
 * Deferred job stats.
 *
 * Logged from:
 *   frameworks/base/services/core/java/com/android/server/job/JobSchedulerService.java
*/
message DeferredJobStatsReported {
    repeated AttributionNode attribution_node = 1;

    // Number of jobs deferred.
    optional int32 num_jobs_deferred = 2;

    // Time since the last job runs.
    optional int64 time_since_last_job_millis = 3;
}

/**
 * Logs when a job scheduler job state changes.
 *
 * Logged from:
 *   frameworks/base/services/core/java/com/android/server/am/BatteryStatsService.java
 */
message ScheduledJobStateChanged {
    repeated AttributionNode attribution_node = 1;

    // Name of the job (as named in the app)
    optional string job_name = 2;

    enum State {
        FINISHED = 0;
        STARTED = 1;
        SCHEDULED = 2;
    }
    optional State state = 3;

    // The reason a job has stopped.
    // This is only applicable when the state is FINISHED.
    // The default value is STOP_REASON_UNKNOWN.
    optional android.app.job.StopReasonEnum stop_reason = 4;

    // The standby bucket of the app that scheduled the job. These match the framework constants
    // defined in JobSchedulerService.java with the addition of UNKNOWN using -1, as ACTIVE is
    // already assigned 0.
    enum Bucket {
        UNKNOWN = -1;
        ACTIVE = 0;
        WORKING_SET = 1;
        FREQUENT = 2;
        RARE = 3;
        NEVER = 4;
        RESTRICTED = 5;
    }
    optional Bucket standby_bucket = 5 [default = UNKNOWN];

    // The job id (as assigned by the app).
    optional int32 job_id = 6;

    // One flag for each of the API constraints defined by Jobscheduler. Does not include implcit
    // constraints as they are always assumed to be set.
    optional bool has_charging_constraint = 7;
    optional bool has_battery_not_low_constraint = 8;
    optional bool has_storage_not_low_constraint = 9;
    optional bool has_timing_delay_constraint = 10;
    optional bool has_deadline_constraint = 11;
    optional bool has_idle_constraint = 12;
    optional bool has_connectivity_constraint = 13;
    optional bool has_content_trigger_constraint = 14;
}

/**
 * Logs when the audio state changes.
 *
 * Logged from:
 *   frameworks/base/services/core/java/com/android/server/am/BatteryStatsService.java
 */
message AudioStateChanged {
    repeated AttributionNode attribution_node = 1;

    enum State {
        OFF = 0;
        ON = 1;
        // RESET indicates all audio stopped. Used when it (re)starts (e.g. after it crashes).
        RESET = 2;
    }
    optional State state = 2;
}

/**
 * Logs when the video codec state changes.
 *
 * Logged from:
 *   frameworks/base/services/core/java/com/android/server/am/BatteryStatsService.java
 */
message MediaCodecStateChanged {
    repeated AttributionNode attribution_node = 1;

    enum State {
        OFF = 0;
        ON = 1;
        // RESET indicates all mediaCodec stopped. Used when it (re)starts (e.g. after it crashes).
        RESET = 2;
    }
    optional State state = 2;
}

/**
 * Logs when the flashlight state changes.
 *
 * Logged from:
 *   frameworks/base/services/core/java/com/android/server/am/BatteryStatsService.java
 */
message FlashlightStateChanged {
    repeated AttributionNode attribution_node = 1;

    enum State {
        OFF = 0;
        ON = 1;
        // RESET indicates all flashlight stopped. Used when it (re)starts (e.g. after it crashes).
        RESET = 2;
    }
    optional State state = 2;
}

/**
 * Logs when the camera state changes.
 *
 * Logged from:
 *   frameworks/base/services/core/java/com/android/server/am/BatteryStatsService.java
 */
message CameraStateChanged {
    repeated AttributionNode attribution_node = 1;

    enum State {
        OFF = 0;
        ON = 1;
        // RESET indicates all camera stopped. Used when it (re)starts (e.g. after it crashes).
        RESET = 2;
    }
    optional State state = 2;
}

/**
 * Logs that the state of a wakelock (per app and per wakelock name) has changed.
 *
 * Logged from:
 *   TODO
 */
message WakelockStateChanged {
    repeated AttributionNode attribution_node = 1
            [(state_field_option).option = PRIMARY_FIELD_FIRST_UID];

    // The type (level) of the wakelock; e.g. a partial wakelock or a full wakelock.
    // From frameworks/base/core/proto/android/os/enums.proto.
    optional android.os.WakeLockLevelEnum type = 2 [(state_field_option).option = PRIMARY_FIELD];
    ;

    // The wakelock tag (Called tag in the Java API, sometimes name elsewhere).
    optional string tag = 3 [(state_field_option).option = PRIMARY_FIELD];

    enum State {
        RELEASE = 0;
        ACQUIRE = 1;
        CHANGE_RELEASE = 2;
        CHANGE_ACQUIRE = 3;
    }
    optional State state = 4 [
        (state_field_option).option = EXCLUSIVE_STATE,
        (state_field_option).default_state_value = 0,
        (state_field_option).nested = true
    ];
}

/**
 * Logs when a partial wakelock is considered 'long' (over 1 min).
 *
 * Logged from:
 *   frameworks/base/core/java/com/android/internal/os/BatteryStatsImpl.java
 */
message LongPartialWakelockStateChanged {
    repeated AttributionNode attribution_node = 1;

    // The wakelock tag (Called tag in the Java API, sometimes name elsewhere).
    optional string tag = 2;

    // TODO: I have no idea what this is.
    optional string history_tag = 3;

    enum State {
        OFF = 0;
        ON = 1;
    }
    optional State state = 4;
}

/**
 * Logs when the device is interactive, according to the PowerManager Notifier.
 *
 * Logged from:
 *   frameworks/base/services/core/java/com/android/server/power/Notifier.java
 */
message InteractiveStateChanged {
    enum State {
        OFF = 0;
        ON = 1;
    }
    optional State state = 1;
}

/**
 * Logs Battery Saver state change.
 *
 * Logged from:
 *   frameworks/base/core/java/com/android/internal/os/BatteryStatsImpl.java
 */
message BatterySaverModeStateChanged {
    enum State {
        OFF = 0;
        ON = 1;
    }
    optional State state = 1;
}

/**
 * Logs Doze mode state change.
 *
 * Logged from:
 *   frameworks/base/core/java/com/android/internal/os/BatteryStatsImpl.java
 */
message DeviceIdleModeStateChanged {
    optional android.server.DeviceIdleModeEnum state = 1;
}


/**
 * Logs state change of Doze mode including maintenance windows.
 *
 * Logged from:
 *   frameworks/base/core/java/com/android/internal/os/BatteryStatsImpl.java
 */
message DeviceIdlingModeStateChanged {
    optional android.server.DeviceIdleModeEnum state = 1;
}

/**
 * Logs screen brightness level.
 *
 * Logged from:
 *   frameworks/base/services/core/java/com/android/server/am/BatteryStatsService.java
 */
message ScreenBrightnessChanged {
    // Screen brightness level. Should be in [-1, 255] according to PowerManager.java.
    optional int32 level = 1;
}

/**
 * Logs battery level (percent full, from 0 to 100).
 *
 * Logged from:
 *   frameworks/base/core/java/com/android/internal/os/BatteryStatsImpl.java
 */
message BatteryLevelChanged {
    // Battery level. Should be in [0, 100].
    optional int32 battery_level = 1;
}

/**
 * Logs change in charging status of the device.
 *
 * Logged from:
 *   frameworks/base/core/java/com/android/internal/os/BatteryStatsImpl.java
 */
message ChargingStateChanged {
    // State of the battery, from frameworks/base/core/proto/android/os/enums.proto.
    optional android.os.BatteryStatusEnum state = 1;
}

/**
 * Logs whether the device is plugged in, and what power source it is using.
 *
 * Logged from:
 *   frameworks/base/core/java/com/android/internal/os/BatteryStatsImpl.java
 */
message PluggedStateChanged {
    // Whether the device is plugged in, from frameworks/base/core/proto/android/os/enums.proto.
    optional android.os.BatteryPluggedStateEnum state = 1;
}

/**
 * Logs when an app's wakeup alarm fires.
 *
 * Logged from:
 *   frameworks/base/services/core/java/com/android/server/am/ActivityManagerService.java
 */
message WakeupAlarmOccurred {
    repeated AttributionNode attribution_node = 1;

    // Name of the wakeup alarm.
    optional string tag = 2;

    // Name of source package (for historical reasons, since BatteryStats tracked it).
    optional string package_name = 3;

    // The App Standby bucket of the app that scheduled the alarm at the time the alarm fired.
    optional AppStandbyBucketChanged.Bucket app_standby_bucket = 4;
}

/**
 * Logs when an an app causes the mobile radio to change state.
 * Changing from LOW to MEDIUM or HIGH can be considered the app waking the mobile radio.
 *
 * Logged from:
 *   frameworks/base/services/core/java/com/android/server/NetworkManagementService.java
 */
message MobileRadioPowerStateChanged {
    repeated AttributionNode attribution_node = 1;

    // Power state, from frameworks/base/core/proto/android/telephony/enums.proto.
    optional android.telephony.DataConnectionPowerStateEnum state = 2;
}

/**
 * Logs when an an app causes the wifi radio to change state.
 * Changing from LOW to MEDIUM or HIGH can be considered the app waking the wifi radio.
 *
 * Logged from:
 *   frameworks/base/services/core/java/com/android/server/NetworkManagementService.java
 */
message WifiRadioPowerStateChanged {
    repeated AttributionNode attribution_node = 1;

    // Power state, from frameworks/base/core/proto/android/telephony/enums.proto.
    optional android.telephony.DataConnectionPowerStateEnum state = 2;
}

/**
 * Logs kernel wakeup reasons and aborts.
 *
 * Logged from:
 *   frameworks/base/core/java/com/android/internal/os/BatteryStatsImpl.java
 */
message KernelWakeupReported {
    // Name of the kernel wakeup reason (or abort).
    optional string wakeup_reason_name = 1;

    // Duration (in microseconds) for the wake-up interrupt to be serviced.
    optional int64 duration_micros = 2;
}

/**
 * Logs when Wifi is toggled on/off.
 * Note that Wifi may still perform certain functions (e.g. location scanning) even when disabled.
 *
 * Logged from:
 *   frameworks/base/services/core/java/com/android/server/am/BatteryStatsService.java
 */
message WifiEnabledStateChanged {
    enum State {
        OFF = 0;
        ON = 1;
    }
    optional State state = 1;
}

/**
 * This atom is deprecated starting in R.
 *
 * Logs when an app causes Wifi to run. In this context, 'to run' means to use Wifi Client Mode.
 * TODO: Include support for Hotspot, perhaps by using an extra field to denote 'mode'.
 * Note that Wifi Scanning is monitored separately in WifiScanStateChanged.
 *
 * Logged from:
 *   frameworks/base/services/core/java/com/android/server/am/BatteryStatsService.java
 */
message WifiRunningStateChanged {
    repeated AttributionNode attribution_node = 1;

    enum State {
        OFF = 0;
        ON = 1;
    }
    optional State state = 2;
}

/**
 * Logs wifi locks held by an app.
 *
 * Logged from:
 *   frameworks/base/core/java/com/android/internal/os/BatteryStatsImpl.java
 */
message WifiLockStateChanged {
    repeated AttributionNode attribution_node = 1;

    enum State {
        OFF = 0;
        ON = 1;
    }
    optional State state = 2;

    // WifiLock type, from frameworks/base/core/proto/android/wifi/enums.proto.
    optional android.net.wifi.WifiModeEnum mode = 3;
}

/**
 * Logs wifi signal strength changes.
 *
 * Logged from:
 *   frameworks/opt/net/wifi/service/java/com/android/server/wifi/ClientModeImpl.java
 */
message WifiSignalStrengthChanged {
    // Signal strength, from frameworks/base/core/proto/android/telephony/enums.proto.
    optional android.telephony.SignalStrengthEnum signal_strength = 1;
}

/**
 * Logs wifi scans performed by an app.
 *
 * Logged from:
 *   frameworks/opt/net/wifi/service/java/com/android/server/wifi/scanner/WifiScanningServiceImpl.java
 */
message WifiScanStateChanged {
    repeated AttributionNode attribution_node = 1;

    enum State {
        OFF = 0;
        ON = 1;
    }
    optional State state = 2;
}

/**
 * Logs wifi multicast locks held by an app
 *
 * Logged from:
 *   frameworks/opt/net/wifi/service/java/com/android/server/wifi/WifiMulticastLockManager.java
 */
message WifiMulticastLockStateChanged {
    repeated AttributionNode attribution_node = 1;

    enum State {
        OFF = 0;
        ON = 1;
    }
    optional State state = 2;

    optional string tag = 3;
}

/**
 * Logs shutdown reason and duration on next boot.
 *
 * Logged from:
 *   frameworks/base/core/java/com/android/server/BootReceiver.java
 */
message ShutdownSequenceReported {
    // True if shutdown is for a reboot. Default: false if we do not know.
    optional bool reboot = 1;

    // Reason for shutdown. Eg: userrequested. Default: "<EMPTY>".
    optional string reason = 2;

    // Beginning of shutdown time in ms using wall clock time since unix epoch.
    // Default: 0 if no start time received.
    optional int64 start_time_millis = 3;

    // Duration of shutdown in ms. Default: 0 if no duration received.
    optional int64 duration_millis = 4;
}


/**
 * Logs boot reason and duration.
 *
 * Logged from:
 *   system/core/bootstat/bootstat.cpp
 */
message BootSequenceReported {
    // Reason for bootloader boot. Eg. reboot. See bootstat.cpp for larger list
    // Default: "<EMPTY>" if not available.
    optional string bootloader_reason = 1;

    // Reason for system boot. Eg. bootloader, reboot,userrequested
    // Default: "<EMPTY>" if not available.
    optional string system_reason = 2;

    // End of boot time in ms from unix epoch using system wall clock.
    optional int64 end_time_millis = 3;

    // Total boot duration in ms.
    optional int64 total_duration_millis = 4;

    // Bootloader duration in ms.
    optional int64 bootloader_duration_millis = 5;

    // Time since last boot in ms. Default: 0 if not available.
    optional int64 time_since_last_boot = 6;
}


/**
 * Logs call state and disconnect cause (if applicable).
 *
 * Logged from:
 *   packages/services/Telecomm/src/com/android/server/telecom/Call.java
 */
message CallStateChanged {
    // The state of the call. Eg. DIALING, ACTIVE, ON_HOLD, DISCONNECTED.
    // From frameworks/base/core/proto/android/telecomm/enums.proto.
    optional android.telecom.CallStateEnum call_state = 1;

    // The reason the call disconnected. Eg. ERROR, MISSED, REJECTED, BUSY.
    // This value is only applicable when the call_state is DISCONNECTED, and
    // should always be UNKNOWN if the call_state is not DISCONNECTED.
    // From frameworks/base/core/proto/android/telecomm/enums.proto.
    optional android.telecom.DisconnectCauseEnum disconnect_cause = 2;

    // True if the call is self-managed, which are apps that use the
    // telecom infrastructure to make their own calls.
    optional bool self_managed = 3;

    // True if call is external. External calls are calls on connected Wear
    // devices but show up in Telecom so the user can pull them onto the device.
    optional bool external_call = 4;
}

/**
 * Logs keyguard state. The keyguard is the lock screen.
 *
 * Logged from:
 *   frameworks/base/packages/SystemUI/src/com/android/systemui/statusbar/phone/StatusBarKeyguardViewManager.java
 */
message KeyguardStateChanged {
    enum State {
        UNKNOWN = 0;
        // The keyguard is hidden when the phone is unlocked.
        HIDDEN = 1;
        // The keyguard is shown when the phone is locked (screen turns off).
        SHOWN= 2;
        // The keyguard is occluded when something is overlaying the keyguard.
        // Eg. Opening the camera while on the lock screen.
        OCCLUDED = 3;
    }
    optional State state = 1;
}

/**
 * Logs keyguard bouncer state. The bouncer is a part of the keyguard, and
 * prompts the user to enter a password (pattern, pin, etc).
 *
 * Logged from:
 *   frameworks/base/packages/SystemUI/src/com/android/systemui/statusbar/phone/KeyguardBouncer.java
 */

message KeyguardBouncerStateChanged {
    enum State {
        UNKNOWN = 0;
        // Bouncer is hidden, either as a result of successfully entering the
        // password, screen timing out, or user going back to lock screen.
        HIDDEN = 1;
        // This is when the user is being prompted to enter the password.
        SHOWN = 2;
    }
    optional State state = 1;
}

/**
 * Logs the result of entering a password into the keyguard bouncer.
 *
 * Logged from:
 *   frameworks/base/packages/SystemUI/src/com/android/keyguard/KeyguardSecurityContainer.java
 */
message KeyguardBouncerPasswordEntered {
    enum BouncerResult {
        UNKNOWN = 0;
        // The password entered was incorrect.
        FAILURE = 1;
        // The password entered was correct.
        SUCCESS = 2;
    }
    optional BouncerResult result = 1;
}

/*
 * Logs changes to the configuration of the device. The configuration is defined
 * in frameworks/base/core/java/android/content/res/Configuration.java
 * More documentation is at https://d.android.com/reference/android/content/res/Configuration.html
 * Please go there to interpret the possible values each field can be.
 *
 * Logged from:
 *   frameworks/base/services/core/java/com/android/server/am/ActivityManagerService.java
 */
message ResourceConfigurationChanged {
    // Bit mask of color capabilities of the screen.
    // Contains information about the color gamut and hdr mode of the screen.
    // See: https://d.android.com/reference/android/content/res/Configuration.html#colorMode
    optional int32 color_mode = 1;

    // The target screen density being rendered to.
    // See: https://d.android.com/reference/android/content/res/Configuration.html#densityDpi
    optional int32 density_dpi = 2;

    // Current user preference for the scaling factor for fonts,
    // relative to the base density scaling.
    // See: https://d.android.com/reference/android/content/res/Configuration.html#fontScale
    optional float font_scale = 3;

    // Flag indicating whether the hard keyboard is hidden.
    // See: https://d.android.com/reference/android/content/res/Configuration.html#hardKeyboardHidden
    optional int32 hard_keyboard_hidden = 4;

    // The type of keyboard attached to the device.
    // See: https://d.android.com/reference/android/content/res/Configuration.html#keyboard
    optional int32 keyboard = 5;

    // Flag indicating whether any keyboard is available. Takes soft keyboards into account.
    // See: https://d.android.com/reference/android/content/res/Configuration.html#keyboardHidden
    optional int32 keyboard_hidden = 6;

    // IMSI MCC (Mobile Country Code), corresponding to mcc resource qualifier.
    // 0 if undefined.
    // See: https://d.android.com/reference/android/content/res/Configuration.html#mcc
    optional int32 mcc = 7;

    // IMSI MNC (Mobile Network Code), corresponding to mnc resource qualifier.
    // 0 if undefined. Note: the actual MNC may be 0, to check for this use the
    // MNC_ZERO symbol defined in Configuration.java.
    // See: https://d.android.com/reference/android/content/res/Configuration.html#mnc
    optional int32 mnc = 8;

    // The kind of navigation available on the device.
    // See: https://developer.android.com/reference/android/content/res/Configuration.html#navigation
    optional int32 navigation = 9;

    // Flag indicating whether the navigation is available.
    // See: https://d.android.com/reference/android/content/res/Configuration.html#navigationHidden
    optional int32 navigation_hidden = 10;

    // Overall orientation of the screen.
    // See: https://d.android.com/reference/android/content/res/Configuration.html#orientation
    optional int32 orientation = 11;

    // The current height of the available screen space, in dp units.
    // See: https://d.android.com/reference/android/content/res/Configuration.html#screenHeightDp
    optional int32 screen_height_dp = 12;

    // Bit mask of overall layout of the screen.
    // Contains information about screen size, whether the screen is wider/taller
    // than normal, whether the screen layout is right-tl-left or left-to-right,
    // and whether the screen has a rounded shape.
    // See: https://d.android.com/reference/android/content/res/Configuration.html#screenLayout
    optional int32 screen_layout = 13;

    // Current width of the available screen space, in dp units.
    // See: https://d.android.com/reference/android/content/res/Configuration.html#screenWidthDp
    optional int32 screen_width_dp = 14;

    // The smallest screen size an application will see in normal operation.
    // This is the smallest value of both screenWidthDp and screenHeightDp
    // in portrait and landscape.
    // See: https://d.android.com/reference/android/content/res/Configuration.html#smallestScreenWidthDp
    optional int32 smallest_screen_width_dp = 15;

    // The type of touch screen attached to the device.
    // See: https://d.android.com/reference/android/content/res/Configuration.html#touchscreen
    optional int32 touchscreen = 16;

    // Bit mask of the ui mode.
    // Contains information about the overall ui mode of the device.
    // Eg: NORMAL, DESK, CAR, TELEVISION, WATCH, VR_HEADSET
    // Also contains information about whether the device is in night mode.
    // See: https://d.android.com/reference/android/content/res/Configuration.html#uiMode
    optional int32 ui_mode = 17;
}


/**
 * Logs changes in the connection state of the mobile radio.
 *
 * Logged from:
 *    frameworks/opt/telephony/src/java/com/android/internal/telephony/dataconnection/DataConnection.java
 */
message MobileConnectionStateChanged {
    // States are from the state machine DataConnection.java.
    enum State {
        UNKNOWN = 0;
        // The connection is inactive, or disconnected.
        INACTIVE = 1;
        // The connection is being activated, or connecting.
        ACTIVATING = 2;
        // The connection is active, or connected.
        ACTIVE = 3;
        // The connection is disconnecting.
        DISCONNECTING = 4;
        // The connection is disconnecting after creating a connection.
        DISCONNECTION_ERROR_CREATING_CONNECTION = 5;
    }
    optional State state  = 1;
    // For multi-sim phones, this distinguishes between the sim cards.
    optional int32 sim_slot_index = 2;
    // Used to identify the connection. Starts at 0 and increments by 1 for
    // every new network created. Resets whenever the device reboots.
    optional int32 data_connection_id = 3;
    // A bitmask for the capabilities of this connection.
    // Eg. DEFAULT (internet), MMS, SUPL, DUN, IMS.
    // Default value (if we have no information): 0
    optional int64 capabilities = 4;
    // If this connection has internet.
    // This just checks if the DEFAULT bit of capabilities is set.
    optional bool has_internet = 5;
}

/**
 * Logs changes in mobile radio technology. eg: LTE, EDGE, CDMA.
 *
 * Logged from:
 *   frameworks/opt/telephony/src/java/com/android/internal/telephony/ServiceStateTracker.java
 */
message MobileRadioTechnologyChanged {
    optional android.telephony.NetworkTypeEnum state = 1;
    // For multi-sim phones, this distinguishes between the sim cards.
    optional int32 sim_slot_index = 2;
}

/**
 * Logs the VID and PID of any connected USB devices.
 *
 * Notes if any Audio, HID (input buttons/mouse/keyboard), or Storage interfaces are present.
 *
 * Logged by Vendor.
 */
message UsbDeviceAttached {
    optional int32 vid = 1;
    optional int32 pid = 2;
    optional bool has_audio = 3;
    optional bool has_hid = 4;
    optional bool has_storage = 5;
    enum State {
        STATE_DISCONNECTED = 0;
        STATE_CONNECTED = 1;
    }
    optional State state = 6;
    optional int64 last_connect_duration_millis = 7;
}


/**
 * Logs when Bluetooth is enabled and disabled.
 *
 * Logged from:
 *   services/core/java/com/android/server/BluetoothManagerService.java
 */
message BluetoothEnabledStateChanged {
    repeated AttributionNode attribution_node = 1;
    // Whether or not bluetooth is enabled on the device.
    enum State {
        UNKNOWN = 0;
        ENABLED = 1;
        DISABLED = 2;
    }
    optional State state = 2;
    // The reason for being enabled/disabled.
    // Eg. Airplane mode, crash, application request.
    optional android.bluetooth.EnableDisableReasonEnum reason = 3;
    // If the reason is an application request, this will be the package name.
    optional string pkg_name = 4;
}

/**
 * Logs when profiles on a Bluetooth device connects and disconnects.
 *
 * Logged from:
 *    packages/apps/Bluetooth/src/com/android/bluetooth/btservice/RemoteDevices.java
 *
 * Next Tag: 5
 */
message BluetoothConnectionStateChanged {
    // The state of the connection.
    // Eg: CONNECTING, CONNECTED, DISCONNECTING, DISCONNECTED.
    optional android.bluetooth.ConnectionStateEnum state = 1;
    // An identifier that can be used to match connect and disconnect events.
    // Currently is last two bytes of a hash of a device level ID and
    // the mac address of the bluetooth device that is connected.
    // Deprecated: use obfuscated_id instead, this one is always 0 for Q+
    optional int32 obfuscated_id = 2 [deprecated = true];
    // The profile that is connected. Eg. GATT, A2DP, HEADSET.
    // From android.bluetooth.BluetoothAdapter.java
    // Default: 0 when not used
    optional int32 bt_profile = 3;
    // An identifier that can be used to match events for this device.
    // Currently, this is a salted hash of the MAC address of this Bluetooth device.
    // Salt: Randomly generated 256 bit value
    // Hash algorithm: HMAC-SHA256
    // Size: 32 byte
    // Default: null or empty if the device identifier is not known
    optional bytes new_obfuscated_id = 4 [(android.os.statsd.log_mode) = MODE_BYTES];
}

/**
 * Logs when a Bluetooth device connects and disconnects over ACL
 *
 * Logged from:
 *    packages/apps/Bluetooth/src/com/android/bluetooth/btservice/AdapterProperties.java
 *
 * Next Tag: 3
 */
message BluetoothAclConnectionStateChanged {
    // An identifier that can be used to match events for this device.
    // Currently, this is a salted hash of the MAC address of this Bluetooth device.
    // Salt: Randomly generated 256 bit value
    // Hash algorithm: HMAC-SHA256
    // Size: 32 byte
    // Default: null or empty if the device identifier is not known
    optional bytes obfuscated_id = 1 [(android.os.statsd.log_mode) = MODE_BYTES];
    // The state of the connection.
    // Eg: CONNECTING, CONNECTED, DISCONNECTING, DISCONNECTED.
    optional android.bluetooth.ConnectionStateEnum state = 2;
}

/**
 * Logs when a Bluetooth device connects and disconnects over SCO
 *
 * Logged from:
 *    packages/apps/Bluetooth/src/com/android/bluetooth/hfp/HeadsetStateMachine.java
 *    packages/apps/Bluetooth/src/com/android/bluetooth/hfp/HeadsetClientStateMachine.java
 *
 * Next Tag: 4
 */
message BluetoothScoConnectionStateChanged {
    // An identifier that can be used to match events for this device.
    // Currently, this is a salted hash of the MAC address of this Bluetooth device.
    // Salt: Randomly generated 256 bit value
    // Hash algorithm: HMAC-SHA256
    // Size: 32 byte
    // Default: null or empty if the device identifier is not known
    optional bytes obfuscated_id = 1 [(android.os.statsd.log_mode) = MODE_BYTES];
    // The state of the connection.
    // Eg: CONNECTING, CONNECTED, DISCONNECTING, DISCONNECTED.
    optional android.bluetooth.ConnectionStateEnum state = 2;
    // Codec used for this SCO connection
    // Default: UNKNOWN
    optional android.bluetooth.hfp.ScoCodec codec = 3;
}

/**
 * Logged when active device of a profile changes
 *
 * Logged from:
 *     packages/apps/Bluetooth/src/com/android/bluetooth/a2dp/A2dpService.java
 *     packages/apps/Bluetooth/src/com/android/bluetooth/hfp/HeadsetService.java
 *     packages/apps/Bluetooth/src/com/android/bluetooth/hearingaid/HearingAidService.java
 */
message BluetoothActiveDeviceChanged {
    // The profile whose active device has changed. Eg. A2DP, HEADSET, HEARING_AID
    // From android.bluetooth.BluetoothProfile
    optional int32 bt_profile = 1;
    // An identifier that can be used to match events for this new active device.
    // Currently, this is a salted hash of the MAC address of this Bluetooth device.
    // Salt: Randomly generated 256 bit value
    // Hash algorithm: HMAC-SHA256
    // Size: 32 byte
    // Default: null or empty if there is no active device for this profile
    optional bytes obfuscated_id = 2 [(android.os.statsd.log_mode) = MODE_BYTES];
}

// Logs when there is an event affecting Bluetooth device's link layer connection.
// - This event is triggered when there is a related HCI command or event
// - Users of this metrics can deduce Bluetooth device's connection state from these events
// - HCI commands are logged before the command is sent, after receiving command status, and after
//   receiving command complete
// - HCI events are logged when they arrive
//
// Low level log from system/bt
//
// Bluetooth classic commands:
// - CMD_CREATE_CONNECTION
// - CMD_DISCONNECT
// - CMD_CREATE_CONNECTION_CANCEL
// - CMD_ACCEPT_CONNECTION_REQUEST
// - CMD_REJECT_CONNECTION_REQUEST
// - CMD_SETUP_ESCO_CONNECTION
// - CMD_ACCEPT_ESCO_CONNECTION
// - CMD_REJECT_ESCO_CONNECTION
// - CMD_ENH_SETUP_ESCO_CONNECTION
// - CMD_ENH_ACCEPT_ESCO_CONNECTION
//
// Bluetooth low energy commands:
// - CMD_BLE_CREATE_LL_CONN [Only logged on error or when initiator filter policy is 0x00]
// - CMD_BLE_CREATE_CONN_CANCEL [Only logged when there is an error]
// - CMD_BLE_EXTENDED_CREATE_CONNECTION [Only logged on error or when initiator filter policy is 0x00]
// - CMD_BLE_CLEAR_WHITE_LIST
// - CMD_BLE_ADD_WHITE_LIST
// - CMD_BLE_REMOVE_WHITE_LIST
//
// Bluetooth classic events:
// - EVT_CONNECTION_COMP
// - EVT_CONNECTION_REQUEST
// - EVT_DISCONNECTION_COMP
// - EVT_ESCO_CONNECTION_COMP
// - EVT_ESCO_CONNECTION_CHANGED
//
// Bluetooth low energy meta events:
// - BLE_EVT_CONN_COMPLETE_EVT
// - BLE_EVT_ENHANCED_CONN_COMPLETE_EVT
//
// Next tag: 10
message BluetoothLinkLayerConnectionEvent {
    // An identifier that can be used to match events for this device.
    // Currently, this is a salted hash of the MAC address of this Bluetooth device.
    // Salt: Randomly generated 256 bit value
    // Hash algorithm: HMAC-SHA256
    // Size: 32 byte
    // Default: null or empty if the device identifier is not known
    optional bytes obfuscated_id = 1 [(android.os.statsd.log_mode) = MODE_BYTES];
    // Connection handle of this connection if available
    // Range: 0x0000 - 0x0EFF (12 bits)
    // Default: 0xFFFF if the handle is unknown
    optional int32 connection_handle = 2;
    // Direction of the link
    // Default: DIRECTION_UNKNOWN
    optional android.bluetooth.DirectionEnum direction = 3;
    // Type of this link
    // Default: LINK_TYPE_UNKNOWN
    optional android.bluetooth.LinkTypeEnum type = 4;

    // Reason metadata for this link layer connection event, rules for interpretation:
    // 1. If hci_cmd is set and valid, hci_event can be either EVT_COMMAND_STATUS or
    //    EVT_COMMAND_COMPLETE, ignore hci_ble_event in this case
    // 2. If hci_event is set to EVT_BLE_META, look at hci_ble_event; otherwise, if hci_event is
    //    set and valid, ignore hci_ble_event

    // HCI command associated with this event
    // Default: CMD_UNKNOWN
    optional android.bluetooth.hci.CommandEnum hci_cmd = 5;
    // HCI event associated with this event
    // Default: EVT_UNKNOWN
    optional android.bluetooth.hci.EventEnum hci_event = 6;
    // HCI BLE meta event associated with this event
    // Default: BLE_EVT_UNKNOWN
    optional android.bluetooth.hci.BleMetaEventEnum hci_ble_event = 7;
    // HCI command status code if this is triggerred by hci_cmd
    // Default: STATUS_UNKNOWN
    optional android.bluetooth.hci.StatusEnum cmd_status = 8;
    // HCI reason code associated with this event
    // Default: STATUS_UNKNOWN
    optional android.bluetooth.hci.StatusEnum reason_code = 9;
}

/**
 * Logs when a module is rolled back by Watchdog.
 *
 * Logged from: Rollback Manager
 */
message WatchdogRollbackOccurred {
    enum RollbackType {
        UNKNOWN = 0;
        ROLLBACK_INITIATE = 1;
        ROLLBACK_SUCCESS = 2;
        ROLLBACK_FAILURE = 3;
        ROLLBACK_BOOT_TRIGGERED = 4;
    }
    optional RollbackType rollback_type = 1;

    optional string package_name = 2;

    optional int32 package_version_code = 3;

    enum RollbackReasonType {
        REASON_UNKNOWN = 0;
        REASON_NATIVE_CRASH = 1;
        REASON_EXPLICIT_HEALTH_CHECK = 2;
        REASON_APP_CRASH = 3;
        REASON_APP_NOT_RESPONDING = 4;
        REASON_NATIVE_CRASH_DURING_BOOT = 5;
    }
    optional RollbackReasonType rollback_reason = 4;

    // Set by RollbackPackageHealthObserver to be the package that is failing when a rollback
    // is initiated. Empty if the package is unknown.
    optional string failing_package_name = 5;

    optional TrainExperimentIds experiment_ids = 6 [(log_mode) = MODE_BYTES];
}

/**
 * Logs when there is a change in Bluetooth A2DP playback state
 *
 * Logged from:
 *     packages/apps/Bluetooth/src/com/android/bluetooth/a2dp/A2dpService.java
 */
message BluetoothA2dpPlaybackStateChanged {
    // An identifier that can be used to match events for this device.
    // Currently, this is a salted hash of the MAC address of this Bluetooth device.
    // Salt: Randomly generated 256 bit value
    // Hash algorithm: HMAC-SHA256
    // Size: 32 byte
    // Default: null or empty if the device identifier is not known
    optional bytes obfuscated_id = 1 [(android.os.statsd.log_mode) = MODE_BYTES];
    // Current playback state
    // Default: PLAYBACK_STATE_UNKNOWN
    optional android.bluetooth.a2dp.PlaybackStateEnum playback_state = 2;
    // Current audio coding mode
    // Default: AUDIO_CODING_MODE_UNKNOWN
    optional android.bluetooth.a2dp.AudioCodingModeEnum audio_coding_mode = 3;
}

/**
 * Logs when there is a change in A2DP codec config for a particular remote device
 *
 * Logged from:
 *     frameworks/base/core/java/android/bluetooth/BluetoothCodecConfig.java
 *     packages/apps/Bluetooth/src/com/android/bluetooth/a2dp/A2dpService.java
 */
message BluetoothA2dpCodecConfigChanged {
    // An identifier that can be used to match events for this device.
    // Currently, this is a salted hash of the MAC address of this Bluetooth device.
    // Salt: Randomly generated 256 bit value
    // Hash algorithm: HMAC-SHA256
    // Size: 32 byte
    // Default: null or empty if the device identifier is not known
    optional bytes obfuscated_id = 1 [(android.os.statsd.log_mode) = MODE_BYTES];
    // Type of codec as defined by various SOURCE_CODEC_TYPE_* constants in BluetoothCodecConfig
    // Default SOURCE_CODEC_TYPE_INVALID
    optional int32 codec_type = 2;
    // Codec priroity, the higher the more preferred, -1 for disabled
    // Default: CODEC_PRIORITY_DEFAULT
    optional int32 codec_priority = 3;
    // Sample rate in Hz as defined by various SAMPLE_RATE_* constants in BluetoothCodecConfig
    // Default: SAMPLE_RATE_NONE
    optional int32 sample_rate = 4;
    // Bits per sample as defined by various BITS_PER_SAMPLE_* constants in BluetoothCodecConfig
    // Default: BITS_PER_SAMPLE_NONE
    optional int32 bits_per_sample = 5;
    // Channel mode as defined by various CHANNEL_MODE_* constants in BluetoothCodecConfig
    // Default: CHANNEL_MODE_NONE
    optional int32 channel_mode = 6;
    // Codec specific values
    // Default 0
    optional int64 codec_specific_1 = 7;
    optional int64 codec_specific_2 = 8;
    optional int64 codec_specific_3 = 9;
    optional int64 codec_specific_4 = 10;
}

/**
 * Logs when there is a change in selectable A2DP codec capability for a paricular remote device
 * Each codec's capability is logged separately due to statsd restriction
 *
 * Logged from:
 *     frameworks/base/core/java/android/bluetooth/BluetoothCodecConfig.java
 *     packages/apps/Bluetooth/src/com/android/bluetooth/a2dp/A2dpService.java
 */
message BluetoothA2dpCodecCapabilityChanged {
    // An identifier that can be used to match events for this device.
    // Currently, this is a salted hash of the MAC address of this Bluetooth device.
    // Salt: Randomly generated 256 bit value
    // Hash algorithm: HMAC-SHA256
    // Size: 32 byte
    // Default: null or empty if the device identifier is not known
    optional bytes obfuscated_id = 1 [(android.os.statsd.log_mode) = MODE_BYTES];
    // Type of codec as defined by various SOURCE_CODEC_TYPE_* constants in BluetoothCodecConfig
    // Default SOURCE_CODEC_TYPE_INVALID
    optional int32 codec_type = 2;
    // Codec priroity, the higher the more preferred, -1 for disabled
    // Default: CODEC_PRIORITY_DEFAULT
    optional int32 codec_priority = 3;
    // A bit field of supported sample rates as defined by various SAMPLE_RATE_* constants
    // in BluetoothCodecConfig
    // Default: empty and SAMPLE_RATE_NONE for individual item
    optional int32 sample_rate = 4;
    // A bit field of supported bits per sample as defined by various BITS_PER_SAMPLE_* constants
    // in BluetoothCodecConfig
    // Default: empty and BITS_PER_SAMPLE_NONE for individual item
    optional int32 bits_per_sample = 5;
    // A bit field of supported channel mode as defined by various CHANNEL_MODE_* constants in
    // BluetoothCodecConfig
    // Default: empty and CHANNEL_MODE_NONE for individual item
    optional int32 channel_mode = 6;
    // Codec specific values
    // Default 0
    optional int64 codec_specific_1 = 7;
    optional int64 codec_specific_2 = 8;
    optional int64 codec_specific_3 = 9;
    optional int64 codec_specific_4 = 10;
}

/**
 * Logs when A2DP failed to read from PCM source.
 * This typically happens when audio HAL cannot supply A2DP with data fast enough for encoding.
 *
 * Logged from:
 *     system/bt
 */
message BluetoothA2dpAudioUnderrunReported {
    // An identifier that can be used to match events for this device.
    // Currently, this is a salted hash of the MAC address of this Bluetooth device.
    // Salt: Randomly generated 256 bit value
    // Hash algorithm: HMAC-SHA256
    // Size: 32 byte
    // Default: null or empty if the device identifier is not known
    optional bytes obfuscated_id = 1 [(android.os.statsd.log_mode) = MODE_BYTES];
    // Encoding interval in nanoseconds
    // Default: 0
    optional int64 encoding_interval_nanos = 2;
    // Number of bytes of PCM data that could not be read from the source
    // Default: 0
    optional int32 num_missing_pcm_bytes = 3;
}

/**
 * Logs when A2DP failed send encoded data to the remote device fast enough such that the transmit
 * buffer queue is full and we have to drop data
 *
 * Logged from:
 *     system/bt
 */
message BluetoothA2dpAudioOverrunReported {
    // An identifier that can be used to match events for this device.
    // Currently, this is a salted hash of the MAC address of this Bluetooth device.
    // Salt: Randomly generated 256 bit value
    // Hash algorithm: HMAC-SHA256
    // Size: 32 byte
    // Default: null or empty if the device identifier is not known
    optional bytes obfuscated_id = 1 [(android.os.statsd.log_mode) = MODE_BYTES];
    // Encoding interval in nanoseconds
    // Default: 0
    optional int64 encoding_interval_nanos = 2;
    // Number of buffers dropped in this event
    // Each buffer is encoded in one encoding interval and consists of multiple encoded frames
    // Default: 0
    optional int32 num_dropped_buffers = 3;
    // Number of encoded buffers dropped in this event
    // Default 0
    optional int32 num_dropped_encoded_frames = 4;
    // Number of encoded bytes dropped in this event
    // Default: 0
    optional int32 num_dropped_encoded_bytes = 5;
}

/**
 * Logs when we receive reports regarding a device's RSSI value
 *
 * Logged from:
 *     system/bt
 */
message BluetoothDeviceRssiReported {
    // An identifier that can be used to match events for this device.
    // Currently, this is a salted hash of the MAC address of this Bluetooth device.
    // Salt: Randomly generated 256 bit value
    // Hash algorithm: HMAC-SHA256
    // Size: 32 byte
    // Default: null or empty if the device identifier is not known
    optional bytes obfuscated_id = 1 [(android.os.statsd.log_mode) = MODE_BYTES];
    // Connection handle of this connection if available
    // Range: 0x0000 - 0x0EFF (12 bits)
    // Default: 0xFFFF if the handle is unknown
    optional int32 connection_handle = 2;
    // HCI command status code if this is triggerred by hci_cmd
    // Default: STATUS_UNKNOWN
    optional android.bluetooth.hci.StatusEnum hci_status = 3;
    // BR/EDR
    //   Range: -128 ≤ N ≤ 127 (signed integer)
    //   Units: dB
    // LE:
    //   Range: -127 to 20, 127 (signed integer)
    //   Units: dBm
    // Invalid when an out of range value is reported
    optional int32 rssi = 4;
}

/**
 * Logs when we receive reports regarding how many consecutive failed contacts for a connection
 *
 * Logged from:
 *     system/bt
 */
message BluetoothDeviceFailedContactCounterReported {
    // An identifier that can be used to match events for this device.
    // Currently, this is a salted hash of the MAC address of this Bluetooth device.
    // Salt: Randomly generated 256 bit value
    // Hash algorithm: HMAC-SHA256
    // Size: 32 byte
    // Default: null or empty if the device identifier is not known
    optional bytes obfuscated_id = 1 [(android.os.statsd.log_mode) = MODE_BYTES];
    // Connection handle of this connection if available
    // Range: 0x0000 - 0x0EFF (12 bits)
    // Default: 0xFFFF if the handle is unknown
    optional int32 connection_handle = 2;
    // HCI command status code if this is triggerred by hci_cmd
    // Default: STATUS_UNKNOWN
    optional android.bluetooth.hci.StatusEnum cmd_status = 3;
    // Number of consecutive failed contacts for a connection corresponding to the Handle
    // Range: uint16_t, 0-0xFFFF
    // Default: 0xFFFFF
    optional int32 failed_contact_counter = 4;
}

/**
 * Logs when we receive reports regarding the tranmit power level used for a specific connection
 *
 * Logged from:
 *     system/bt
 */
message BluetoothDeviceTxPowerLevelReported {
    // An identifier that can be used to match events for this device.
    // Currently, this is a salted hash of the MAC address of this Bluetooth device.
    // Salt: Randomly generated 256 bit value
    // Hash algorithm: HMAC-SHA256
    // Size: 32 byte
    // Default: null or empty if the device identifier is not known
    optional bytes obfuscated_id = 1 [(android.os.statsd.log_mode) = MODE_BYTES];
    // Connection handle of this connection if available
    // Range: 0x0000 - 0x0EFF (12 bits)
    // Default: 0xFFFF if the handle is unknown
    optional int32 connection_handle = 2;
    // HCI command status code if this is triggered by hci_cmd
    // Default: STATUS_UNKNOWN
    optional android.bluetooth.hci.StatusEnum hci_status = 3;
    // Range: -30 ≤ N ≤ 20
    // Units: dBm
    // Invalid when an out of range value is reported
    optional int32 transmit_power_level = 4;
}

/**
 * Logs when Bluetooth controller failed to reply with command status within a timeout period after
 * receiving an HCI command from the host
 *
 * Logged from: system/bt
 */
message BluetoothHciTimeoutReported {
    // HCI command associated with this event
    // Default: CMD_UNKNOWN
    optional android.bluetooth.hci.CommandEnum hci_command = 1;
}

/**
 * Logs when we receive Bluetooth Link Quality Report event from the controller
 * See Android Bluetooth HCI specification for more details
 *
 * Note: all count and bytes field are counted since last event
 *
 * Logged from: system/bt
 */
message BluetoothQualityReportReported {
    // Quality report ID
    // Original type: uint8_t
    // Default: BQR_ID_UNKNOWN
    optional android.bluetooth.hci.BqrIdEnum quality_report_id = 1;
    // Packet type of the connection
    // Original type: uint8_t
    // Default: BQR_PACKET_TYPE_UNKNOWN
    optional android.bluetooth.hci.BqrPacketTypeEnum packet_types = 2;
    // Connection handle of the connection
    // Original type: uint16_t
    optional int32 connection_handle = 3;
    // Performing Role for the connection
    // Original type: uint8_t
    optional int32 connection_role = 4;
    // Current Transmit Power Level for the connection. This value is the same as the controller's
    // response to the HCI_Read_Transmit_Power_Level HCI command
    // Original type: uint8_t
    optional int32 tx_power_level = 5;
    // Received Signal Strength Indication (RSSI) value for the connection. This value is an
    // absolute receiver signal strength value
    // Original type: int8_t
    optional int32 rssi = 6;
    // Signal-to-Noise Ratio (SNR) value for the connection. It is the average SNR of all the
    // channels used by the link currently
    // Original type: uint8_t
    optional int32 snr = 7;
    // Indicates the number of unused channels in AFH_channel_map
    // Original type: uint8_t
    optional int32 unused_afh_channel_count = 8;
    // Indicates the number of the channels which are interfered and quality is bad but are still
    // selected for AFH
    // Original type: uint8_t
    optional int32 afh_select_unideal_channel_count = 9;
    // Current Link Supervision Timeout Setting
    // Unit: N * 0.3125 ms (1 Bluetooth Clock)
    // Original type: uint16_t
    optional int32 lsto = 10;
    // Piconet Clock for the specified Connection_Handle. This value is the same as the controller's
    // response to HCI_Read_Clock HCI command with the parameter "Which_Clock" of
    // 0x01 (Piconet Clock)
    // Unit: N * 0.3125 ms (1 Bluetooth Clock)
    // Original type: uint32_t
    optional int64 connection_piconet_clock = 11;
    // The count of retransmission
    // Original type: uint32_t
    optional int64 retransmission_count = 12;
    // The count of no RX
    // Original type: uint32_t
    optional int64 no_rx_count = 13;
    // The count of NAK (Negative Acknowledge)
    // Original type: uint32_t
    optional int64 nak_count = 14;
    // Controller timestamp of last TX ACK
    // Unit: N * 0.3125 ms (1 Bluetooth Clock)
    // Original type: uint32_t
    optional int64 last_tx_ack_timestamp = 15;
    // The count of Flow-off (STOP)
    // Original type: uint32_t
    optional int64 flow_off_count = 16;
    // Controller timestamp of last Flow-on (GO)
    // Unit: N * 0.3125 ms (1 Bluetooth Clock)
    // Original type: uint32_t
    optional int64 last_flow_on_timestamp = 17;
    // Buffer overflow count (how many bytes of TX data are dropped) since the last event
    // Original type: uint32_t
    optional int64 buffer_overflow_bytes = 18;
    // Buffer underflow count (in byte) since last event
    // Original type: uint32_t
    optional int64 buffer_underflow_bytes = 19;
}

/**
 * Logs when a Bluetooth device's manufacturer information is learnt by the Bluetooth stack
 *
 * Notes:
 * - Each event can be partially filled as we might learn different pieces of device
 *   information at different time
 * - Multiple device info events can be combined to give more complete picture
 * - When multiple device info events tries to describe the same information, the
 *   later one wins
 *
 * Logged from:
 *     packages/apps/Bluetooth
 */
message BluetoothDeviceInfoReported {
    // An identifier that can be used to match events for this device.
    // Currently, this is a salted hash of the MAC address of this Bluetooth device.
    // Salt: Randomly generated 256 bit value
    // Hash algorithm: HMAC-SHA256
    // Size: 32 byte
    // Default: null or empty if the device identifier is not known
    optional bytes obfuscated_id = 1 [(android.os.statsd.log_mode) = MODE_BYTES];
    // Where is this device info obtained from
    optional android.bluetooth.DeviceInfoSrcEnum source_type = 2;
    // Name of the data source
    // For EXTERNAL: package name of the data source
    // For INTERNAL: null for general case, component name otherwise
    optional string source_name = 3;
    // Name of the manufacturer of this device
    optional string manufacturer = 4;
    // Model of this device
    optional string model = 5;
    // Hardware version of this device
    optional string hardware_version = 6;
    // Software version of this device
    optional string software_version = 7;
}

/**
 * Logs when we receive Bluetooth Read Remote Version Information Complete Event from the remote
 * device, as documented by the Bluetooth Core HCI specification
 * Reference: https://www.bluetooth.com/specifications/bluetooth-core-specification
 * Vol 2, Part E, Page 1118
 *
 * Logged from:
 *     system/bt
 */
message BluetoothRemoteVersionInfoReported {
    // Connection handle of the connection
    // Original type: uint16_t
    optional int32 connection_handle = 1;
    // HCI command status code
    // Default: STATUS_UNKNOWN
    optional android.bluetooth.hci.StatusEnum hci_status = 2;
    // 1 byte Version of current LMP in the remote controller
    optional int32 lmp_version = 3;
    // 2 bytes LMP manufacturer code of the remote controller
    // https://www.bluetooth.com/specifications/assigned-numbers/company-identifiers
    optional int32 lmp_manufacturer_code = 4;
    // 4 bytes subversion of the LMP in the remote controller
    optional int32 lmp_subversion = 5;
}

/**
 * Logs when certain Bluetooth SDP attributes are discovered
 * Constant definitions are from:
 *     https://www.bluetooth.com/specifications/assigned-numbers/service-discovery
 *
 * Current logged attributes:
 * - BluetoothProfileDescriptorList
 * - Supported Features Bitmask
 *
 * Logged from:
 *     system/bt
 */
message BluetoothSdpAttributeReported {
    // An identifier that can be used to match events for this device.
    // Currently, this is a salted hash of the MAC address of this Bluetooth device.
    // Salt: Randomly generated 256 bit value
    // Hash algorithm: HMAC-SHA256
    optional bytes obfuscated_id = 1 [(android.os.statsd.log_mode) = MODE_BYTES];
    // Short form UUIDs used to identify Bluetooth protocols, profiles, and service classes
    // Original type: uint16_t
    optional int32 protocol_uuid = 2;
    // Short form UUIDs used to identify Bluetooth SDP attribute types
    // Original type: uint16_t
    optional int32 attribute_id = 3;
    // Attribute value for the particular attribute
    optional bytes attribute_value = 4 [(android.os.statsd.log_mode) = MODE_BYTES];
}

/**
 * Logs when bond state of a Bluetooth device changes
 *
 * Logged from:
 *     frameworks/base/core/java/android/bluetooth/BluetoothDevice.java
 *     packages/apps/Bluetooth/src/com/android/bluetooth/btservice/BondStateMachine.java
 */
message BluetoothBondStateChanged {
    // An identifier that can be used to match events for this device.
    // Currently, this is a salted hash of the MAC address of this Bluetooth device.
    // Salt: Randomly generated 256 bit value
    // Hash algorithm: HMAC-SHA256
    // Size: 32 byte
    // Default: null or empty if the device identifier is not known
    optional bytes obfuscated_id = 1 [(android.os.statsd.log_mode) = MODE_BYTES];
    // Preferred transport type to remote dual mode device
    // Default: TRANSPORT_AUTO means no preference
    optional android.bluetooth.TransportTypeEnum transport = 2;
    // The type of this Bluetooth device (Classic, LE, or Dual mode)
    // Default: UNKNOWN
    optional android.bluetooth.DeviceTypeEnum type = 3;
    // Current bond state (NONE, BONDING, BONDED)
    // Default: BOND_STATE_UNKNOWN
    optional android.bluetooth.BondStateEnum bond_state = 4;
    // Bonding sub state
    // Default: BOND_SUB_STATE_UNKNOWN
    optional android.bluetooth.BondSubStateEnum bonding_sub_state = 5;
    // Unbond Reason
    // Default: UNBOND_REASON_UNKNOWN
    optional android.bluetooth.UnbondReasonEnum unbond_reason = 6;
}

/**
 * Logs there is an event related Bluetooth classic pairing
 *
 * Logged from:
 *     system/bt
 */
message BluetoothClassicPairingEventReported {
    // An identifier that can be used to match events for this device.
    // Currently, this is a salted hash of the MAC address of this Bluetooth device.
    // Salt: Randomly generated 256 bit value
    // Hash algorithm: HMAC-SHA256
    // Size: 32 byte
    // Default: null or empty if the device identifier is not known
    optional bytes obfuscated_id = 1 [(android.os.statsd.log_mode) = MODE_BYTES];
    // Connection handle of this connection if available
    // Range: 0x0000 - 0x0EFF (12 bits)
    // Default: 0xFFFF if the handle is unknown
    optional int32 connection_handle = 2;
    // HCI command associated with this event
    // Default: CMD_UNKNOWN
    optional android.bluetooth.hci.CommandEnum hci_cmd = 3;
    // HCI event associated with this event
    // Default: EVT_UNKNOWN
    optional android.bluetooth.hci.EventEnum hci_event = 4;
    // HCI command status code if this is triggerred by hci_cmd
    // Default: STATUS_UNKNOWN
    optional android.bluetooth.hci.StatusEnum cmd_status = 5;
    // HCI reason code associated with this event
    // Default: STATUS_UNKNOWN
    optional android.bluetooth.hci.StatusEnum reason_code = 6;
    // A status value related to this specific event
    // Default: 0
    optional int64 event_value = 7;
}

/**
 * Logs when there is an event related to Bluetooth Security Manager Protocol (SMP)
 *
 * Logged from:
 *     system/bt
 */
message BluetoothSmpPairingEventReported {
    // An identifier that can be used to match events for this device.
    // Currently, this is a salted hash of the MAC address of this Bluetooth device.
    // Salt: Randomly generated 256 bit value
    // Hash algorithm: HMAC-SHA256
    // Size: 32 byte
    // Default: null or empty if the device identifier is not known
    optional bytes obfuscated_id = 1 [(android.os.statsd.log_mode) = MODE_BYTES];
    // SMP command sent or received over L2CAP
    // Default: CMD_UNKNOWN
    optional android.bluetooth.smp.CommandEnum smp_command = 2;
    // Whether this command is sent or received
    // Default: DIRECTION_UNKNOWN
    optional android.bluetooth.DirectionEnum direction = 3;
    // SMP failure reason code
    // Default: PAIRING_FAIL_REASON_DEFAULT
    optional android.bluetooth.smp.PairingFailReasonEnum smp_fail_reason = 4;
}

/**
 * Logs when a Bluetooth socket’s connection state changed
 *
 * Logged from:
 *   system/bt
 */
message BluetoothSocketConnectionStateChanged {
    // An identifier that can be used to match events for this device.
    // Currently, this is a salted hash of the MAC address of this Bluetooth device.
    // Salt: Randomly generated 256 bit value
    // Hash algorithm: HMAC-SHA256
    // Size: 32 byte
    // Default: null or empty if this is a server listener socket
    optional bytes obfuscated_id = 1 [(android.os.statsd.log_mode) = MODE_BYTES];
    // Temporary port of this socket for the current connection or session only
    // Default 0 when unknown or don't care
    optional int32 port = 2;
    // Socket type as mentioned in
    // frameworks/base/core/java/android/bluetooth/BluetoothSocket.java
    // Default: SOCKET_TYPE_UNKNOWN
    optional android.bluetooth.SocketTypeEnum type = 3;
    // Socket connection state
    // Default: SOCKET_CONNECTION_STATE_UNKNOWN
    optional android.bluetooth.SocketConnectionstateEnum state = 4;
    // Number of bytes sent to remote device during this connection
    optional int64 tx_bytes = 5;
    // Number of bytes received from remote device during this connection
    optional int64 rx_bytes = 6;
    // Socket owner's UID
    optional int32 uid = 7 [(is_uid) = true];
    // Server port of this socket, if any. When both |server_port| and |port| fields are populated,
    // |port| must be spawned by |server_port|
    // Default 0 when unknown or don't care
    optional int32 server_port = 8;
    // Whether this is a server listener socket
    optional android.bluetooth.SocketRoleEnum is_server = 9;
}

/**
 * Logs when Class of Device (CoD) value is learnt for a device during pairing or connection
 *
 * Logged from:
 *   packages/apps/Bluetooth/src/com/android/bluetooth/btservice/BondStateMachine.java
 *   packages/apps/Bluetooth/src/com/android/bluetooth/btservice/RemoteDevices.java
 *
 */
message BluetoothClassOfDeviceReported {
    // An identifier that can be used to match events for this device.
    // Currently, this is a salted hash of the MAC address of this Bluetooth device.
    // Salt: Randomly generated 256 bit value
    // Hash algorithm: HMAC-SHA256
    // Size: 32 byte
    // Default: null or empty if this is a server listener socket
    optional bytes obfuscated_id = 1 [(android.os.statsd.log_mode) = MODE_BYTES];
    // Class of Device (CoD) value including both Major, Minor device class and service class
    // Defined in: https://www.bluetooth.com/specifications/assigned-numbers/baseband
    // Also defined in: https://developer.android.com/reference/android/bluetooth/BluetoothClass
    // Default: 0
    optional int32 class_of_device = 2;
}

/**
 * Logs when something is plugged into or removed from the USB-C connector.
 *
 * Logged from:
 *  UsbService
 */
message UsbConnectorStateChanged {
    enum State {
        STATE_DISCONNECTED = 0;
        STATE_CONNECTED = 1;
    }
    optional State state = 1;
    optional string id = 2;
    // Last active session in ms.
    // 0 when the port is in connected state.
    optional int64 last_connect_duration_millis = 3;
}

/**
 * Logs the reported speaker impedance.
 *
 * Logged from:
 *  Vendor audio implementation.
 */
message SpeakerImpedanceReported {
    optional int32 speaker_location = 1;
    optional int32 impedance = 2;
}

/**
 * Logs the report of a failed hardware.
 *
 * Logged from:
 *  Vendor HALs.
 *
 */
message HardwareFailed {
    enum HardwareType {
        HARDWARE_FAILED_UNKNOWN = 0;
        HARDWARE_FAILED_MICROPHONE = 1;
        HARDWARE_FAILED_CODEC = 2;
        HARDWARE_FAILED_SPEAKER = 3;
        HARDWARE_FAILED_FINGERPRINT = 4;
    }
    optional HardwareType hardware_type = 1;

   /**
    * hardware_location allows vendors to differentiate between multiple instances of
    * the same hardware_type.  The specific locations are vendor defined integers,
    * referring to board-specific numbering schemes.
    */
    optional int32 hardware_location = 2;

    /**
     * failure_code is specific to the HardwareType of the failed hardware.
     * It should use one of the enum values defined below.
     */
    enum HardwareErrorCode {
        UNKNOWN = 0;
        COMPLETE = 1;
        SPEAKER_HIGH_Z = 2;
        SPEAKER_SHORT = 3;
        FINGERPRINT_SENSOR_BROKEN = 4;
        FINGERPRINT_TOO_MANY_DEAD_PIXELS = 5;
        DEGRADE = 6;
    }
    optional int32 failure_code = 3;
}

/**
 * Log an event when the device has been physically dropped.
 * Reported from the /vendor partition.
 */
message PhysicalDropDetected {
    // Confidence that the event was actually a drop, 0 -> 100
    optional int32 confidence_pctg = 1;
    // Peak acceleration of the drop, in 1/1000s of a g.
    optional int32 accel_peak_thousandths_g = 2;
    // Duration of freefall in ms
    optional int32 freefall_time_millis = 3;
}

/**
 * Log bucketed battery charge cycles.
 *
 * Each bucket represents cycles of the battery past
 * a given charge point.  For example, if 10 cycle buckets are
 * initialized, bucket 1 is the lowest 1/10th of the battery,
 * and bucket 10 is 100%.
 *
 * Logged from:
 * /sys/class/power_supply/bms/cycle_count, via Vendor.
 */
message ChargeCyclesReported {
    optional int32 cycle_bucket_1 = 1;
    optional int32 cycle_bucket_2 = 2;
    optional int32 cycle_bucket_3 = 3;
    optional int32 cycle_bucket_4 = 4;
    optional int32 cycle_bucket_5 = 5;
    optional int32 cycle_bucket_6 = 6;
    optional int32 cycle_bucket_7 = 7;
    optional int32 cycle_bucket_8 = 8;
    optional int32 cycle_bucket_9 = 9;
    optional int32 cycle_bucket_10 = 10;
}

/**
 * Log battery health snapshot.
 *
 * Resistance, Voltage, Open Circuit Voltage, Temperature, and Charge Level
 * are snapshotted periodically over 24hrs.
 */
message BatteryHealthSnapshot {
    enum BatterySnapshotType {
        UNKNOWN = 0;
        MIN_TEMP = 1;         // Snapshot at min batt temp over 24hrs.
        MAX_TEMP = 2;         // Snapshot at max batt temp over 24hrs.
        MIN_RESISTANCE = 3;   // Snapshot at min batt resistance over 24hrs.
        MAX_RESISTANCE = 4;   // Snapshot at max batt resistance over 24hrs.
        MIN_VOLTAGE = 5;      // Snapshot at min batt voltage over 24hrs.
        MAX_VOLTAGE = 6;      // Snapshot at max batt voltage over 24hrs.
        MIN_CURRENT = 7;      // Snapshot at min batt current over 24hrs.
        MAX_CURRENT = 8;      // Snapshot at max batt current over 24hrs.
        MIN_BATT_LEVEL = 9;   // Snapshot at min battery level (SoC) over 24hrs.
        MAX_BATT_LEVEL = 10;  // Snapshot at max battery level (SoC) over 24hrs.
        AVG_RESISTANCE = 11;  // Snapshot at average battery resistance over 24hrs.
    }
    optional BatterySnapshotType type = 1;
    // Temperature, in 1/10ths of degree C.
    optional int32 temperature_deci_celsius = 2;
    // Voltage Battery Voltage, in microVolts.
    optional int32 voltage_micro_volt = 3;
    // Current Battery current, in microAmps.
    optional int32 current_micro_amps = 4;
    // OpenCircuitVoltage Battery Open Circuit Voltage, in microVolts.
    optional int32 open_circuit_micro_volt = 5;
    // Resistance Battery Resistance, in microOhms.
    optional int32 resistance_micro_ohm = 6;
    // Level Battery Level, as % of full.
    optional int32 level_percent = 7;
}

/**
 * Log slow I/O operations on the primary storage.
 */
message SlowIo {
    // Classifications of IO Operations.
    enum IoOperation {
        UNKNOWN = 0;
        READ = 1;
        WRITE = 2;
        UNMAP = 3;
        SYNC = 4;
    }
    optional IoOperation operation = 1;

    // The number of slow IO operations of this type over 24 hours.
    optional int32 count = 2;
}

/**
 * Log battery caused shutdown with the last recorded voltage.
 */
message BatteryCausedShutdown {
    // The last recorded battery voltage prior to shutdown.
    optional int32 last_recorded_micro_volt = 1;
}

/**
 * Logs when ThermalService receives throttling events.
 *
 * Logged from:
 *   frameworks/base/services/core/java/com/android/server/stats/StatsCompanionService.java
 */
message ThermalThrottlingSeverityStateChanged {
    // The type of temperature being reported (CPU, GPU, SKIN, etc)
    optional android.os.TemperatureTypeEnum sensor_type = 1;

    // The name of the temperature source. Eg. CPU0
    optional string sensor_name = 2;

    // Temperature in tenths of a degree C.
    // For BCL, it is decimillivolt, decimilliamps, and percentage * 10.
    optional int32 temperature_deci_celsius = 3;

    // Relative severity of the throttling, see enum definition.
    optional android.os.ThrottlingSeverityEnum severity = 4;
}

/**
 * Logs the duration of a davey (jank of >=700ms) when it occurs
 *
 * Logged from:
 *   frameworks/base/libs/hwui/JankTracker.cpp
 */
message DaveyOccurred {
    // The UID that logged this atom.
    optional int32 uid = 1 [(is_uid) = true];

    // Amount of time it took to render the frame. Should be >=700ms.
    optional int64 jank_duration_millis = 2;
}

/**
 * Logs phone signal strength changes.
 *
 * Logged from:
 *   frameworks/base/core/java/com/android/internal/os/BatteryStatsImpl.java
 */
message PhoneSignalStrengthChanged {
    // Signal strength, from frameworks/base/core/proto/android/telephony/enums.proto.
    optional android.telephony.SignalStrengthEnum signal_strength = 1;
}


/**
 * Logs when the phone state, sim state or signal strength changes
 *
 * Logged from:
 *   frameworks/base/core/java/com/android/internal/os/BatteryStatsImpl.java
 */
message PhoneServiceStateChanged {
    optional android.telephony.ServiceStateEnum state = 1;
    optional android.telephony.SimStateEnum sim_state = 2;
    optional android.telephony.SignalStrengthEnum signal_strength = 3;
}

/**
 * Logs when the phone becomes on or off.
 *
 * Logged from:
 *   frameworks/base/core/java/com/android/internal/os/TelephonyRegistry.java
 */
message PhoneStateChanged {
    enum State {
        OFF = 0;
        ON = 1;
    }
    optional State state = 1;
}

message BackGesture {
    enum BackType {
          DEFAULT_BACK_TYPE = 0;
          COMPLETED = 1;
          COMPLETED_REJECTED = 2; // successful because coming from rejected area
          INCOMPLETE_EXCLUDED = 3; // would have been successful but in the exclusion area
          INCOMPLETE = 4;
    }
    optional BackType type = 1;

    optional int32 y_coordinate = 2; // y coordinate for ACTION_DOWN event
    enum WindowHorizontalLocation {
        DEFAULT_LOCATION = 0;
        LEFT = 1;
        RIGHT = 2;
    }
    optional WindowHorizontalLocation x_location = 3;
}

message ExclusionRectStateChanged {
    optional string component_name = 1;    // if not available, simply packageName
    optional int32 requested_height = 2;   // px
    optional int32 rejected_height = 3;    // px

    enum WindowHorizontalLocation {
        DEFAULT_LOCATION = 0;
        LEFT = 1;
        RIGHT = 2;
    }
    optional WindowHorizontalLocation x_location = 4;
    optional bool landscape = 5;
    optional bool splitscreen = 6;
    optional int32 duration_millis = 7;
}

message LauncherUIChanged {
    optional android.stats.launcher.LauncherAction action = 1;
    optional android.stats.launcher.LauncherState src_state = 2;
    optional android.stats.launcher.LauncherState dst_state = 3;
    optional android.stats.launcher.LauncherExtension extension = 4 [(log_mode) = MODE_BYTES];
    optional bool is_swipe_up_enabled = 5;
}

message StyleUIChanged {
    optional android.stats.style.Action action = 1;
    optional int32 color_package_hash = 2;
    optional int32 font_package_hash  = 3;
    optional int32 shape_package_hash = 4;
    optional int32 clock_package_hash = 5;
    optional int32 launcher_grid = 6;
    optional int32 wallpaper_category_hash = 7;
    optional int32 wallpaper_id_hash = 8;
    optional int32 color_preference = 9;
    optional android.stats.style.LocationPreference location_preference = 10;
}

/**
 * Logs when Settings UI has changed.
 *
 * Logged from:
 *   packages/apps/Settings
 */
message SettingsUIChanged {
    /**
     * Where this SettingsUIChange event comes from. For example, if
     * it's a PAGE_VISIBLE event, where the page is opened from.
     */
    optional android.app.settings.PageId attribution = 1;

    /**
     * What the UI action is.
     */
    optional android.app.settings.Action action = 2;

    /**
     * Where the action is happening
     */
    optional android.app.settings.PageId page_id = 3;

    /**
     * What preference changed in this event.
     */
    optional string changed_preference_key = 4;

    /**
     * The new value of the changed preference.
     */
    optional int64 changed_preference_int_value = 5;
}

/**
 * Logs basic timing information about touch events.
 * Reported at most every 5 minutes while device is being interacted with.
 *
 * Logged from:
 *   frameworks/native/services/inputflinger
 */
message TouchEventReported {
    /**
     * The fields latency_{min|max|mean|stdev} represent minimum, maximum, mean,
     * and the standard deviation of the time spent processing touchscreen events
     * in the kernel and inputflinger. The units are microseconds.
     *
     * On supported devices, the starting point is taken during the hard interrupt inside the
     * kernel touch driver. On all other devices, the starting point is taken inside
     * the kernel's input event subsystem upon receipt of the input event.
     * The ending point is taken inside InputDispatcher, just after the input event
     * is sent to the app.
     */
    // Minimum value
    optional float latency_min_micros = 1;
    // Maximum value
    optional float latency_max_micros = 2;
    // Average value
    optional float latency_mean_micros = 3;
    // Standard deviation
    optional float latency_stdev_micros = 4;
    // Number of touch events (input_event) in this report
    optional int32 count = 5;
}

/**
 * Logs gesture classification and timing information for touch events.
 *
 * Logged from:
 *   frameworks/base/core/java/android/view/GestureDetector.java
 *   frameworks/base/core/java/android/view/View.java
 */
message TouchGestureClassified {
    // The source of the classification (e.g. Java class name).
    optional string source = 1;

    enum Classification {
        UNKNOWN_CLASSIFICATION = 0;
        SINGLE_TAP = 1;
        DOUBLE_TAP = 2;
        LONG_PRESS = 3;
        DEEP_PRESS = 4;
        SCROLL = 5;
    }
    // The classification of the gesture.
    optional Classification classification = 2;

    // The interval from the start of a touch event stream until the
    // classification was made.
    optional int32 latency_millis = 3;

    // The distance from the location of the first touch event to the
    // location of the touch event when the classification was made.
    optional float displacement_px = 4;
}

/**
 * Logs that a setting was updated.
 * Logged from:
 *   frameworks/base/packages/SettingsProvider/src/com/android/providers/settings/SettingsState.java
 * The tag and is_default allow resetting of settings to default values based on the specified
 * tag. See Settings#putString(ContentResolver, String, String, String, boolean) for more details.
 */
message SettingChanged {
    // The name of the setting.
    optional string setting = 1;

    // The change being imposed on this setting. May represent a number, eg "3".
    optional string value = 2;

    // The new value of this setting. For most settings, this is same as value. For some settings,
    // value is +X or -X where X represents an element in a set. For example, if the previous value
    // is A,B,C and value is -B, then new_value is A,C and prev_value is A,B,C.
    // The +/- feature is currently only used for location_providers_allowed.
    optional string new_value = 3;

    // The previous value of this setting.
    optional string prev_value = 4;

    // The tag used with the is_default for resetting sets of settings. This is generally null.
    optional string tag = 5;

    // True if this setting with tag should be resettable.
    optional bool is_default = 6;

    // The associated user (for multi-user feature). Defined in android/os/UserHandle.java
    optional int32 user = 7;

    enum ChangeReason {
        UPDATED = 1; // Updated can be an insertion or an update.
        DELETED = 2;
    }
    optional ChangeReason reason = 8;
}

/**
 * Logs activity going to foreground or background
 *
 * Logged from:
  *   frameworks/base/services/core/java/com/android/server/am/ActivityRecord.java
 */
message ActivityForegroundStateChanged {
    optional int32 uid = 1 [(is_uid) = true];
    optional string pkg_name = 2;
    optional string class_name = 3;

    enum State {
        BACKGROUND = 0;
        FOREGROUND = 1;
    }
    optional State state = 4;
}

/**
 * Logs when a volume entered low Storage state.
 * Logged from:
 *      frameworks/base/services/core/java/com/android/server/storage/DeviceStorageMonitorService.java
 */
message LowStorageStateChanged {
    // Volume that ran out of storage.
    optional string volume_description = 1;

    enum State {
        UNKNOWN = 0;
        OFF = 1;
        ON = 2;
    }
    optional State state = 2;
}

/**
 * Logs when an app is downgraded.
 * Logged from:
 *      frameworks/base/services/core/java/com/android/server/pm/BackgroundDexOptService.java
 */
message AppDowngraded {
    optional string package_name = 1;
    // Size of the package (all data) before being downgraded.
    optional int64 size_in_bytes_before = 2;
    // Size of the package (all data) after being downgraded.
    optional int64 size_in_bytes_after = 3;

    optional bool aggressive = 4;
}

/**
 * Logs when an app is optimized after being downgraded.
 * Logged from:
 *      frameworks/base/services/core/java/com/android/server/pm/BackgroundDexOptService.java
 */
message AppOptimizedAfterDowngraded {
    optional string package_name = 1;
}

/**
 * Logs whenever an app is installed on external storage.
 * Logged from:
        frameworks/base/services/core/java/com/android/server/pm/PackageManagerService.java
 */
message AppInstallOnExternalStorageReported {
    // The type of external storage.
    optional android.stats.storage.ExternalStorageType storage_type = 1;
    // The name of the package that is installed on the sd card.
    optional string package_name = 2;
}

/**
 * Logs when an app crashes.
 * Logged from:
 *      frameworks/base/services/core/java/com/android/server/am/ActivityManagerService.java
 */
message AppCrashOccurred {
    optional int32 uid = 1 [(is_uid) = true];

    optional string event_type = 2;

    // The name of the process.
    // system_server if it is not by an app
    optional string process_name = 3;

    // The pid if available. -1 means not available.
    optional sint32 pid = 4;

    optional string package_name = 5;

    enum InstantApp {
        UNAVAILABLE = 0;
        FALSE = 1;
        TRUE = 2;
    }
    optional InstantApp is_instant_app = 6;

    enum ForegroundState {
        UNKNOWN = 0;
        BACKGROUND = 1;
        FOREGROUND = 2;
    }
    optional ForegroundState foreground_state = 7;

    optional android.server.ErrorSource error_source = 8;
}

/**
 * Logs when a WTF (What a Terrible Failure) happened.
 * Logged from:
 *      frameworks/base/services/core/java/com/android/server/am/ActivityManagerService.java
 */
message WTFOccurred {
    optional int32 uid = 1 [(is_uid) = true];

    optional string tag = 2;

    // The name of the process.
    // system_server if it is not by an app
    optional string process_name = 3;

    // The pid if available. -1 means not available.
    optional sint32 pid = 4;

    optional android.server.ErrorSource error_source = 5;
}

/**
 * Logs when system server reports low memory.
 * Logged from:
 *      frameworks/base/services/core/java/com/android/server/am/ActivityManagerService.java
 */
message LowMemReported {
}

/**
 * Logs when an app ANR (App Not Responding) occurs.
 * Logged from:
 *      frameworks/base/services/core/java/com/android/server/am/AppErrors.java
 */
message ANROccurred {
    optional int32 uid = 1 [(is_uid) = true];

    optional string process_name = 2;

    optional string short_component_name = 3;

    optional string reason = 4;

    enum InstantApp {
        UNAVAILABLE = 0;
        FALSE = 1;
        TRUE = 2;
    }
    optional InstantApp is_instant_app = 5;

    enum ForegroundState {
        UNKNOWN = 0;
        BACKGROUND = 1;
        FOREGROUND = 2;
    }
    optional ForegroundState foreground_state = 6;

    optional android.server.ErrorSource error_source = 7;

    optional string package_name = 8;
}

/**
 * Logs when the vibrator state changes.
 * Logged from:
 *      frameworks/base/services/core/java/com/android/server/VibratorService.java
 */
message VibratorStateChanged {
    repeated AttributionNode attribution_node = 1;

    enum State {
        OFF = 0;
        ON = 1;
    }
    optional State state = 2;

    // Duration (in milliseconds) requested to keep the vibrator on.
    // Only applicable for State == ON.
    optional int64 duration_millis = 3;
}

/*
 * Allows other apps to push events into statsd.
 * Logged from:
 *      frameworks/base/core/java/android/util/StatsLog.java
 */
message AppBreadcrumbReported {
    // The uid of the application that sent this custom atom.
    optional int32 uid = 1 [(is_uid) = true];

    // An arbitrary label chosen by the developer. For Android P, the label should be in [0, 16).
    optional int32 label = 2;

    // Allows applications to easily use a custom event as start/stop boundaries (ie, define custom
    // predicates for the metrics).
    enum State {
        UNKNOWN = 0;
        UNSPECIFIED = 1;  // For events that are known to not represent START/STOP.
        STOP = 2;
        START = 3;
    }
    optional State state = 3;
}

/**
 * Logs the wall-clock time when a significant wall-clock time shift occurs.
 * For example, this could be due to the user manually changing the time.
 *
 * Logged from:
 *   frameworks/base/services/core/java/com/android/server/AlarmManagerService.java
 */
message WallClockTimeShifted {
    // New wall-clock time in milliseconds, according to System.currentTimeMillis().
    optional int64 wall_clock_timestamp_millis = 1;
}

/**
 * Logs when statsd detects an anomaly.
 *
 * Logged from:
 *   frameworks/base/cmds/statsd/src/anomaly/AnomalyTracker.cpp
 */
message AnomalyDetected {
    // Uid that owns the config whose anomaly detection alert fired.
    optional int32 config_uid = 1 [(is_uid) = true];

    // Id of the config whose anomaly detection alert fired.
    optional int64 config_id = 2;

    // Id of the alert (i.e. name of the anomaly that was detected).
    optional int64 alert_id = 3;
}

message AppStartOccurred {
    // The uid if available. -1 means not available.
    optional int32 uid = 1 [(is_uid) = true];

    // The app package name.
    optional string pkg_name = 2;

    enum TransitionType {
        UNKNOWN = 0;
        WARM = 1;
        HOT = 2;
        COLD = 3;
    }
    // The transition type.
    optional TransitionType type = 3;

    // The activity name.
    optional string activity_name = 4;

    // The name of the calling app. Empty if not set.
    optional string calling_pkg_name = 5;

    // Whether the app is an instant app.
    optional bool is_instant_app = 6;

    // Device uptime when activity started.
    optional int64 activity_start_millis = 7;

    optional android.app.AppTransitionReasonEnum reason = 8;

    optional int32 transition_delay_millis = 9;
    // -1 if not set.
    optional int32 starting_window_delay_millis = 10;
    // -1 if not set.
    optional int32 bind_application_delay_millis = 11;
    optional int32 windows_drawn_delay_millis = 12;

    // Empty if not set.
    optional string launch_token = 13;

    // The compiler filter used when when the package was optimized.
    optional int32 package_optimization_compilation_filter = 14;

    // The reason why the package was optimized.
    optional int32 package_optimization_compilation_reason = 15;
}

message AppStartCanceled {
    // The uid if available. -1 means not available.
    optional int32 uid = 1 [(is_uid) = true];

    // The app package name.
    optional string pkg_name = 2;

    enum TransitionType {
        UNKNOWN = 0;
        WARM = 1;
        HOT = 2;
        COLD = 3;
    }
    // The transition type.
    optional TransitionType type = 3;

    // The activity name.
    optional string activity_name = 4;
}

message AppStartFullyDrawn {
    // The uid if available. -1 means not available.
    optional int32 uid = 1 [(is_uid) = true];

    // The app package name.
    optional string pkg_name = 2;

    enum TransitionType {
        UNKNOWN = 0;
        WITH_BUNDLE = 1;
        WITHOUT_BUNDLE = 2;
    }
    // The transition type.
    optional TransitionType type = 3;

    // The activity name.
    optional string activity_name = 4;

    optional bool transition_process_running = 5;

    // App startup time (until call to Activity#reportFullyDrawn()).
    optional int64 app_startup_time_millis = 6;
}

/**
 * Logs a picture-in-picture action
 * Logged from:
 *      frameworks/base/services/core/java/com/android/server/am/ActivityManagerService.java
 *      frameworks/base/services/core/java/com/android/server/am/ActivityStackSupervisor.java
 *      frameworks/base/packages/SystemUI/src/com/android/systemui/pip/phone/PipTouchHandler.java
 */
message PictureInPictureStateChanged {
    // -1 if it is not available
    optional int32 uid = 1 [(is_uid) = true];

    optional string short_name = 2;

    enum State {
        ENTERED = 1;
        EXPANDED_TO_FULL_SCREEN = 2;
        MINIMIZED = 3;
        DISMISSED = 4;
    }
    optional State state = 3;
}

/**
 * Logs overlay action
 * Logged from:
 *     services/core/java/com/android/server/wm/Session.java
 */
message OverlayStateChanged {
    optional int32 uid = 1 [(state_field_option).option = PRIMARY_FIELD, (is_uid) = true];

    optional string package_name = 2 [(state_field_option).option = PRIMARY_FIELD];

    optional bool using_alert_window = 3;

    enum State {
        ENTERED = 1;
        EXITED = 2;
    }
    optional State state = 4 [
        (state_field_option).option = EXCLUSIVE_STATE,
        (state_field_option).nested = false,
        (state_field_option).default_state_value = 2
    ];
}

/**
 * Logs foreground service starts and stops.
 * Note that this is not when a service starts or stops, but when it is
 * considered foreground.
 * Logged from
 *     frameworks/base/services/core/java/com/android/server/am/ActiveServices.java
 */
message ForegroundServiceStateChanged {
    optional int32 uid = 1 [(is_uid) = true];
    // package_name + "/" + class_name
    optional string short_name = 2;

    enum State {
        ENTER = 1;
        EXIT = 2;
    }
    optional State state = 3;

    // Whether the fgs is allowed while-in-use permissions, i.e. is considered 'in-use' to the user.
    // (If the fgs was started while the app wasn't TOP it usually will be denied these permissions)
    optional bool allow_while_in_use_permission = 4;
}

/**
 * Logs the number of times a uid accesses a sensitive AppOp during a foreground service session.
 * A foreground service session is any continuous period during which the uid holds at least one
 * foreground service; the atom will be pushed when the uid no longer holds any foreground services.
 * Accesses initiated while the uid is in the TOP state are ignored.
 * Sessions with no attempted accesses are not logged.
 * Logged from
 *     frameworks/base/services/core/java/com/android/server/am/ActiveServices.java
 */
message ForegroundServiceAppOpSessionEnded {
    optional int32 uid = 1 [(is_uid) = true];

    // The operation's name.
    // To the extent possible, preserve the mapping from AppOpsManager.OP_ constants.
    // Only these named ops are actually logged.
    enum AppOpName {
        OP_NONE = -1; // Also represents UNKNOWN.
        OP_COARSE_LOCATION = 0;
        OP_FINE_LOCATION = 1;
        OP_CAMERA = 26;
        OP_RECORD_AUDIO = 27;
    }
    optional AppOpName app_op_name = 2 [default = OP_NONE];

    // The uid's permission mode for accessing the AppOp during this fgs session.
    enum Mode {
        MODE_UNKNOWN = 0;
        MODE_ALLOWED = 1; // Always allowed
        MODE_IGNORED = 2; // Denied
        MODE_FOREGROUND = 3; // Allow-while-in-use (or allowed-one-time)
    }
    optional Mode app_op_mode = 3;

    // Number of times this AppOp was requested and allowed.
    optional int32 count_ops_accepted = 4;
    // Number of times this AppOp was requested but denied.
    optional int32 count_ops_rejected = 5;
}

/**
 * Logs creation or removal of an isolated uid. Isolated uid's are temporary uid's to sandbox risky
 * behavior in its own uid. However, the metrics of these isolated uid's almost always should be
 * attributed back to the parent (host) uid. One example is Chrome.
 *
 * Logged from:
 *   frameworks/base/core/java/com/android/internal/os/BatteryStatsImpl.java
 */
message IsolatedUidChanged {
    // The host UID. Generally, we should attribute metrics from the isolated uid to the host uid.
    // NOTE: DO NOT annotate uid field in this atom. This atom is specially handled in statsd.
    // This field is ignored when event == REMOVED.
    optional int32 parent_uid = 1;

    optional int32 isolated_uid = 2;

    // We expect an isolated uid to be removed before if it's used for another parent uid.
    enum Event {
        REMOVED = 0;
        CREATED = 1;
    }
    optional Event event = 3;
}

/*
 * Logs the reception of an incoming network packet causing the main system to wake up for
 * processing that packet. These events are notified by the kernel via Netlink NFLOG to Netd
 * and processed by WakeupController.cpp.
 */
message PacketWakeupOccurred {
    // The uid owning the socket into which the packet was delivered, or -1 if the packet was
    // delivered nowhere.
    optional int32 uid = 1 [(is_uid) = true];
    // The interface name on which the packet was received.
    optional string iface = 2;
    // The ethertype value of the packet.
    optional int32 ethertype = 3;
    // String representation of the destination MAC address of the packet.
    optional string destination_hardware_address = 4;
    // String representation of the source address of the packet if this was an IP packet.
    optional string source_ip = 5;
    // String representation of the destination address of the packet if this was an IP packet.
    optional string destination_ip = 6;
    // The value of the protocol field if this was an IPv4 packet or the value of the Next Header
    // field if this was an IPv6 packet. The range of possible values is the same for both IP
    // families.
    optional int32 ip_next_header = 7;
    // The source port if this was a TCP or UDP packet.
    optional int32 source_port = 8;
    // The destination port if this was a TCP or UDP packet.
    optional int32 destination_port = 9;
}

/*
 * Logs the memory stats for an app on startup.
 * Logged from:
 *     frameworks/base/services/core/java/com/android/server/am/ActivityManagerService.java
 */
message AppStartMemoryStateCaptured {
    // The uid if available. -1 means not available.
    optional int32 uid = 1 [(is_uid) = true];

    // The process name.
    optional string process_name = 2;

    // The activity name.
    optional string activity_name = 3;

    // # of page-faults
    optional int64 page_fault = 4;

    // # of major page-faults
    optional int64 page_major_fault = 5;

    // RSS
    optional int64 rss_in_bytes = 6;

    // CACHE
    optional int64 cache_in_bytes = 7;

    // SWAP
    optional int64 swap_in_bytes = 8;
}

/*
 * Logs the change in Low Memory Killer Daemon (LMKD) state which is used as start/stop boundaries
 * for LMK event.
 * Logged from:
 *      system/core/lmkd/lmkd.c
 */
message LmkStateChanged {
    enum State {
        UNKNOWN = 0;
        START = 1;
        STOP = 2;
    }
    optional State state = 1;
}

/*
 * Logs the event when Low Memory Killer Daemon (LMKD) kills a process to reduce memory pressure.
 * Logged from:
 *      system/core/lmkd/lmkd.c
 */
message LmkKillOccurred {
    // The uid if available. -1 means not available.
    optional int32 uid = 1 [(is_uid) = true];

    // The process name.
    optional string process_name = 2;

    // oom adj score.
    optional int32 oom_adj_score = 3;

    // # of page-faults
    optional int64 page_fault = 4;

    // # of major page-faults
    optional int64 page_major_fault = 5;

    // RSS
    optional int64 rss_in_bytes = 6;

    // CACHE
    optional int64 cache_in_bytes = 7;

    // SWAP
    optional int64 swap_in_bytes = 8;

    // The elapsed real time of start of the process.
    optional int64 process_start_time_nanos = 9;

    // Min oom adj score considered by lmkd.
    optional int32 min_oom_score = 10;
}

/*
 * Logs when the ActivityManagerService detects that an app died.
 *
 * Logged from:
 *   frameworks/base/services/core/java/com/android/server/am/ActivityManagerService.java
 */
message AppDied {
    // timestamp(elapsedRealtime) of record creation
    optional uint64 timestamp_millis = 1 [(state_field_option).option = EXCLUSIVE_STATE];
}

/**
 * An atom for generic metrics logging. Available from Android Q.
 */
message GenericAtom {
    // The uid of the application that sent this custom atom.
    optional int32 uid = 1 [(is_uid) = true];

    // An event_id indicates the type of event.
    optional android.stats.EventType event_id = 2;
}

/**
 * Atom for simple logging of user interaction and impression events, such as "the user touched
 * this button" or "this dialog was displayed".
 * Keep the UI event stream clean: don't use for system or background events.
 * Log using the UiEventLogger wrapper - don't write with the StatsLog API directly.
 *
 * Logged from:
 *   frameworks/base/services/core/java/com/android/server/
 *   frameworks/base/packages/SystemUI/src/com/android/systemui/
 */
message UiEventReported {
    // The event_id.
    optional int32 event_id = 1;
    // The event's source or target uid and package, if applicable.
    // For example, the package posting a notification, or the destination package of a share.
    optional int32 uid = 2 [(is_uid) = true];
    optional string package_name = 3;
    // An identifier used to disambiguate which logs refer to a particular instance of some
    // UI element. Useful when there might be multiple instances simultaneously active.
    optional int32 instance_id = 4;
}

/**
 * Reports a notification was created or updated.
 *
 * Logged from:
 *   frameworks/base/services/core/java/com/android/server/notification/
 */
message NotificationReported {
    // The event_id (as for UiEventReported).
    optional int32 event_id = 1;
    // The notifying app's uid and package.
    optional int32 uid = 2 [(is_uid) = true];
    optional string package_name = 3;
    // A small system-assigned identifier for the notification.
    // Locally probably-unique, but expect collisions across users and/or days.
    optional int32 instance_id = 4;
    optional int32 notification_id_hash = 5;  // Small hash of the app-assigned notif ID + tag
    optional int32 channel_id_hash = 6;  // Small hash of app-assigned channel ID

    // Grouping information
    optional int32 group_id_hash = 7;  // Small hash of the group ID of the notification
    optional int32 group_instance_id = 8;  // Instance_id of the group-summary notification
    optional bool is_group_summary = 9;  // Tags the group-summary notification

    // Attributes
    optional string category = 10;   // App-assigned notification category (API-defined strings)
    optional int32 style = 11;       // App-assigned notification style
    optional int32 num_people = 12;  // Number of Person records attached to the notification

    // Ordering, importance and interruptiveness

    optional int32 position = 13;    // Position in NotificationManager's list

    optional android.stats.sysui.NotificationImportance importance = 14;
    optional int32 alerting = 15;    // Bitfield, 1=buzz 2=beep 4=blink

    enum NotificationImportanceExplanation {
        IMPORTANCE_EXPLANATION_UNKNOWN = 0;
        IMPORTANCE_EXPLANATION_APP = 1;     // App-specified channel importance.
        IMPORTANCE_EXPLANATION_USER = 2;    // User-specified channel importance.
        IMPORTANCE_EXPLANATION_ASST = 3;    // Notification Assistant override.
        IMPORTANCE_EXPLANATION_SYSTEM = 4;  // System override.
        // Like _APP, but based on pre-channels priority signal.
        IMPORTANCE_EXPLANATION_APP_PRE_CHANNELS = 5;
    }

    optional NotificationImportanceExplanation importance_source = 16;
    optional android.stats.sysui.NotificationImportance importance_initial = 17;
    optional NotificationImportanceExplanation importance_initial_source = 18;
    optional android.stats.sysui.NotificationImportance importance_asst = 19;
    optional int32 assistant_hash = 20;
    optional float assistant_ranking_score = 21;
}

message Notification {
    // The notifying app's uid and package.
    optional int32 uid = 1 [(is_uid) = true];
    optional string package_name = 2;
    // A small system-assigned identifier for the notification.
    optional int32 instance_id = 3;

    // Grouping information.
    optional int32 group_instance_id = 4;
    optional bool is_group_summary = 5;

    // The section of the shade that the notification is in.
    // See NotificationSectionsManager.PriorityBucket.
    enum NotificationSection {
        SECTION_UNKNOWN = 0;
        SECTION_HEADS_UP = 1;
        SECTION_PEOPLE = 2;
        SECTION_ALERTING = 3;
        SECTION_SILENT = 4;
    }
    optional NotificationSection section = 6;
}

message NotificationList {
    repeated Notification notifications = 1;  // An ordered sequence of notifications.
}

/**
 * Reports a notification panel was displayed, e.g. from the lockscreen or status bar.
 *
 * Logged from:
 *   frameworks/base/packages/SystemUI/src/com/android/systemui/statusbar/notification/
 */
message NotificationPanelReported {
    // The event_id (as for UiEventReported).
    optional int32 event_id = 1;
    optional int32 num_notifications = 2;
    // The notifications in the panel, in the order that they appear there.
    optional NotificationList notifications = 3 [(log_mode) = MODE_BYTES];
}

/**
 * Reports a notification channel, or channel group, was created, updated, or deleted.
 *
 * Logged from:
 *   frameworks/base/services/core/java/com/android/server/notification/
 */
message NotificationChannelModified {
    // The event_id (as for UiEventReported).
    optional int32 event_id = 1;
    // The notifying app's uid and package.
    optional int32 uid = 2 [(is_uid) = true];
    optional string package_name = 3;
    // Hash of app-assigned notification channel ID or channel-group ID
    optional int32 channel_id_hash = 4;
    // Previous importance setting, if applicable
    optional android.stats.sysui.NotificationImportance old_importance = 5;
    // New importance setting
    optional android.stats.sysui.NotificationImportance importance = 6;
}


/**
 * Logs when a biometric acquire event occurs.
 *
 * Logged from:
 *   frameworks/base/services/core/java/com/android/server/biometrics
 */
message BiometricAcquired {
    // Biometric modality that was acquired.
    optional android.hardware.biometrics.ModalityEnum modality = 1;
    // The associated user. Eg: 0 for owners, 10+ for others. Defined in android/os/UserHandle.java.
    optional int32 user = 2;
    // If this acquire is for a crypto operation. e.g. Secure purchases, unlock password storage.
    optional bool is_crypto = 3;
    // Action that the device is performing. Acquired messages are only expected for enroll and
    // authenticate. Other actions may indicate an error.
    optional android.hardware.biometrics.ActionEnum action = 4;
    // The client that this acquisition was received for.
    optional android.hardware.biometrics.ClientEnum client = 5;
    // Acquired constants, e.g. ACQUIRED_GOOD. See constants defined by <Biometric>Manager.
    optional int32 acquire_info = 6;
    // Vendor-specific acquire info. Valid only if acquire_info == ACQUIRED_VENDOR.
    optional int32 acquire_info_vendor = 7;
    // Dictates if this message should trigger additional debugging.
    optional bool debug = 8;
}

/**
 * Logs when a biometric authentication event occurs.
 *
 * Logged from:
 *   frameworks/base/services/core/java/com/android/server/biometrics
 */
message BiometricAuthenticated {
    // Biometric modality that was used.
    optional android.hardware.biometrics.ModalityEnum modality = 1;
    // The associated user. Eg: 0 for owners, 10+ for others. Defined in android/os/UserHandle.java
    optional int32 user = 2;
    // If this authentication is for a crypto operation. e.g. Secure purchases, unlock password
    // storage.
    optional bool is_crypto = 3;
    // The client that this acquisition was received for.
    optional android.hardware.biometrics.ClientEnum client = 4;
    // If authentication requires user confirmation. See BiometricPrompt's
    // setRequireConfirmation(bool) method.
    optional bool require_confirmation = 5;

    enum State {
        UNKNOWN = 0;
        REJECTED = 1;
        PENDING_CONFIRMATION = 2;
        CONFIRMED = 3;
    }

    // State of the current auth attempt.
    optional State state = 6;
    // Time it took to authenticate. For BiometricPrompt where setRequireConfirmation(false) is
    // specified and supported by the biometric modality, this is from the first ACQUIRED_GOOD to
    // AUTHENTICATED. for setRequireConfirmation(true), this is from PENDING_CONFIRMATION to
    // CONFIRMED.
    optional int64 latency_millis = 7;
    // Dictates if this message should trigger additional debugging.
    optional bool debug = 8;
}

/**
 * Logs when a biometric error occurs.
 *
 * Logged from:
 *   frameworks/base/services/core/java/com/android/server/biometrics
 */
message BiometricErrorOccurred {
    // Biometric modality that was used.
    optional android.hardware.biometrics.ModalityEnum modality = 1;
    // The associated user. Eg: 0 for owners, 10+ for others. Defined in android/os/UserHandle.java
    optional int32 user = 2;
    // If this error is for a crypto operation. e.g. Secure purchases, unlock password storage.
    optional bool is_crypto = 3;
    // Action that the device is performing.
    optional android.hardware.biometrics.ActionEnum action = 4;
    // The client that this acquisition was received for.
    optional android.hardware.biometrics.ClientEnum client = 5;
    // Error constants. See constants defined by <Biometric>Manager. Enums won't work since errors
    // are unique to modality.
    optional int32 error_info = 6;
    // Vendor-specific error info. Valid only if acquire_info == ACQUIRED_VENDOR. These are defined
    // by the vendor and not specified by the HIDL interface.
    optional int32 error_info_vendor = 7;
    // Dictates if this message should trigger additional debugging.
    optional bool debug = 8;
    // Time spent during the authentication attempt.
    optional int64 latency_millis = 9;
}

/**
 * Logs when a system health issue is detected.
 * Logged from:
 *   frameworks/base/services/core/java/com/android/server/biometrics
 */
message BiometricSystemHealthIssueDetected {
    // Biometric modality.
    optional android.hardware.biometrics.ModalityEnum modality = 1;
    // Type of issue detected.
    optional android.hardware.biometrics.IssueEnum issue = 2;
    // Dictates if this message should trigger additional debugging.
    optional bool debug = 3;
}

/**
 * Logs when a biometric enrollment occurs.
 *
 * Logged from:
 *   frameworks/base/services/core/java/com/android/server/biometrics
 */
message BiometricEnrolled {
    // Biometric modality that was used.
    optional android.hardware.biometrics.ModalityEnum modality = 1;
    // The associated user. Eg: 0 for owners, 10+ for others. Defined in android/os/UserHandle.java
    optional int32 user = 2;
    // The amount of time the enrollment took in milliseconds.
    optional int64 latency_millis = 3;
    // Whether or not the enrollment was successful.
    optional bool success = 4;
}

/*
 * Logs when a flag flip update occurrs. Used for mainline modules that update via flag flips.
 */
message FlagFlipUpdateOccurred {
    // If the event is from a flag config package, specify the package name.
    optional string flag_flip_package_name = 1;

    // The order id of the package
    optional int64 order_id = 2;
}

/**
 * Potential experiment ids that goes with a train install.
 * Should be kept in sync with experiment_ids.proto.
 */
message TrainExperimentIds {
    repeated int64 experiment_id = 1;
}

/*
 * Logs when a binary push state changes.
 * Logged by the installer via public api.
 */
message BinaryPushStateChanged {
    // Name of the train.
    optional string train_name = 1;
    // Version code for a "train" of packages that need to be installed atomically
    optional int64 train_version_code = 2;
    // After installation of this package, device requires a restart.
    optional bool requires_staging = 3;
    // Rollback should be enabled for this install.
    optional bool rollback_enabled = 4;
    // Requires low latency monitoring if possible.
    optional bool requires_low_latency_monitor = 5;

    enum State {
        UNKNOWN = 0;
        INSTALL_REQUESTED = 1;
        INSTALL_STARTED = 2;
        INSTALL_STAGED_NOT_READY = 3;
        INSTALL_STAGED_READY = 4;
        INSTALL_SUCCESS = 5;
        // Replaced by INSTALL_FAILURE_DOWNLOAD, INSTALL_FAILURE_STATE_MISMATCH,
        // and INSTALL_FAILURE_COMMIT.
        INSTALL_FAILURE = 6  [deprecated = true];
        // This enum is for installs that are manually cancelled via the Manual Update UI.
        INSTALL_CANCELLED = 7;
        INSTALLER_ROLLBACK_REQUESTED = 8;
        INSTALLER_ROLLBACK_INITIATED = 9;
        INSTALLER_ROLLBACK_INITIATED_FAILURE = 10;
        INSTALLER_ROLLBACK_STAGED = 11;
        INSTALLER_ROLLBACK_STAGED_FAILURE = 12;
        INSTALLER_ROLLBACK_BOOT_TRIGGERED = 13;
        INSTALLER_ROLLBACK_BOOT_TRIGGERED_FAILURE = 14;
        INSTALLER_ROLLBACK_SUCCESS = 15;
        INSTALLER_ROLLBACK_FAILURE = 16;
        INSTALLER_ROLLBACK_STAGED_CANCEL_REQUESTED = 17;
        INSTALLER_ROLLBACK_STAGED_CANCEL_SUCCESS = 18;
        INSTALLER_ROLLBACK_STAGED_CANCEL_FAILURE = 19;
        INSTALL_STAGED_CANCEL_REQUESTED = 20;
        INSTALL_STAGED_CANCEL_SUCCESS = 21;
        INSTALL_STAGED_CANCEL_FAILURE = 22;
        INSTALL_FAILURE_DOWNLOAD = 23;
        INSTALL_FAILURE_STATE_MISMATCH = 24;
        INSTALL_FAILURE_COMMIT = 25;
        REBOOT_TRIGGERED = 26;
    }
    optional State state = 6;
    // Possible experiment ids for monitoring this push.
    optional TrainExperimentIds experiment_ids = 7 [(log_mode) = MODE_BYTES];
    // user id
    optional int32 user_id = 8;
    optional int32 reason = 9;
    // Whether or not this is a rollback event
    optional bool is_rollback = 10;
}

/* Test atom, is not logged anywhere */
message TestAtomReported {
    repeated AttributionNode attribution_node = 1;
    optional int32 int_field = 2;
    optional int64 long_field = 3;
    optional float float_field = 4;
    optional string string_field = 5;
    optional bool boolean_field = 6;
    enum State {
        UNKNOWN = 0;
        OFF = 1;
        ON = 2;
    }
    optional State state = 7;
    optional TrainExperimentIds bytes_field = 8 [(android.os.statsd.log_mode) = MODE_BYTES];
}

/** Represents USB port overheat event. */
message UsbPortOverheatEvent {
    /* Temperature of USB port at USB plug event, in 1/10ths of degree C. */
    optional int32 plug_temperature_deci_c = 1;

    /* Maximum temperature of USB port during overheat event, in 1/10ths of degree C. */
    optional int32 max_temperature_deci_c = 2;

    /* Time between USB plug event and overheat threshold trip, in seconds. */
    optional int32 time_to_overheat_secs = 3;

    /* Time between overheat threshold trip and hysteresis, in seconds. */
    optional int32 time_to_hysteresis_secs = 4;

    /* Time between hysteresis and active mitigation ending, in seconds. */
    optional int32 time_to_inactive_secs = 5;
};

/**
 * Logs total effective full charge and discharge cycles on a battery.
 * Here are some examples of one effective cycle:
 *   1) the battery charges from 0% to 100% and drains back to 0%,
 *   2) charging from 50% to 100% and draining back to 50% twice.
 * Pulled from:
 *   frameworks/base/cmds/statsd/src/external/ResourceHealthManagerPuller.cpp
 */
message BatteryCycleCount {
    /* Number of total charge and discharge cycles on the system battery. */
    optional int32 cycle_count = 1;
}

/**
 * Logs that external storage is mounted and information about it, the storage type (sd card/usb/
 * others), its type (public or private) and the size in bytes.
 * Pulled from:
 *   StatsCompanionService
 */

message ExternalStorageInfo {

    enum VolumeType {
        UNKNOWN = 0;
        PUBLIC = 1;
        PRIVATE = 2;
        OTHER = 3;
    }

    // The type of external storage.
    optional android.stats.storage.ExternalStorageType storage_type = 1;
    // Type of the volume: TYPE_PUBLIC if portable and TYPE_PRIVATE if internal.
    optional VolumeType volume_type = 2;
    // Total size of the sd card in bytes.
    optional int64 size_bytes = 3;
}

/*
 * Logs when a connection becomes available and lost.
 * Logged in StatsCompanionService.java
 */
message ConnectivityStateChanged {
  // Id of the network.
  optional int32 net_id = 1;

  enum State {
    UNKNOWN = 0;
    CONNECTED = 1;
    DISCONNECTED = 2;
  }
  // Connected state of a network.
  optional State state = 2;
}

/**
 * Logs when a service starts and stops.
 * Logged from:
 *   services/core/java/com/android/server/am/ActiveServices.java
 */
message ServiceStateChanged {

    optional int32 uid = 1 [(is_uid) = true];

    optional string package_name = 2;

    optional string service_name = 3;

    enum State {
        START = 1;
        STOP = 2;
    }

    optional State state = 4;
}

/**
 * Logs when a service is launched.
 * Logged from:
 *   services/core/java/com/android/server/am/ActiveServices.java
 */
message ServiceLaunchReported {

    optional int32 uid = 1 [(is_uid) = true];

    optional string package_name = 2;

    optional string service_name = 3;
}

/**
 * Logs when a hidden API is used.
 *
 * Logged from:
 *     libcore/libart/src/main/java/dalvik/system/VMRuntime.java
 */
message HiddenApiUsed {
    // The uid of the app making the hidden access.
    optional int32 uid = 1 [(is_uid) = true];

    // Signature of the method or field accessed.
    optional string signature = 2;

    enum AccessMethod {
        NONE = 0;
        REFLECTION = 1;
        JNI = 2;
        LINKING = 3;
    }

    // Type of access.
    optional AccessMethod access_method = 3;

    // Whether the access was prevented or not.
    optional bool access_denied = 4;
}

/**
 * Logs user interaction with the Privacy Indicators added in Q. In particular:
 * - When user sees privacy chip
 * - When user clicks privacy chip
 * - How does the user exit the Privacy Dialog
 * Logged from:
 *   packages/SystemUI/src/com/android/systemui/qs/QuickStatusBarHeader.java
 */
message PrivacyIndicatorsInteracted {

    enum Type {
        UNKNOWN = 0;
        CHIP_VIEWED = 1;
        CHIP_CLICKED = 2;
        DIALOG_PRIVACY_SETTINGS = 3;
        DIALOG_DISMISS = 4;
        DIALOG_LINE_ITEM = 5;
    }

    optional Type type = 1 [(state_field_option).option = EXCLUSIVE_STATE];

    // Used if the type is LINE_ITEM
    optional string package_name = 2;
}

/**
 * Logs information about a package that is moved from the internal to external storage and vice
 * versa.
 * It logs the package name, the type of the external storage where the package is installed
 * (if moved to external storage, or UNKNOWN if moved to internal storage),
 * and the move type: if it's from internal to external or the other way around.
 *
 * Logged from:
        frameworks/base/services/core/java/com/android/server/pm/PackageManagerService.java
 */
message AppMovedStorageReported {
    enum MoveType {
        UNKNOWN = 0;
        TO_EXTERNAL = 1;
        TO_INTERNAL = 2;
    }
    // The type of the external storage.
    optional android.stats.storage.ExternalStorageType external_storage_type = 1;
    // The type of move.
    optional MoveType move_type = 2;
    // The name of the package that was moved.
    optional string package_name = 3;
}

/**
 * Logs when system server watchdog occurs.
 * Logged from:
 *      frameworks/base/services/core/java/com/android/server/Watchdog.java
 */
message SystemServerWatchdogOccurred {
    optional string subject = 1;
}

/**
 * Logs when new file added to tombstones.
 * Logged from:
 *      frameworks/base/core/java/com/android/server/BootReceiver.java
 */
message TombStoneOccurred {
}

/*
 * Information about a role request
 *
 * Logged from:
 *   packages/apps/PermissionController/src/com/android/packageinstaller/role/ui/RequestRoleFragment.java
 */
message RoleRequestResultReported {
    // UID of application requesting the role
    optional int32 requesting_uid = 1;

    // Package name of application requesting the role
    optional string requesting_package_name = 2;

    // The role to be granted
    optional string role_name = 3;

    // The count of applications qualifying for the role
    optional int32 qualifying_count = 4;

    // UID of application current granted the role
    optional int32 current_uid = 5;

    // Package name of application current granted the role
    optional string current_package_name = 6;

    // UID of another application that user chose to grant the role to, instead of the requesting
    // application
    optional int32 granted_another_uid = 7;

    // Package name of another application that user chose to grant the role to, instead of the
    // requesting application
    optional string granted_another_package_name = 8;

    enum Result {
        UNDEFINED = 0;
        // role request was ignored
        IGNORED = 1;
        // role request was ignored because it's already granted
        IGNORED_ALREADY_GRANTED = 2;
        // role request was ignored because the application isn't qualified
        IGNORED_NOT_QUALIFIED = 3;
        // role request was ignored because user said it should be always denied
        IGNORED_USER_ALWAYS_DENIED = 4;
        // role was granted by user action
        USER_GRANTED = 5;
        // role was denied by user action
        USER_DENIED = 6;
        // role was denied by user granting another application the role
        USER_DENIED_GRANTED_ANOTHER = 7;
        // role was denied and set to be always denied by the user
        USER_DENIED_WITH_ALWAYS = 8;
    }
    // The result of the role request
    optional Result result = 9;
}

/**
 * Logs when a Vehicle Maps Service client's connection state has changed
 *
 * Logged from:
 *   packages/services/Car/service/src/com/android/car/stats/VmsClientLog.java
 */
message VmsClientConnectionStateChanged {
    // The UID of the VMS client app
    optional int32 uid = 1 [(is_uid) = true];

    enum State {
        UNKNOWN = 0;
        // Attempting to connect to the client
        CONNECTING = 1;
        // Client connection established
        CONNECTED = 2;
        // Client connection closed unexpectedly
        DISCONNECTED = 3;
        // Client connection closed by VMS
        TERMINATED = 4;
        // Error establishing the client connection
        CONNECTION_ERROR = 5;
    }

    optional State state  = 2;
}

/**
 * Logs when MediaProvider has successfully finished scanning a storage volume.
 *
 * Logged from:
 *   packages/providers/MediaProvider/src/com/android/providers/media/scan/ModernMediaScanner.java
 */
message MediaProviderScanEvent {
    enum Reason {
        // Scan triggered due to unknown reason
        UNKNOWN = 0;
        // Scan triggered due to storage volume being mounted
        MOUNTED = 1;
        // Scan triggered due to explicit user action or app request
        DEMAND = 2;
        // Scan triggered due to idle maintenance
        IDLE = 3;
    }

    // Volume type that this event pertains to
    optional android.stats.mediaprovider.VolumeType volume_type = 1;
    // Reason why this scan was triggered
    optional Reason reason = 2;
    // Total number of files scanned
    optional int64 item_count = 3;
    // Duration of scan, normalized per file
    optional float normalized_duration_millis = 4;
    // Number of database inserts, normalized per file
    optional float normalized_insert_count = 5;
    // Number of database updates, normalized per file
    optional float normalized_update_count = 6;
    // Number of database deletes, normalized per file
    optional float normalized_delete_count = 7;
}

/**
 * Logs when an app has asked MediaProvider to delete media belonging to the user.
 *
 * Logged from:
 *   packages/providers/MediaProvider/src/com/android/providers/media/MediaProvider.java
 */
message MediaProviderDeletionEvent {
    // Volume type that this event pertains to
    optional android.stats.mediaprovider.VolumeType volume_type = 1;
    // Device timestamp when this deletion event occurred
    optional int64 timestamp_millis = 2;
    // App that requested deletion
    optional string package_name = 3;
    // Number of items that were deleted
    optional int32 item_count = 4;
}

/**
 * Logs when an app has asked MediaProvider to grant them access to media belonging to the user.
 *
 * Logged from:
 *   packages/providers/MediaProvider/src/com/android/providers/media/PermissionActivity.java
 */
message MediaProviderPermissionEvent {
    enum Result {
        UNKNOWN = 0;
        USER_GRANTED = 1;
        AUTO_GRANTED = 2;
        USER_DENIED = 3;
        USER_DENIED_WITH_PREJUDICE = 4;
        AUTO_DENIED = 5;
    }

    // Volume type that this event pertains to
    optional android.stats.mediaprovider.VolumeType volume_type = 1;
    // Device timestamp when this permission event occurred
    optional int64 timestamp_millis = 2;
    // App that requested permission
    optional string package_name = 3;
    // Number of items that were requested
    optional int32 item_count = 4;
    // Result of this request
    optional Result result = 5;
}

/**
 * Logs when MediaProvider has finished upgrading or downgrading its database schema.
 *
 * Logged from:
 *   packages/providers/MediaProvider/src/com/android/providers/media/DatabaseHelper.java
 */
message MediaProviderSchemaChange {
    // Volume type that this event pertains to
    optional android.stats.mediaprovider.VolumeType volume_type = 1;
    // Old database version code
    optional int32 version_from = 2;
    // New database version code
    optional int32 version_to = 3;
    // Total number of files in database
    optional int64 item_count = 4;
    // Duration of schema change, normalized per file
    optional float normalized_duration_millis = 5;
}

/**
 * Logs when MediaProvider has finished an idle maintenance job.
 *
 * Logged from:
 *   packages/providers/MediaProvider/src/com/android/providers/media/MediaProvider.java
 */
message MediaProviderIdleMaintenance {
    // Volume type that this event pertains to
    optional android.stats.mediaprovider.VolumeType volume_type = 1;

    // Total number of files in database
    optional int64 item_count = 2;
    // Duration of idle maintenance, normalized per file
    optional float normalized_duration_millis = 3;
    // Number of thumbnails found to be stale, normalized per file
    optional float normalized_stale_thumbnails = 4;
    // Number of items found to be expired, normalized per file
    optional float normalized_expired_media = 5;
}

/**
 * Represents boot time event with duration in ms.
 *
 * Logged from: bootstat and various system server components. Check each enums for details.
 */
message BootTimeEventDuration {
    enum DurationEvent {
        UNKNOWN = 0;
        // Bootloader time excluding BOOTLOADER_UI_WAIT + boot complete time. Logged from bootstat.
        ABSOLUTE_BOOT_TIME = 1;
        // Bootloader's 1st stage execution time.
        // Logged from bootstat.
        BOOTLOADER_FIRST_STAGE_EXEC = 2;
        // Bootloader's 1st stage loading time.
        // Logged from bootstat.
        BOOTLOADER_FIRST_STAGE_LOAD = 3;
        // Bootloader's kernel loading time.
        // Logged from bootstat.
        BOOTLOADER_KERNEL_LOAD = 4;
        // Bootloader's 2nd stage execution time.
        // Logged from bootstat.
        BOOTLOADER_SECOND_STAGE_EXEC = 5;
        // Bootloader's 2nd stage loading time.
        // Logged from bootstat.
        BOOTLOADER_SECOND_STAGE_LOAD = 6;
        // Duration for Bootloader to show unlocked device's warning UI. This should not happen
        // for locked device.
        // Logged from bootstat.
        BOOTLOADER_UI_WAIT = 7;
        // Total time spend in bootloader. This is the sum of all BOOTLOADER_* listed above.
        // Logged from bootstat.
        BOOTLOADER_TOTAL = 8;
        // Shutdown duration inside init for the reboot before the current boot up.
        // Logged from f/b/services/.../BootReceiver.java.
        SHUTDOWN_DURATION = 9;
        // Total time for mounting of disk devices during bootup.
        // Logged from f/b/services/.../BootReceiver.java.
        MOUNT_DEFAULT_DURATION = 10;
        // Total time for early stage mounting of disk devices during bootup.
        // Logged from f/b/services/.../BootReceiver.java.
        MOUNT_EARLY_DURATION = 11;
        // Total time for late stage mounting of disk devices during bootup.
        // Logged from f/b/services/.../BootReceiver.java.
        MOUNT_LATE_DURATION = 12;
        // Average time to scan non-system app after OTA
        // Logged from f/b/services/.../PackageManagerService.java
        OTA_PACKAGE_MANAGER_INIT_TIME = 13;
        // Time to initialize Package manager after OTA
        // Logged from f/b/services/.../PackageManagerService.java
        OTA_PACKAGE_MANAGER_DATA_APP_AVG_SCAN_TIME = 14;
        // Time to scan all system app from Package manager after OTA
        // Logged from f/b/services/.../PackageManagerService.java
        OTA_PACKAGE_MANAGER_SYSTEM_APP_AVG_SCAN_TIME = 15;
        // Init's total time for cold boot stage.
        // Logged from bootstat.
        COLDBOOT_WAIT = 16;
        // Init's total time for initializing selinux.
        // Logged from bootstat.
        SELINUX_INIT = 17;
        // Time since last factory reset.
        // Logged from bootstat.
        FACTORY_RESET_TIME_SINCE_RESET = 18;
        // Init's total time spent for completing the 1st stage.
        // Logged from bootstat.
        ANDROID_INIT_STAGE_1 = 19;
    }

    // Type of the event.
    optional DurationEvent event = 1;
    // Duration of the event in ms.
    optional int64 duration_millis = 2;
}

/**
 * Represents the start of specific boot time event during bootup in ms. This is usually a time
 * since boot-up.
 *
 * Logged from: bootstat and various system server components. Check each enums for details.
 */
message BootTimeEventElapsedTime {
    enum ElapsedTimeEvent {
        UNKNOWN = 0;
        // Time when init starts 1st stage. Logged from bootstat.
        ANDROID_INIT_STAGE_1 = 1;
        // Time when sys.boot_completed prop is set.
        // Logged from bootstat.
        BOOT_COMPLETE = 2;
        // BOOT_COMPLETE for encrypted device.
        BOOT_COMPLETE_ENCRYPTION = 3;
        // BOOT_COMPLETE for device with no encryption.
        BOOT_COMPLETE_NO_ENCRYPTION = 4;
        // Adjusted BOOT_COMPLETE for encrypted device extracting decryption time.
        BOOT_COMPLETE_POST_DECRYPT = 5;
        // BOOT_COMPLETE after factory reset.
        FACTORY_RESET_BOOT_COMPLETE = 6;
        // BOOT_COMPLETE_NO_ENCRYPTION after factory reset.
        FACTORY_RESET_BOOT_COMPLETE_NO_ENCRYPTION = 7;
        // BOOT_COMPLETE_POST_DECRYPT after factory reset.
        FACTORY_RESET_BOOT_COMPLETE_POST_DECRYPT = 8;
        // BOOT_COMPLETE after OTA.
        OTA_BOOT_COMPLETE = 9;
        // BOOT_COMPLETE_NO_ENCRYPTION after OTA.
        OTA_BOOT_COMPLETE_NO_ENCRYPTION = 10;
        // BOOT_COMPLETE_POST_DECRYPT after OTA.
        OTA_BOOT_COMPLETE_POST_DECRYPT = 11;
        // Time when the system starts sending LOCKED_BOOT_COMPLETED broadcast.
        // Logged from  f/b/services/.../UserController.java
        FRAMEWORK_LOCKED_BOOT_COMPLETED = 12;
        // Time when the system starts sending BOOT_COMPLETED broadcast.
        // Logged from  f/b/services/.../UserController.java
        FRAMEWORK_BOOT_COMPLETED = 13;
        // Time when the package manager starts init.
        // Logged from f/b/services/.../SystemServer.java
        PACKAGE_MANAGER_INIT_START = 14;
        // Time when package manager is ready
        // Logged from f/b/services/.../SystemServer.java
        PACKAGE_MANAGER_INIT_READY = 15;
        // Represents the time when user has entered unlock credential for system with user pin.
        // Logged from bootstat.
        POST_DECRYPT = 16;
        // Represents the start of zygote's init.
        // Logged from zygote itself.
        ZYGOTE_INIT_START = 17;
        // Represents the start of secondary zygote's init.
        // TODO: add logging to zygote
        SECONDARY_ZYGOTE_INIT_START = 18;
        // Represents the start of system server's init.
        // Logged from f/b/services/.../SystemServer.java
        SYSTEM_SERVER_INIT_START = 19;
        // Represents the completion of system server's init.
        // Logged from f/b/services/.../SystemServer.java
        SYSTEM_SERVER_READY = 20;
        // Represents the start of launcher during boot-up.
        // TODO: add logging
        LAUNCHER_START = 21;
        // Represents the completion of launcher's initial rendering. User can use other apps from
        // launcher from this point.
        // TODO: add logging
        LAUNCHER_SHOWN = 22;
    }

    // Type of the event.
    optional ElapsedTimeEvent event = 1;
    // Time since bootup for the event.
    // It should be acquired from SystemClock elapsedRealtime() call or equivalent.
    optional int64 time_millis = 2;
}

/**
 * Boot time events with UTC time.
 *
 * Logged from: bootstat and various system server components. Check each enums for details.
 */
message BootTimeEventUtcTime {
    enum UtcTimeEvent {
        UNKNOWN = 0;
        // Time of the bootstat's marking of 1st boot after the last factory reset.
        // Logged from bootstat.
        FACTORY_RESET_RESET_TIME = 1;
        // The time when bootstat records FACTORY_RESET_* events. This is close to
        // BOOT_COMPLETE time for the current bootup.
        // Logged from bootstat.
        FACTORY_RESET_CURRENT_TIME = 2;
        // DUplicate of FACTORY_RESET_RESET_TIME added for debugging purpose.
        // Logged from bootstat.
        FACTORY_RESET_RECORD_VALUE = 3;
    }

    // Type of the event.
    optional UtcTimeEvent event = 1;
    // UTC time for the event.
    optional int64 utc_time_secs = 2;
}

/**
 * Boot time events representing specific error code during bootup.
 * Meaning of error code can be different per each event type.
 *
 * Logged from: bootstat and various system server components. Check each enums for details.
 */
message BootTimeEventErrorCode {
    enum ErrorCodeEvent {
        UNKNOWN = 0;
        // Linux error code for time() call to get the current UTC time.
        // Logged from bootstat.
        FACTORY_RESET_CURRENT_TIME_FAILURE = 1;
        // Represents UmountStat before the reboot for the current boot up. Error codes defined
        // as UMOUNT_STAT_* from init/reboot.cpp.
        // Logged from f/b/services/.../BootReceiver.java.
        SHUTDOWN_UMOUNT_STAT = 2;
        // Reprepsents fie system mounting error code of /data partition for the current boot.
        // Error codes defined as combination of FsStatFlags from system/core/fs_mgr/fs_mgr.cpp.
        // Logged from f/b/services/.../BootReceiver.java.
        FS_MGR_FS_STAT_DATA_PARTITION = 3;
    }

    // Type of the event.
    optional ErrorCodeEvent event = 1;
    // error code defined per each event type.
    // For example, this can have a value of FsStatFlags.FS_STAT_FULL_MOUNT_FAILED for the event of
    // FS_MGR_FS_STAT.
    optional int32 error_code = 2;
}

/**
 * Collects Virtual A/B statistics related to the use of dm-snapshot performed
 * after an OTA.
 *
 * Logged from:
 *  - system/update_engine/cleanup_previous_update_action.cc
 */
message SnapshotMergeReported {
    // Keep in sync with
    // system/core/fs_mgr/libsnapshot/android/snapshot/snapshot.proto
    enum UpdateState {
        // No update or merge is in progress.
        NONE = 0;
        // An update is applying; snapshots may already exist.
        INITIATED = 1;
        // An update is pending, but has not been successfully booted yet.
        UNVERIFIED = 2;
        // The kernel is merging in the background.
        MERGING = 3;
        // Post-merge cleanup steps could not be completed due to a transient
        // error, but the next reboot will finish any pending operations.
        MERGE_NEEDS_REBOOT = 4;
        // Merging is complete, and needs to be acknowledged.
        MERGE_COMPLETED = 5;
        // Merging failed due to an unrecoverable error.
        MERGE_FAILED = 6;
        // The update was implicitly cancelled, either by a rollback or a flash
        // operation via fastboot. This state can only be returned by WaitForMerge.
        CANCELLED = 7;
    };

    // Status of the update after the merge attempts.
    optional UpdateState final_state = 1;

    // Time to complete a merge operation in milliseconds.
    // A negative value corresponds to the case in which the merge operation
    // was interrupted and resumed (e.g. in case of a system reboot during the
    // merge).
    optional int64 duration_millis = 2;

    // Number of reboots that occurred after issuing and before completing the
    // merge of all the snapshot devices.
    optional int32 intermediate_reboots = 3;
}

//////////////////////////////////////////////////////////////////////
// Pulled atoms below this line //
//////////////////////////////////////////////////////////////////////

/**
 * Pulls bytes transferred via wifi (Sum of foreground and background usage).
 *
 * Pulled from:
 *   StatsCompanionService (using BatteryStats to get which interfaces are wifi)
 */
message WifiBytesTransfer {
    optional int32 uid = 1 [(is_uid) = true];

    optional int64 rx_bytes = 2;

    optional int64 rx_packets = 3;

    optional int64 tx_bytes = 4;

    optional int64 tx_packets = 5;
}

/**
 * Pulls bytes transferred via wifi (separated by foreground and background usage).
 *
 * Pulled from:
 *   StatsCompanionService (using BatteryStats to get which interfaces are wifi)
 */
message WifiBytesTransferByFgBg {
    optional int32 uid = 1 [(is_uid) = true];

    // 1 denotes foreground and 0 denotes background. This is called Set in NetworkStats.
    optional bool is_foreground = 2;

    optional int64 rx_bytes = 3;

    optional int64 rx_packets = 4;

    optional int64 tx_bytes = 5;

    optional int64 tx_packets = 6;
}

/**
 * Pulls bytes transferred via mobile networks (Sum of foreground and background usage).
 *
 * Pulled from:
 *   StatsCompanionService (using BatteryStats to get which interfaces are mobile data)
 */
message MobileBytesTransfer {
    optional int32 uid = 1 [(is_uid) = true];

    optional int64 rx_bytes = 2;

    optional int64 rx_packets = 3;

    optional int64 tx_bytes = 4;

    optional int64 tx_packets = 5;
}

/**
 * Pulls bytes transferred via mobile networks (separated by foreground and background usage).
 *
 * Pulled from:
 *   StatsCompanionService (using BatteryStats to get which interfaces are mobile data)
 */
message MobileBytesTransferByFgBg {
    optional int32 uid = 1 [(is_uid) = true];

    // 1 denotes foreground and 0 denotes background. This is called Set in
    // NetworkStats.
    optional bool is_foreground = 2;

    optional int64 rx_bytes = 3;

    optional int64 rx_packets = 4;

    optional int64 tx_bytes = 5;

    optional int64 tx_packets = 6;
}

/**
 * Pulls bytes transferred via bluetooth. It is pulled from Bluetooth controller.
 *
 * Pulled from:
 *   StatsCompanionService
 */
message BluetoothBytesTransfer {
    optional int32 uid = 1 [(is_uid) = true];

    optional int64 rx_bytes = 2;

    optional int64 tx_bytes = 3;
}

/**
 * Pulls the kernel wakelock durations. This atom is adapted from
 * android/internal/os/KernelWakelockStats.java
 *
 * Pulled from:
 *   StatsCompanionService using KernelWakelockReader.
 */
message KernelWakelock {
    optional string name = 1;

    optional int32 count = 2;

    optional int32 version = 3;

    optional int64 time_micros = 4;
}

/**
 * Pulls low power state information. If power.stats HAL is not available, this
 * includes platform and subsystem sleep state information,
 * PowerStatePlatformSleepState, PowerStateVoter or PowerStateSubsystemSleepState
 * as defined in:
 *   hardware/interfaces/power/1.0/types.hal
 *   hardware/interfaces/power/1.1/types.hal
 * If power.stats HAL is available, this includes PowerEntityStateResidencyResult
 * as defined in:
 *   hardware/interfaces/power/stats/1.0/types.hal
 */
message SubsystemSleepState {
    // Subsystem name
    optional string subsystem_name = 1;
    // For PlatformLowPowerStats (hal 1.0), this is the voter name, which could be empty.
    // For SubsystemLowPowerStats (hal 1.1), this is the sleep state name.
    // For PowerEntityStateResidencyResult (hal power/stats/1.0) this is the
    //    powerEntityStateName from the corresponding PowerEntityStateInfo.
    optional string subname = 2;
    // The number of times it entered, or voted for entering the sleep state
    optional uint64 count = 3;
    // The length of time spent in, or spent voting for, the sleep state
    optional uint64 time_millis = 4;
}

/**
 * Pulls on-device power measurement information.
 * Data defined by hardware/interfaces/power/stats/1.0/types.hal.
 * Pulled from:
 *   frameworks/base/cmds/statsd/src/external/PowerStatsPuller.cpp
 */
message OnDevicePowerMeasurement {
    // Name of the subsystem (to which the rail belongs).
    optional string subsystem_name = 1;

    // Rail name. The rail lies within the subsystem.
    optional string rail_name = 2;

    // Time (in ms since boot) at which the rail energy value was measured.
    // This may differ slightly from the time that statsd logs this information.
    optional uint64 measurement_timestamp_millis = 3;

    // Accumulated energy used via the rail since device boot in uWs.
    optional uint64 energy_microwatt_secs = 4;
}

/**
 * Pulls Cpu time per frequency.
 * Pulls the time the cpu spend on the frequency index. Frequency index
 * starts from highest to lowest. The value should be monotonically
 * increasing since boot. However, if there is a cpu
 * hotplug event, the value would be reset as well.
 */
message CpuTimePerFreq {
    optional uint32 cluster = 1;
    optional uint32 freq_index = 2;
    optional uint64 time_millis = 3;
}

/**
 * Pulls Cpu Time Per Uid.
 * Note that isolated process uid time should be attributed to host uids.
 */
message CpuTimePerUid {
    optional int32 uid = 1 [(is_uid) = true];
    optional uint64 user_time_micros = 2;
    optional uint64 sys_time_micros = 3;
}

/**
 * Pulls Cpu Time Per Uid per frequency.
 * Note that isolated process uid time should be attributed to host uids.
 * For each uid, we order the time by descending frequencies.
 */
message CpuTimePerUidFreq {
    optional int32 uid = 1 [(is_uid) = true];
    optional uint32 freq_index = 2;
    optional uint64 time_millis = 3;
}

/**
 * Pulls Wifi Controller Activity Energy Info
 */
message WifiActivityInfo {
    // timestamp(wall clock) of record creation
    optional uint64 timestamp_millis = 1;
    // stack reported state
    // TODO: replace this with proto enum
    optional int32 stack_state = 2;
    // tx time in millis
    optional uint64 controller_tx_time_millis = 3;
    // rx time in millis
    optional uint64 controller_rx_time_millis = 4;
    // idle time in millis
    optional uint64 controller_idle_time_millis = 5;
    // product of current(mA), voltage(V) and time(ms)
    optional uint64 controller_energy_used = 6;
}

/**
 * Pulls Modem Activity Energy Info
 */
message ModemActivityInfo {
    // timestamp(wall clock) of record creation
    optional uint64 timestamp_millis = 1;
    // sleep time in millis.
    optional uint64 sleep_time_millis = 2;
    // idle time in millis
    optional uint64 controller_idle_time_millis = 3;
    /**
     * Tx power index
     * index 0 = tx_power < 0dBm
     * index 1 = 0dBm < tx_power < 5dBm
     * index 2 = 5dBm < tx_power < 15dBm
     * index 3 = 15dBm < tx_power < 20dBm
     * index 4 = tx_power > 20dBm
     */
    // tx time in ms at power level 0
    optional uint64 controller_tx_time_pl0_millis = 4;
    // tx time in ms at power level 1
    optional uint64 controller_tx_time_pl1_millis = 5;
    // tx time in ms at power level 2
    optional uint64 controller_tx_time_pl2_millis = 6;
    // tx time in ms at power level 3
    optional uint64 controller_tx_time_pl3_millis = 7;
    // tx time in ms at power level 4
    optional uint64 controller_tx_time_pl4_millis = 8;
    // rx time in ms at power level 5
    optional uint64 controller_rx_time_millis = 9;
    // product of current(mA), voltage(V) and time(ms)
    optional uint64 energy_used = 10 [deprecated=true];
}

/**
 * Pulls Bluetooth Activity Energy Info
 * Note: BluetoothBytesTransfer is pulled at the same time from the controller.
 */
message BluetoothActivityInfo {
    // timestamp(wall clock) of record creation
    optional uint64 timestamp_millis = 1;
    // bluetooth stack state
    optional int32 bluetooth_stack_state = 2;
    // tx time in millis
    optional uint64 controller_tx_time_millis = 3;
    // rx time in millis
    optional uint64 controller_rx_time_millis = 4;
    // idle time in millis
    optional uint64 controller_idle_time_millis = 5;
    // product of current(mA), voltage(V) and time(ms)
    optional uint64 energy_used = 6;
}

/*
 * Logs the memory stats for a process.
 *
 * Pulled from StatsCompanionService for all managed processes (from ActivityManagerService).
 */
message ProcessMemoryState {
    // The uid if available. -1 means not available.
    optional int32 uid = 1 [(is_uid) = true];

    // The process name.
    // Usually package name, "system" for system server.
    // Provided by ActivityManagerService.
    optional string process_name = 2;

    // Current OOM score adjustment. Value read from ProcessRecord.
    optional int32 oom_adj_score = 3;

    // # of page-faults
    optional int64 page_fault = 4;

    // # of major page-faults
    optional int64 page_major_fault = 5;

    // RSS
    // Value is read from memory.stat, field total_rss if per-app memory
    // cgroups are enabled. Otherwise, value from /proc/pid/stat.
    optional int64 rss_in_bytes = 6;

    // CACHE
    // Value is read from memory.stat, field total_cache if per-app memory
    // cgroups are enabled. Otherwise, 0.
    optional int64 cache_in_bytes = 7;

    // SWAP
    // Value is read from memory.stat, field total_swap if per-app memory
    // cgroups are enabled. Otherwise, 0.
    optional int64 swap_in_bytes = 8;

    // Deprecated: use ProcessMemoryHighWaterMark atom instead. Always -1.
    optional int64 rss_high_watermark_in_bytes = 9 [deprecated = true];

    // Deprecated: use ProcessMemorySnapshot atom instead. Always -1.
    optional int64 start_time_nanos = 10 [deprecated = true];

    // Deprecated: use ProcessMemorySnapshot atom instead. Always -1.
    optional int32 anon_rss_and_swap_in_kilobytes = 11 [deprecated = true];
}

/*
 * Logs the memory high-water mark for a process.
 *
 * Pulled from StatsCompanionService for all managed processes (from ActivityManagerServie)
 * and for selected native processes.
 *
 * Pulling this atom resets high-water mark counters for all processes.
 */
message ProcessMemoryHighWaterMark {
    // The uid if available. -1 means not available.
    optional int32 uid = 1 [(is_uid) = true];

    // The process name.
    // Usually package name or process cmdline.
    // Provided by ActivityManagerService or read from /proc/PID/cmdline.
    optional string process_name = 2;

    // Deprecated: use rss_high_water_mark_in_kilobytes instead. This field is
    // computed by converting kilobytes to bytes.
    optional int64 rss_high_water_mark_in_bytes = 3 [deprecated = true];

    // RSS high-water mark. Peak RSS usage of the process. Read from the VmHWM field in
    // /proc/PID/status.
    optional int32 rss_high_water_mark_in_kilobytes = 4;
}

/*
 * Logs the memory stats for a process.
 *
 * Pulled from StatsCompanionService for all managed processes (from ActivityManagerService)
 * and for selected native processes.
 */
message ProcessMemorySnapshot {
    // The uid if available. -1 means not available.
    optional int32 uid = 1 [(is_uid) = true];

    // The process name.
    // Usually package name or process cmdline.
    // Provided by ActivityManagerService or read from /proc/PID/cmdline.
    optional string process_name = 2;

    // The pid of the process.
    // Allows to disambiguate instances of the process.
    optional int32 pid = 3;

    // The current OOM score adjustment value.
    // Read from ProcessRecord for managed processes.
    // Placeholder -1001 (OOM_SCORE_ADJ_MIN - 1, outside of allowed range) for native ones.
    optional int32 oom_score_adj = 4;

    // The current RSS of the process.
    // VmRSS from /proc/pid/status.
    optional int32 rss_in_kilobytes = 5;

    // The current anon RSS of the process.
    // RssAnon from /proc/pid/status.
    optional int32 anon_rss_in_kilobytes = 6;

    // The current swap size of the process.
    // VmSwap from /proc/pid/status.
    optional int32 swap_in_kilobytes = 7;

    // The sum of rss_in_kilobytes and swap_in_kilobytes.
    optional int32 anon_rss_and_swap_in_kilobytes = 8;
}

/*
 * Elapsed real time from SystemClock.
 */
message SystemElapsedRealtime {
    optional uint64 time_millis = 1;
}

/*
 * Up time from SystemClock.
 */
message SystemUptime {
    // Milliseconds since the system was booted.
    // This clock stops when the system enters deep sleep (CPU off, display dark, device waiting
    // for external input).
    // It is not affected by clock scaling, idle, or other power saving mechanisms.
    optional uint64 uptime_millis = 1;
}

/*
 * Reads from /proc/uid_concurrent_active_time which has the format:
 * active: X (X is # cores)
 * [uid0]: [time-0] [time-1] [time-2] ... (# entries = # cores)
 * [uid1]: [time-0] [time-1] [time-2] ... ...
 * ...
 * Time-N means the CPU time a UID spent running concurrently with N other processes.
 * The file contains a monotonically increasing count of time for a single boot.
 */
message CpuActiveTime {
    optional int32 uid = 1 [(is_uid) = true];
    optional uint64 time_millis = 2;
}

/**
 * Reads from /proc/uid_concurrent_policy_time which has the format:
 * policy0: X policy4: Y (there are X cores on policy0, Y cores on policy4)
 * [uid0]: [time-0-0] [time-0-1] ... [time-1-0] [time-1-1] ...
 * [uid1]: [time-0-0] [time-0-1] ... [time-1-0] [time-1-1] ...
 * ...
 * Time-X-Y means the time a UID spent on clusterX running concurrently with Y other processes.
 * The file contains a monotonically increasing count of time for a single boot.
 */
message CpuClusterTime {
    optional int32 uid = 1 [(is_uid) = true];
    optional int32 cluster_index = 2;
    optional uint64 time_millis = 3;
}

/*
 * Pulls free disk space, for data, system partition and temporary directory.
 */
message DiskSpace {
    // available bytes in data partition
    optional uint64 data_available_bytes = 1;
    // available bytes in system partition
    optional uint64 system_available_bytes = 2;
    // available bytes in download cache or temp directories
    optional uint64 temp_available_bytes = 3;
}

/**
 * Pulls battery coulomb counter, which is the remaining battery charge in uAh.
 *
 * Pulled from StatsCompanionService.java
 */
message RemainingBatteryCapacity {
    optional int32 charge_micro_ampere_hour = 1;
}

/**
 * Pulls battery capacity, which is the battery capacity when full in uAh.
 * Pulled from:
 *   frameworks/base/cmds/statsd/src/external/ResourceHealthManagerPuller.cpp
 */
message FullBatteryCapacity {
    optional int32 capacity_micro_ampere_hour = 1;
}

/**
 * Pulls battery voltage.
 * Pulled from:
 *   frameworks/base/cmds/statsd/src/external/ResourceHealthManagerPuller.cpp
 */
message BatteryVoltage {
    // The voltage of the battery, in millivolts.
    optional int32 voltage_millivolt = 1;
}

/**
 * Pulls battery level (percent full, from 0 to 100).
 *
 * Pulled from:
 *   frameworks/base/cmds/statsd/src/external/ResourceHealthManagerPuller.cpp
 */
message BatteryLevel {
    // Battery level. Should be in [0, 100].
    optional int32 battery_level = 1;
}

/**
 * Pulls the temperature of various parts of the device.
 * The units are tenths of a degree Celsius. Eg: 30.3C is reported as 303.
 *
 * Pulled from StatsCompanionService.java
 */
message Temperature {
    // The type of temperature being reported. Eg. CPU, GPU, SKIN, BATTERY, BCL_.
    optional android.os.TemperatureTypeEnum sensor_location = 1;

    // The name of the temperature source. Eg. CPU0
    optional string sensor_name = 2;

    // Temperature in tenths of a degree C.
    // For BCL, it is decimillivolt, decimilliamps, and percentage * 10.
    optional int32 temperature_deci_celsius = 3;

    // Relative severity of the throttling, see enum definition.
    optional android.os.ThrottlingSeverityEnum severity = 4;
}

/**
 * Pulls the statistics of calls to Binder.
 *
 * Binder stats will be reset every time the data is pulled. It means it can only be pulled by one
 * config on the device.
 *
 * Next tag: 15
 */
message BinderCalls {
    // UID of the process responsible for the binder transaction. It will be set if the process
    // executing the binder transaction attribute the transaction to another uid using
    // Binder.setThreadWorkSource().
    //
    // If not set, the value will be -1.
    optional int32 uid = 1 [(is_uid) = true];
    // UID of the process executing the binder transaction.
    optional int32 direct_caller_uid = 14;
    // Fully qualified class name of the API call.
    //
    // This is a system server class name.
    //
    // TODO(gaillard): figure out if binder call stats includes data from isolated uids, if a uid
    // gets recycled and we have isolated uids, we might attribute the data incorrectly.
    // TODO(gaillard): there is a high dimensions cardinality, figure out if we should drop the less
    // commonly used APIs.
    optional string service_class_name = 2;
    // Method name of the API call. It can also be a transaction code if we cannot
    // resolve it to a name. See Binder#getTransactionName.
    //
    // This is a system server method name.
    optional string service_method_name = 3;
    // Total number of API calls.
    optional int64 call_count = 4;
    // True if the screen was interactive PowerManager#isInteractive at the end of the call.
    optional bool screen_interactive = 13;
    // Total number of API calls we have data recorded for. If we collected data for all the calls,
    // call_count will be equal to recorded_call_count.
    //
    // If recorded_call_count is different than call_count, it means data collection has been
    // sampled. All the fields below will be sampled in this case.
    optional int64 recorded_call_count = 12;
    // Number of exceptions thrown by the API.
    optional int64 recorded_exception_count = 5;
    // Total latency of all API calls.
    // Average can be computed using total_latency_micros / recorded_call_count.
    optional int64 recorded_total_latency_micros = 6;
    // Maximum latency of one API call.
    optional int64 recorded_max_latency_micros = 7;
    // Total CPU usage of all API calls.
    // Average can be computed using total_cpu_micros / recorded_call_count.
    // Total can be computed using total_cpu_micros / recorded_call_count * call_count.
    optional int64 recorded_total_cpu_micros = 8;
    // Maximum CPU usage of one API call.
    optional int64 recorded_max_cpu_micros = 9;
    // Maximum parcel reply size of one API call.
    optional int64 recorded_max_reply_size_bytes = 10;
    // Maximum parcel request size of one API call.
    optional int64 recorded_max_request_size_bytes = 11;
}

/**
 * Pulls the statistics of exceptions during calls to Binder.
 *
 * Binder stats are cumulative from boot unless somebody reset the data using
 * > adb shell dumpsys binder_calls_stats --reset
 */
message BinderCallsExceptions {
    // Exception class name, e.g. java.lang.IllegalArgumentException.
    //
    // This is an exception class name thrown by the system server.
    optional string exception_class_name = 1;
    // Total number of exceptions.
    optional int64 exception_count = 2;
}

/**
 * Pulls the statistics of message dispatching on HandlerThreads.
 *
 * Looper stats will be reset every time the data is pulled. It means it can only be pulled by one
 * config on the device.
 *
 * Next tag: 11
 */
message LooperStats {
    // The uid that made a call to the System Server and caused the message to be enqueued.
    optional int32 uid = 1 [(is_uid) = true];

    // Fully qualified class name of the handler target class.
    //
    // This field does not contain PII. This is a system server class name.
    optional string handler_class_name = 2;

    // The name of the thread that runs the Looper.
    //
    // This field does not contain PII. This is a system server thread name.
    optional string looper_thread_name = 3;

    // The name of the dispatched message.
    //
    // This field does not contain PII. This is a system server constant or class
    // name.
    optional string message_name = 4;

    // Total number of successfully dispatched messages.
    optional int64 message_count = 5;

    // Total number of messages that failed dispatching.
    optional int64 exception_count = 6;

    // Total number of processed messages we have data recorded for. If we
    // collected data for all the messages, message_count will be equal to
    // recorded_message_count.
    //
    // If recorded_message_count is different than message_count, it means data
    // collection has been sampled. The fields below will be sampled in this case.
    optional int64 recorded_message_count = 7;

    // Total latency of all processed messages.
    // Average can be computed using recorded_total_latency_micros /
    // recorded_message_count.
    optional int64 recorded_total_latency_micros = 8;

    // Total CPU usage of all processed message.
    // Average can be computed using recorded_total_cpu_micros /
    // recorded_message_count. Total can be computed using
    // recorded_total_cpu_micros / recorded_message_count * message_count.
    optional int64 recorded_total_cpu_micros = 9;

    // True if the screen was interactive PowerManager#isInteractive at the end of the call.
    optional bool screen_interactive = 10;

    // Max recorded CPU usage of all processed messages.
    optional int64 recorded_max_cpu_micros = 11;

    // Max recorded latency of all processed messages.
    optional int64 recorded_max_latency_micros = 12;

    // Total number of messages we tracked the dispatching delay for. If we
    // collected data for all the messages, message_count will be equal to
    // recorded_delay_message_count.
    //
    // If recorded_delay_message_count is different than message_count, it means data
    // collection has been sampled or/and not all messages specified the target dispatch time.
    // The fields below will be sampled in this case.
    optional int64 recorded_delay_message_count = 13;

    // Total dispatching delay of all processed messages.
    // Calculated as a difference between the target dispatching time (Message.when)
    // and the actual dispatching time.
    // Average can be computed using recorded_total_delay_millis / recorded_delay_message_count.
    optional int64 recorded_total_delay_millis = 14;

    // Max dispatching delay of all processed messages.
    // Calculated as a difference between the target dispatching time (Message.when)
    // and the actual dispatching time.
    optional int64 recorded_max_delay_millis = 15;
}

/**
 * Pulls disk information, such as write speed and latency.
 */
message DiskStats {
    // Time taken to open, write 512B to, and close a file.
    // -1 if error performing the check.
    optional int64 data_write_latency_millis = 1;

    optional bool file_based_encryption = 2;

    // Recent disk write speed in kB/s.
    // -1 if error querying storageed.
    // 0 if data is unavailable.
    optional int32 recent_disk_write_speed = 3;
}


/**
 * Free and total bytes of the Data, Cache, and System partition.
 */
message DirectoryUsage {
    enum Directory {
        UNKNOWN = 0;
        DATA = 1;
        CACHE = 2;
        SYSTEM = 3;
    }
    optional Directory directory = 1;
    optional int64 free_bytes = 2;
    optional int64 total_bytes = 3;
}


/**
 * Size of an application: apk size, data size, and cache size.
 * Reads from a cached file produced daily by DiskStatsLoggingService.java.
 * Information is only reported for apps with the primary user (user 0).
 * Sizes are aggregated by package name.
 */
message AppSize {
    // Including uids will involve modifying diskstats logic.
    optional string package_name = 1;
    // App size in bytes. -1 if unavailable.
    optional int64 app_size_bytes = 2;
    // App data size in bytes. -1 if unavailable.
    optional int64 app_data_size_bytes = 3;
    // App cache size in bytes. -1 if unavailable.
    optional int64 app_cache_size_bytes = 4;
    // Time that the cache file was produced.
    // Uses System.currentTimeMillis(), which is wall clock time.
    optional int64 cache_time_millis = 5;
}


/**
 * Size of a particular category. Eg: photos, videos.
 * Reads from a cached file produced daily by DiskStatsLoggingService.java.
 */
message CategorySize {
    enum Category {
        UNKNOWN = 0;
        APP_SIZE = 1;
        APP_DATA_SIZE = 2;
        APP_CACHE_SIZE = 3;
        PHOTOS = 4;
        VIDEOS = 5;
        AUDIO = 6;
        DOWNLOADS = 7;
        SYSTEM = 8;
        OTHER = 9;
    }
    optional Category category = 1;
    // Category size in bytes.
    optional int64 size_bytes = 2;
    // Time that the cache file was produced.
    // Uses System.currentTimeMillis(), which is wall clock time.
    optional int64 cache_time_millis = 3;
}

/**
 * Pulls per uid I/O stats. The stats are cumulative since boot.
 *
 * Read/write bytes are I/O events from a storage device
 * Read/write chars are data requested by read/write syscalls, and can be
 *   satisfied by caching.
 *
 * Pulled from StatsCompanionService, which reads proc/uid_io/stats.
 */
message DiskIo {
    optional int32 uid = 1 [(is_uid) = true];
    optional int64 fg_chars_read = 2;
    optional int64 fg_chars_write = 3;
    optional int64 fg_bytes_read = 4;
    optional int64 fg_bytes_write = 5;
    optional int64 bg_chars_read = 6;
    optional int64 bg_chars_write = 7;
    optional int64 bg_bytes_read = 8;
    optional int64 bg_bytes_write = 9;
    optional int64 fg_fsync = 10;
    optional int64 bg_fsync= 11;
}


/**
 * Pulls the number of fingerprints for each user.
 *
 * Pulled from StatsCompanionService, which queries <Biometric>Manager.
 */
message NumFingerprintsEnrolled {
    // The associated user. Eg: 0 for owners, 10+ for others.
    // Defined in android/os/UserHandle.java
    optional int32 user = 1;
    // Number of fingerprints registered to that user.
    optional int32 num_fingerprints_enrolled = 2;
}

/**
 * Pulls the number of faces for each user.
 *
 * Pulled from StatsCompanionService, which queries <Biometric>Manager.
 */
message NumFacesEnrolled {
    // The associated user. Eg: 0 for owners, 10+ for others.
    // Defined in android/os/UserHandle.java
    optional int32 user = 1;
    // Number of faces registered to that user.
    optional int32 num_faces_enrolled = 2;
}
/**
 * A mapping of role holder -> role
 */
message RoleHolder {
    // uid of the role holder
    optional int32 uid = 1 [(is_uid) = true];

    // package name of the role holder
    optional string package_name = 2;

    // the role held
    optional string role = 3;
}

message AggStats {
    // These are all in byte resolution.
    optional int64 min = 1 [deprecated = true];
    optional int64 average = 2 [deprecated = true];
    optional int64 max = 3 [deprecated = true];

    // These are all in kilobyte resolution. Can fit in int32, so smaller on the wire than the above
    // int64 fields.
    optional int32 mean_kb = 4;
    optional int32 max_kb = 5;
}

// A reduced subset of process states; reducing the number of possible states allows more
// aggressive device-side aggregation of statistics and hence reduces metric upload size.
enum ProcessStateAggregated {
    PROCESS_STATE_UNKNOWN = 0;
    // Persistent system process.
    PROCESS_STATE_PERSISTENT = 1;
    // Top activity; actually any visible activity.
    PROCESS_STATE_TOP = 2;
    // Process binding to top or a foreground service.
    PROCESS_STATE_BOUND_TOP_OR_FGS = 3;
    // Processing running a foreground service.
    PROCESS_STATE_FGS = 4;
    // Important foreground process (ime, wallpaper, etc).
    PROCESS_STATE_IMPORTANT_FOREGROUND = 5;
    // Important background process.
    PROCESS_STATE_BACKGROUND = 6;
    // Process running a receiver.
    PROCESS_STATE_RECEIVER = 7;
    // All kinds of cached processes.
    PROCESS_STATE_CACHED = 8;
}

// Next tag: 13
message ProcessStatsStateProto {
    optional android.service.procstats.ScreenState screen_state = 1;

    optional android.service.procstats.MemoryState memory_state = 2 [deprecated = true];

    // this enum list is from frameworks/base/core/java/com/android/internal/app/procstats/ProcessStats.java
    // and not frameworks/base/core/java/android/app/ActivityManager.java
    optional android.service.procstats.ProcessState process_state = 3 [deprecated = true];

    optional ProcessStateAggregated process_state_aggregated = 10;

    // Millisecond uptime duration spent in this state
    optional int64 duration_millis = 4 [deprecated = true];
    // Same as above, but with minute resolution so it fits into an int32.
    optional int32 duration_minutes = 11;

    // Millisecond elapsed realtime duration spent in this state
    optional int64 realtime_duration_millis = 9 [deprecated = true];
    // Same as above, but with minute resolution so it fits into an int32.
    optional int32 realtime_duration_minutes = 12;

    // # of samples taken
    optional int32 sample_size = 5;

    // PSS is memory reserved for this process
    optional AggStats pss = 6 [deprecated = true];

    // USS is memory shared between processes, divided evenly for accounting
    optional AggStats uss = 7 [deprecated = true];

    // RSS is memory resident for this process
    optional AggStats rss = 8;
}

// Next Tag: 7
message ProcessStatsProto {
    // Name of process.
    optional string process = 1;

    // Uid of the process.
    optional int32 uid = 2;

    // Information about how often kills occurred
    message Kill {
        // Count of excessive CPU kills
        optional int32 cpu = 1;

        // Count of kills when cached
        optional int32 cached = 2;

        // PSS stats during cached kill
        optional AggStats cached_pss = 3;
    }
    optional Kill kill = 3 [deprecated = true];

    // Time and memory spent in various states.
    repeated ProcessStatsStateProto states = 5;

    // Total time process has been running...  screen_state, memory_state, and process_state
    // will not be set.
    optional ProcessStatsStateProto total_running_state = 6;
}

message PackageServiceOperationStatsProto {
    // Operate enum: Started, Foreground, Bound, Executing
    optional android.service.procstats.ServiceOperationState operation = 1;

    // Number of times the service was in this operation.
    optional int32 count = 2;

    // Information about a state the service can be in.
    message StateStats {
        // Screen state enum.
        optional android.service.procstats.ScreenState screen_state = 1;
        // Memory state enum.
        optional android.service.procstats.MemoryState memory_state = 2;

        // duration in milliseconds.
        optional int64 duration_millis = 3;
        // Millisecond elapsed realtime duration spent in this state
        optional int64 realtime_duration_millis = 4;
    }
    repeated StateStats state_stats = 3;
}

message PackageServiceStatsProto {
    // Name of service component.
    optional string service_name = 1;

    // The operation stats.
    // The package_name, package_uid, package_version, service_name will not be set to save space.
    repeated PackageServiceOperationStatsProto operation_stats = 2;
}

message PackageAssociationSourceProcessStatsProto {
    // Uid of the process.
    optional int32 process_uid = 1;
    // Process name.
    optional string process_name = 2;
    // Package name.
    optional string package_name = 7;
    // Total count of the times this association appeared.
    optional int32 total_count = 3;

    // Millisecond uptime total duration this association was around.
    optional int64 total_duration_millis = 4;

    // Total count of the times this association became actively impacting its target process.
    optional int32 active_count = 5;

    // Information on one source in this association.
    message StateStats {
        // Process state enum.
        optional android.service.procstats.ProcessState process_state = 1;
        // Millisecond uptime duration spent in this state
        optional int64 duration_millis = 2;
        // Millisecond elapsed realtime duration spent in this state
        optional int64 realtime_duration_mmillis = 3;
    }
    repeated StateStats active_state_stats = 6;
}

message PackageAssociationProcessStatsProto {
    // Name of the target component.
    optional string component_name = 1;
    // Information on one source in this association.
    repeated PackageAssociationSourceProcessStatsProto sources = 2;
}


message ProcessStatsPackageProto {
    // Name of package.
    optional string package = 1;

    // Uid of the package.
    optional int32 uid = 2;

    // Version of the package.
    optional int64 version = 3;

    // Stats for each process running with the package loaded in to it.
    repeated ProcessStatsProto process_stats = 4;

    // Stats for each of the package's services.
    repeated PackageServiceStatsProto service_stats = 5;

    // Stats for each association with the package.
    repeated PackageAssociationProcessStatsProto association_stats = 6;
}

message ProcessStatsSectionProto {
    // Elapsed realtime at start of report.
    optional int64 start_realtime_millis = 1;

    // Elapsed realtime at end of report.
    optional int64 end_realtime_millis = 2;

    // CPU uptime at start of report.
    optional int64 start_uptime_millis = 3;

    // CPU uptime at end of report.
    optional int64 end_uptime_millis = 4;

    // System runtime library. e.g. "libdvm.so", "libart.so".
    optional string runtime = 5;

    // whether kernel reports swapped pss.
    optional bool has_swapped_pss = 6;

    // Data completeness. e.g. "complete", "partial", shutdown", or "sysprops".
    enum Status {
        STATUS_UNKNOWN = 0;
        STATUS_COMPLETE = 1;
        STATUS_PARTIAL = 2;
        STATUS_SHUTDOWN = 3;
        STATUS_SYSPROPS = 4;
    }
    repeated Status status = 7;

    // Number of pages available of various types and sizes, representation fragmentation.
    repeated ProcessStatsAvailablePagesProto available_pages = 10;

    // Stats for each process.
    repeated ProcessStatsProto process_stats = 8;

    // Stats for each package.
    repeated ProcessStatsPackageProto package_stats = 9;
}

message ProcessStatsAvailablePagesProto {
    // Node these pages are in (as per /proc/pagetypeinfo)
    optional int32 node = 1;

    // Zone these pages are in (as per /proc/pagetypeinfo)
    optional string zone = 2;

    // Label for the type of these pages (as per /proc/pagetypeinfo)
    optional string label = 3;

    // Distribution of number of pages available by order size.  First entry in array is
    // order 0, second is order 1, etc.  Each order increase is a doubling of page size.
    repeated int32 pages_per_order = 4;
}

/**
 * Pulled from ProcessStatsService.java
 */
message ProcStats {
    optional ProcessStatsSectionProto proc_stats_section = 1;
}

/**
 * Pulled from ProcessStatsService.java
 */
message ProcStatsPkgProc {
    optional ProcessStatsSectionProto proc_stats_section = 1;
}

// Next Tag: 2
message PackageRemoteViewInfoProto {
    optional string package_name = 1;
    // add per-package additional info here (like channels)
}

// Next Tag: 2
message NotificationRemoteViewsProto {
    repeated PackageRemoteViewInfoProto package_remote_view_info = 1;
}

/**
 * Pulled from NotificationManagerService.java
 */
message NotificationRemoteViews {
    optional NotificationRemoteViewsProto notification_remote_views = 1;
}

/**
 * Atom that contains a list of a package's preferences, pulled from NotificationManagerService.java
 */
message PackageNotificationPreferences {
    // Uid under which the package is installed.
    optional int32 uid = 1;
    // Notification importance, which specifies when and how a notification is displayed.
    // Specified under core/java/android/app/NotificationManager.java.
    optional int32 importance = 2;
    // Lockscreen visibility as set by the user.
    optional int32 visibility = 3;
    // Bitfield mask indicating what fields were locked by the user (see LockableAppfields in
    // PreferencesHelper.java)
    optional int32 user_locked_fields = 4;
}

/**
 * Atom that contains a list of a package's channel preferences, pulled from
 * NotificationManagerService.java.
 */
message PackageNotificationChannelPreferences {
    // Uid under which the package is installed.
    optional int32 uid = 1;
    // Channel's ID. Should always be available.
    optional string channel_id = 2;
    // Channel's name. Should always be available.
    optional string channel_name = 3;
    // Channel's description. Optionally set by the channel creator.
    optional string description = 4;
    // Notification importance, which specifies when and how a notification is displayed. Specified
    // under core/java/android/app/NotificationManager.java.
    optional int32 importance = 5;
    // Bitmask representing which fields have been set by the user. See field bitmask descriptions
    // at core/java/android/app/NotificationChannel.java
    optional int32 user_locked_fields = 6;
    // Indicates if the channel was deleted by the app.
    optional bool is_deleted = 7;
}

/**
 * Atom that contains a list of a package's channel group preferences, pulled from
 * NotificationManagerService.java.
 */
message PackageNotificationChannelGroupPreferences {
    // Uid under which the package is installed.
    optional int32 uid = 1;
    // Channel Group's ID. Should always be available.
    optional string group_id = 2;
    // Channel Group's name. Should always be available.
    optional string group_name = 3;
    // Channel Group's description. Optionally set by group creator.
    optional string description = 4;
    // Indicates if notifications from this channel group are blocked.
    optional bool is_blocked = 5;
    // Bitmask representing which fields have been set by the user. See field bitmask descriptions
    // at core/java/android/app/NotificationChannelGroup.java
    optional int32 user_locked_fields = 6;
}

message PowerProfileProto {
    optional double cpu_suspend = 1;

    optional double cpu_idle = 2;

    optional double cpu_active = 3;

    message CpuCluster {
        optional int32 id = 1;
        optional double cluster_power = 2;
        optional int32 cores = 3;
        repeated int64 speed = 4;
        repeated double core_power = 5;
    }

    repeated CpuCluster cpu_cluster = 40;

    optional double wifi_scan = 4;

    optional double wifi_on = 5;

    optional double wifi_active = 6;

    optional double wifi_controller_idle = 7;

    optional double wifi_controller_rx = 8;

    optional double wifi_controller_tx = 9;

    repeated double wifi_controller_tx_levels = 10;

    optional double wifi_controller_operating_voltage = 11;

    optional double bluetooth_controller_idle = 12;

    optional double bluetooth_controller_rx = 13;

    optional double bluetooth_controller_tx = 14;

    optional double bluetooth_controller_operating_voltage = 15;

    optional double modem_controller_sleep = 16;

    optional double modem_controller_idle = 17;

    optional double modem_controller_rx = 18;

    repeated double modem_controller_tx = 19;

    optional double modem_controller_operating_voltage = 20;

    optional double gps_on = 21;

    repeated double gps_signal_quality_based = 22;

    optional double gps_operating_voltage = 23;

    optional double bluetooth_on = 24;

    optional double bluetooth_active = 25;

    optional double bluetooth_at_cmd = 26;

    optional double ambient_display = 27;

    optional double screen_on = 28;

    optional double radio_on = 29;

    optional double radio_scanning = 30;

    optional double radio_active = 31;

    optional double screen_full = 32;

    optional double audio = 33;

    optional double video = 34;

    optional double flashlight = 35;

    optional double memory = 36;

    optional double camera = 37;

    optional double wifi_batched_scan = 38;

    optional double battery_capacity = 39;
}

/**
 * power_profile.xml and other constants for power model calculations.
 * Pulled from PowerProfile.java
 */
message PowerProfile {
    optional PowerProfileProto power_profile = 1;
}

/**
 * Logs when a user restriction was added or removed.
 *
 * Logged from:
 *   frameworks/base/services/devicepolicy/java/com/android/server/devicepolicy/DevicePolicyManagerService.java
 */
message UserRestrictionChanged {
    // The raw string of the user restriction as defined in UserManager.
    // Allowed values are defined in UserRestrictionsUtils#USER_RESTRICTIONS.
    optional string restriction = 1;
    // Whether the restriction is enabled or disabled.
    optional bool enabled = 2;
}

/**
 * Pulls process user time and system time. Puller takes a snapshot of all pids
 * in the system and returns cpu stats for those that are working at the time.
 * Dead pids will be dropped. Kernel processes are excluded.
 * Min cool-down is 5 sec.
 */
message ProcessCpuTime {
    optional int32 uid = 1 [(is_uid) = true];

    optional string process_name = 2;
    // Process cpu time in user space, cumulative from boot/process start
    optional int64 user_time_millis = 3;
    // Process cpu time in system space, cumulative from boot/process start
    optional int64 system_time_millis = 4;
}

/**
 * Pulls the CPU usage for each thread.
 *
 * Read from /proc/$PID/task/$TID/time_in_state files.
 *
 * TODO(mishaw): This is an experimental atom. Issues with big/little CPU frequencies, and
 * time_in_state files not being present on some phones, have not been addressed. These should be
 * considered before a public release.
 */
message CpuTimePerThreadFreq {
    // UID that owns the process.
    optional int32 uid = 1 [(is_uid) = true];
    // ID of the process.
    optional int32 process_id = 2;
    // ID of the thread.
    optional int32 thread_id = 3;
    // Name of the process taken from `/proc/$PID/cmdline`.
    optional string process_name = 4;
    // Name of the thread taken from `/proc/$PID/task/$TID/comm`
    optional string thread_name = 5;

    // Report eight different frequencies, and how much time is spent in each frequency. Frequencies
    // are given in KHz, and time is given in milliseconds since the thread started. All eight
    // frequencies are given here as the alternative is sending eight separate atoms. This method
    // significantly reduces the amount of data created
    optional int32 frequency1_khz = 6;
    optional int32 time1_millis = 7;
    optional int32 frequency2_khz = 8;
    optional int32 time2_millis = 9;
    optional int32 frequency3_khz = 10;
    optional int32 time3_millis = 11;
    optional int32 frequency4_khz = 12;
    optional int32 time4_millis = 13;
    optional int32 frequency5_khz = 14;
    optional int32 time5_millis = 15;
    optional int32 frequency6_khz = 16;
    optional int32 time6_millis = 17;
    optional int32 frequency7_khz = 18;
    optional int32 time7_millis = 19;
    optional int32 frequency8_khz = 20;
    optional int32 time8_millis = 21;
}

/**
 * Pulls information about the device's build.
 */
message BuildInformation {
    // Build.FINGERPRINT. A string that uniquely identifies this build. Do not parse.
    // E.g. may be composed of the brand, product, device, release, id, incremental, type, and tags.
    optional string fingerprint = 1;

    // Build.BRAND. The consumer-visible brand with which the product/hardware will be associated.
    optional string brand = 2;

    // Build.PRODUCT. The name of the overall product.
    optional string product = 3;

    // Build.DEVICE. The name of the industrial design.
    optional string device = 4;

    // Build.VERSION.RELEASE. The user-visible version string.  E.g., "1.0" or "3.4b5" or "bananas".
    optional string version_release = 5;

    // Build.ID. E.g. a label like "M4-rc20".
    optional string id = 6;

    // Build.VERSION.INCREMENTAL. The internal value used by the underlying source control to
    // represent this build.
    optional string version_incremental = 7;

    // Build.TYPE. The type of build, like "user" or "eng".
    optional string type = 8;

    // Build.TAGS. Comma-separated tags describing the build, like "unsigned,debug".
    optional string tags = 9;
}

/**
 * Logs information about mismatched caller for content capture.
 *
 * Logged from:
 *   frameworks/base/core/java/android/service/contentcapture/ContentCaptureService.java
 */
message ContentCaptureCallerMismatchReported {
    optional string intended_package = 1;
    optional string calling_package = 2;
}

/**
 * Logs information about content capture service events.
 *
 * Logged from:
 *   frameworks/base/services/contentcapture/java/com/android/server/contentcapture/ContentCaptureMetricsLogger.java
 */
message ContentCaptureServiceEvents {
    // The type of event.
    enum Event {
        UNKNOWN = 0;
        ON_CONNECTED = 1;
        ON_DISCONNECTED = 2;
        SET_WHITELIST = 3;
        SET_DISABLED = 4;
        ON_USER_DATA_REMOVED = 5;
    }
    optional Event event = 1;
    // component/package of content capture service.
    optional string service_info = 2;
    // component/package of target.
    // it's a concatenated list of component/package for SET_WHITELIST event
    // separated by " ".
    optional string target_info = 3;
}

/**
 * Logs information about content capture session events.
 *
 * Logged from:
 *   frameworks/base/services/contentcapture/java/com/android/server/contentcapture/ContentCaptureMetricsLogger.java
 */
message ContentCaptureSessionEvents {
    // The type of event.
    enum Event {
        UNKNOWN = 0;
        ON_SESSION_STARTED = 1;
        ON_SESSION_FINISHED = 2;
        SESSION_NOT_CREATED = 3;
    }
    optional int32 session_id = 1;
    optional Event event = 2;
    // (n/a on session finished)
    optional int32 state_flags = 3;
    // component/package of content capture service.
    optional string service_info = 4;
    // component/package of app.
    // (n/a on session finished)
    optional string app_info = 5;
    optional bool is_child_session = 6;
}

/**
 * Logs information about session being flushed.
 *
 * Logged from:
 *   frameworks/base/services/contentcapture/java/com/android/server/contentcapture/ContentCaptureMetricsLogger.java
 */
message ContentCaptureFlushed {
    optional int32 session_id = 1;
    // component/package of content capture service.
    optional string service_info = 2;
    // component/package of app.
    optional string app_info = 3;
    // session start/finish events
    optional int32 child_session_started = 4;
    optional int32 child_session_finished = 5;
    // count of view events.
    optional int32 view_appeared_count = 6;
    optional int32 view_disappeared_count = 7;
    optional int32 view_text_changed_count = 8;

    // Flush stats.
    optional int32 max_events = 9;
    optional int32 idle_flush_freq = 10;
    optional int32 text_flush_freq = 11;
    optional int32 flush_reason = 12;
}

/**
 * Pulls on-device BatteryStats power use calculations for the overall device.
 */
message DeviceCalculatedPowerUse {
    // Power used by the device in nAs (i.e. nanocoulombs (nC)), as computed by BatteryStats, since
    // BatteryStats last reset (i.e. roughly since device was last significantly charged).
    // Currently, this is from BatteryStatsHelper.getComputedPower() (not getTotalPower()).
    optional int64 computed_power_nano_amp_secs = 1;
}

/**
 * Pulls on-device BatteryStats power use calculations broken down by uid.
 * This atom should be complemented by DeviceCalculatedPowerBlameOther, which contains the power use
 * that is attributed to non-uid items. They must all be included to get the total power use.
 */
message DeviceCalculatedPowerBlameUid {
    // Uid being blamed. Note: isolated uids have already been mapped to host uid.
    optional int32 uid = 1 [(is_uid) = true];

    // Power used by this uid in nAs (i.e. nanocoulombs (nC)), as computed by BatteryStats, since
    // BatteryStats last reset (i.e. roughly since device was last significantly charged).
    optional int64 power_nano_amp_secs = 2;
}

/**
 * Pulls on-device BatteryStats power use calculations that are not due to a uid, broken down by
 * drain type.
 * This atom should be complemented by DeviceCalculatedPowerBlameUid, which contains the blame that
 * is attributed uids. They must all be included to get the total power use.
 */
message DeviceCalculatedPowerBlameOther {
    // The type of item whose power use is being reported.
    enum DrainType {
        AMBIENT_DISPLAY = 0;
        // reserved 1; reserved "APP"; // Logged instead in DeviceCalculatedPowerBlameUid.
        BLUETOOTH = 2;
        CAMERA = 3;
        // Cell-standby
        CELL = 4;
        FLASHLIGHT = 5;
        IDLE = 6;
        MEMORY = 7;
        // Amount that total computed drain exceeded the drain estimated using the
        // battery level changes and capacity.
        OVERCOUNTED = 8;
        PHONE = 9;
        SCREEN = 10;
        // Amount that total computed drain was below the drain estimated using the
        // battery level changes and capacity.
        UNACCOUNTED = 11;
        // reserved 12; reserved "USER"; // Entire drain for a user. This is NOT supported.
        WIFI = 13;
    }
    optional DrainType drain_type = 1;

    // Power used by this item in nAs (i.e. nanocoulombs (nC)), as computed by BatteryStats, since
    // BatteryStats last reset (i.e. roughly since device was last significantly charged).
    optional int64 power_nano_amp_secs = 2;
}

/**
 * Logs device policy features.
 *
 * Logged from:
 *   frameworks/base/services/devicepolicy/java/com/android/server/devicepolicy/DevicePolicyManagerService.java
 *   packages/apps/ManagedProvisioning/src/com/android/managedprovisioning/
 */
message DevicePolicyEvent {
    // The event id - unique for each event.
    optional android.stats.devicepolicy.EventId event_id = 1;
    // The admin package name.
    optional string admin_package_name = 2;
    // A generic integer parameter.
    optional int32 integer_value = 3;
    // A generic boolean parameter.
    optional bool boolean_value = 4;
    // A parameter specifying a time period in milliseconds.
    optional uint64 time_period_millis = 5;
    // A parameter specifying a list of package names, bundle extras or string parameters.
    optional android.stats.devicepolicy.StringList string_list_value = 6 [(log_mode) = MODE_BYTES];
}

/**
 * Logs when DocumentsUI is started, and how. Call this when DocumentsUI first starts up.
 *
 * Logged from:
 *     package/app/DocumentsUI/src/com/android/documentsui/Metrics.java
 */
message DocsUILaunchReported {
    optional android.stats.docsui.LaunchAction launch_action = 1;
    optional bool has_initial_uri = 2;
    optional android.stats.docsui.MimeType mime_type = 3;
    optional android.stats.docsui.Root initial_root = 4;
}

/**
 * Logs root/app visited event in file managers/picker. Call this when the user
 * taps on root/app in hamburger menu.
 *
 * Logged from:
 *     package/app/DocumentsUI/src/com/android/documentsui/Metrics.java
 */
message DocsUIRootVisitedReported {
    optional android.stats.docsui.ContextScope scope = 1;
    optional android.stats.docsui.Root root = 2;
}

/**
 * Logs file operation stats. Call this when a file operation has completed.
 *
 * Logged from:
 *     package/app/DocumentsUI/src/com/android/documentsui/Metrics.java
 */
message DocsUIFileOperationReported {
    optional android.stats.docsui.Provider provider = 1;
    optional android.stats.docsui.FileOperation file_op = 2;
}

/**
 * Logs file operation stats. Call this when a copy/move operation has completed with a specific
 * mode.
 *
 * Logged from:
 *     package/app/DocumentsUI/src/com/android/documentsui/Metrics.java
 */
message DocsUIFileOperationCopyMoveModeReported {
    optional android.stats.docsui.FileOperation file_op = 1;
    optional android.stats.docsui.CopyMoveOpMode mode = 2;
}


/**
 * Logs file sub operation stats. Call this when a file operation has failed.
 *
 * Logged from:
 *     package/app/DocumentsUI/src/com/android/documentsui/Metrics.java
 */
message DocsUIFileOperationFailureReported {
    optional android.stats.docsui.Authority authority = 1;
    optional android.stats.docsui.SubFileOperation sub_op = 2;
}

/**
* Logs the cancellation of a file operation. Call this when a job is canceled
*
* Logged from:
*     package/app/DocumentsUI/src/com/android/documentsui/Metrics.java
*/
message DocsUIFileOperationCanceledReported {
    optional android.stats.docsui.FileOperation file_op = 1;
}

/**
 * Logs startup time in milliseconds.
 *
 * Logged from:
 *     package/app/DocumentsUI/src/com/android/documentsui/Metrics.java
 */
message DocsUIStartupMsReported {
    optional int32 startup_millis = 1;
}

/**
 * Logs the action that was started by user.
 *
 * Logged from:
 *     package/app/DocumentsUI/src/com/android/documentsui/Metrics.java
 */
message DocsUIUserActionReported {
    optional android.stats.docsui.UserAction action = 1;
}

/**
 * Logs the invalid type when invalid scoped access is requested.
 *
 * Logged from:
 *     package/app/DocumentsUI/src/com/android/documentsui/ScopedAccessMetrics.java
 */
message DocsUIInvalidScopedAccessRequestReported {
    optional android.stats.docsui.InvalidScopedAccess type = 1;
}

/**
 * Logs the package name that launches docsui picker mode.
 *
 * Logged from:
 *     package/app/DocumentsUI/src/com/android/documentsui/Metrics.java
 */
message DocsUIPickerLaunchedFromReported {
    optional string package_name = 1;
}

/**
 * Logs the search type.
 *
 * Logged from:
 *     package/app/DocumentsUI/src/com/android/documentsui/Metrics.java
 */
message DocsUISearchTypeReported {
    optional android.stats.docsui.SearchType search_type = 1;
}

/**
 * Logs the search mode.
 *
 * Logged from:
 *     package/app/DocumentsUI/src/com/android/documentsui/Metrics.java
 */
message DocsUISearchModeReported {
    optional android.stats.docsui.SearchMode search_mode = 1;
}

/**
 * Logs the pick result information.
 *
 * Logged from:
 *     package/app/DocumentsUI/src/com/android/documentsui/Metrics.java
 */
message DocsUIPickResultReported {
    optional int32 total_action_count = 1;
    optional int64 duration_millis = 2;
    optional int32 file_count= 3;
    optional bool is_searching = 4;
    optional android.stats.docsui.Root picked_from = 5;
    optional android.stats.docsui.MimeType mime_type = 6;
    optional int32 repeatedly_pick_times = 7;
}

/**
 * Logs when an app's memory is compacted.
 *
 * Logged from:
 *   frameworks/base/services/core/java/com/android/server/am/ActivityManagerService.java
 */
message AppCompacted {
  // The pid of the process being compacted.
  optional int32 pid = 1;

  // The name of the process being compacted.
  optional string process_name = 2;

  // The type of compaction.
  enum Action {
    UNKNOWN = 0;
    SOME = 1;
    FULL = 2;
    PERSISTENT = 3;
    BFGS = 4;
  }
  optional Action action = 3;

  // Total RSS in kilobytes consumed by the process prior to compaction.
  optional int64 before_rss_total_kilobytes = 4;

  // File RSS in kilobytes consumed by the process prior to compaction.
  optional int64 before_rss_file_kilobytes = 5;

  // Anonymous RSS in kilobytes consumed by the process prior to compaction.
  optional int64 before_rss_anon_kilobytes = 6;

  // Swap in kilobytes consumed by the process prior to compaction.
  optional int64 before_swap_kilobytes = 7;

  // Total RSS in kilobytes consumed by the process after compaction.
  optional int64 after_rss_total_kilobytes = 8;

  // File RSS in kilobytes consumed by the process after compaction.
  optional int64 after_rss_file_kilobytes = 9;

  // Anonymous RSS in kilobytes consumed by the process after compaction.
  optional int64 after_rss_anon_kilobytes = 10;

  // Swap in kilobytes consumed by the process after compaction.
  optional int64 after_swap_kilobytes = 11;

  // The time taken to perform compaction in milliseconds.
  optional int64 time_to_compact_millis = 12;

  // The last compaction action performed for this app.
  optional Action last_action = 13;

  // The last time that compaction was attempted on this process in milliseconds
  // since boot, not including sleep (see SystemClock.uptimeMillis()).
  optional int64 last_compact_timestamp_ms_since_boot = 14;

  // The "setAdj" (i.e. previous) oom_score_adj at the time of compaction.
  optional int32 oom_score_adj = 15;

  // The process state at the time of compaction.
  optional android.app.ProcessStateEnum process_state = 16 [default = PROCESS_STATE_UNKNOWN];

  // Free ZRAM in kilobytes before compaction.
  optional int64 before_zram_free_kilobytes = 17;

  // Free ZRAM in kilobytes after compaction.
  optional int64 after_zram_free_kilobytes = 18;
}

/**
 * Logs a DNS lookup operation initiated by the system resolver on behalf of an application
 * invoking native APIs such as getaddrinfo() or Java APIs such as Network#getAllByName().
 *
 * The NetworkDnsEventReported message represents the entire lookup operation, which may
 * result one or more queries to the recursive DNS resolvers. Those are individually logged
 * in DnsQueryEvents to enable computing error rates and network latency and timeouts
 * broken up by query type, transport, network interface, etc.
 */
message NetworkDnsEventReported {
    optional android.stats.dnsresolver.EventType event_type = 1;

    optional android.stats.dnsresolver.ReturnCode return_code = 2;

    // The latency in microseconds of the entire DNS lookup operation.
    optional int32 latency_micros = 3;

    // Only valid for event_type = EVENT_GETADDRINFO.
    optional int32 hints_ai_flags = 4;

    // Flags passed to android_res_nsend() defined in multinetwork.h
    // Only valid for event_type = EVENT_RESNSEND.
    optional int32 res_nsend_flags = 5;

    optional android.stats.dnsresolver.NetworkType network_type = 6;

    // The DNS over TLS mode on a specific netId.
    optional android.stats.dnsresolver.PrivateDnsModes private_dns_modes = 7;

    // Additional pass-through fields opaque to statsd.
    // The DNS resolver Mainline module can add new fields here without requiring an OS update.
    optional android.stats.dnsresolver.DnsQueryEvents dns_query_events = 8 [(log_mode) = MODE_BYTES];

    // The sample rate of DNS stats (to statsd) is 1/sampling_rate_denom.
    optional int32 sampling_rate_denom = 9;
}

/**
 * Logs when a data stall event occurs.
 *
 * Log from:
 *     frameworks/base/services/core/java/com/android/server/connectivity/NetworkMonitor.java
 */
message DataStallEvent {
    // Data stall evaluation type.
    // See frameworks/base/services/core/java/com/android/server/connectivity/NetworkMonitor.java
    // Refer to the definition of DATA_STALL_EVALUATION_TYPE_*.
    optional int32 evaluation_type = 1;
    // See definition in data_stall_event.proto.
    optional com.android.server.connectivity.ProbeResult validation_result = 2;
    // See definition in data_stall_event.proto.
    optional android.net.NetworkCapabilitiesProto.Transport network_type = 3;
    // See definition in data_stall_event.proto.
    optional com.android.server.connectivity.WifiData wifi_info = 4 [(log_mode) = MODE_BYTES];
    // See definition in data_stall_event.proto.
    optional com.android.server.connectivity.CellularData cell_info = 5 [(log_mode) = MODE_BYTES];
    // See definition in data_stall_event.proto.
    optional com.android.server.connectivity.DnsEvent dns_event = 6 [(log_mode) = MODE_BYTES];
}

/*
 * Logs when RescueParty resets some set of experiment flags.
 *
 * Logged from:
 *     frameworks/base/services/core/java/com/android/server/RescueParty.java
 */
message RescuePartyResetReported {
    // The rescue level of this reset. A value of 0 indicates missing or unknown level information.
    optional int32 rescue_level = 1;
}

/**
 * Logs when signed config is received from an APK, and if that config was applied successfully.
 * Logged from:
 *   frameworks/base/services/core/java/com/android/server/signedconfig/SignedConfigService.java
 */
message SignedConfigReported {
    enum Type {
        UNKNOWN_TYPE = 0;
        GLOBAL_SETTINGS = 1;
    }
    optional Type type = 1;

    // The final status of the signed config received.
    enum Status {
        UNKNOWN_STATUS = 0;
        APPLIED = 1;
        BASE64_FAILURE_CONFIG = 2;
        BASE64_FAILURE_SIGNATURE = 3;
        SECURITY_EXCEPTION = 4;
        INVALID_CONFIG = 5;
        OLD_CONFIG = 6;
        SIGNATURE_CHECK_FAILED = 7;
        NOT_APPLICABLE = 8;
        SIGNATURE_CHECK_FAILED_PROD_KEY_ABSENT = 9;
    }
    optional Status status = 2;

    // The version of the signed config processed.
    optional int32 version = 3;

    // The package name that the config was extracted from.
    optional string from_package = 4;

    enum Key {
        NO_KEY = 0;
        DEBUG = 1;
        PRODUCTION = 2;
    }
    // Which key was used to verify the config.
    optional Key verified_with = 5;
}

/*
 * Logs GNSS Network-Initiated (NI) location events.
 *
 * Logged from:
 *   frameworks/base/services/core/java/com/android/server/location/GnssLocationProvider.java
 */
message GnssNiEventReported {
    // The type of GnssNiEvent.
    enum EventType {
        UNKNOWN = 0;
        NI_REQUEST = 1;
        NI_RESPONSE = 2;
    }
    optional EventType event_type = 1;

    // An ID generated by HAL to associate NI notifications and UI responses.
    optional int32 notification_id = 2;

    // A type which distinguishes different categories of NI request, such as VOICE, UMTS_SUPL etc.
    optional android.server.location.GnssNiType ni_type = 3;

    // NI requires notification.
    optional bool need_notify = 4;

    // NI requires verification.
    optional bool need_verify = 5;

    // NI requires privacy override, no notification/minimal trace.
    optional bool privacy_override = 6;

    // Timeout period to wait for user response. Set to 0 for no timeout limit. Specified in
    // seconds.
    optional int32 timeout = 7;

    // Default response when timeout.
    optional android.server.location.GnssUserResponseType default_response = 8;

    // String representing the requester of the network inititated location request.
    optional string requestor_id = 9;

    // Notification message text string representing the service(for eg. SUPL-service) who sent the
    // network initiated location request.
    optional string text = 10;

    // requestorId decoding scheme.
    optional android.server.location.GnssNiEncodingType requestor_id_encoding = 11;

    // Notification message text decoding scheme.
    optional android.server.location.GnssNiEncodingType text_encoding = 12;

    // True if SUPL ES is enabled.
    optional bool is_supl_es_enabled = 13;

    // True if GNSS location is enabled.
    optional bool is_location_enabled = 14;

    // GNSS NI responses which define the response in NI structures.
    optional android.server.location.GnssUserResponseType user_response = 15;
}

/**
 * Logs GNSS non-framework (NFW) location notification.
 *
 * Logged from:
 *   frameworks/base/services/core/java/com/android/server/location/GnssLocationProvider.java
 */
message GnssNfwNotificationReported {
    // Package name of the Android proxy application representing the non-framework entity that
    // requested location. Set to empty string if unknown.
    optional string proxy_app_package_name = 1;

    // Protocol stack that initiated the non-framework location request.
    optional android.server.location.NfwProtocolStack protocol_stack = 2;

    // Name of the protocol stack if protocol_stack field is set to OTHER_PROTOCOL_STACK. Otherwise,
    // set to empty string. This field is opaque to the framework and used for logging purposes.
    optional string other_protocol_stack_name = 3;

    // Source initiating/receiving the location information.
    optional android.server.location.NfwRequestor requestor = 4;

    // Identity of the endpoint receiving the location information. For example, carrier name, OEM
    // name, SUPL SLP/E-SLP FQDN, chipset vendor name, etc. This field is opaque to the framework
    // and used for logging purposes.
    optional string requestor_id = 5;

    // Indicates whether location information was provided for this request.
    optional android.server.location.NfwResponseType response_type = 6;

    // True if the device is in user initiated emergency session.
    optional bool in_emergency_mode = 7;

    // True if cached location is provided.
    optional bool is_cached_location = 8;

    // True if proxy app permission mismatch between framework and GNSS HAL.
    optional bool is_permission_mismatched = 9;
}

/**
 * Logs GNSS configuration as defined in IGnssConfiguration.hal.
 *
 * Logged from:
 *   frameworks/base/services/core/java/com/android/server/location/GnssConfiguration.java
 */
message GnssConfigurationReported {
    // SUPL host name.
    optional string supl_host = 1;

    // SUPL port number.
    optional int32 supl_port = 2;

    // C2K host name.
    optional string c2k_host = 3;

    // C2K port number.
    optional int32 c2k_port = 4;

    // The SUPL version requested by Carrier.
    optional int32 supl_ver = 5;

    // The SUPL mode.
    optional android.server.location.SuplMode supl_mode = 6;

    // True if NI emergency SUPL restrictions is enabled.
    optional bool supl_es = 7;

    // LTE Positioning Profile settings
    optional android.server.location.LppProfile lpp_profile = 8;

    // Positioning protocol on A-Glonass system.
    optional android.server.location.GlonassPosProtocol a_glonass_pos_protocol_select = 9;

    // True if emergency PDN is used. Otherwise, regular PDN is used.
    optional bool use_emergency_pdn_for_emergency_supl= 10;

    // Configurations of how GPS functionalities should be locked when user turns off GPS On setting.
    optional android.server.location.GpsLock gps_lock = 11;

    // Number of seconds to extend the emergency session duration post emergency call.
    optional int32 es_extension_sec = 12;

    // The full list of package names of proxy Android applications representing the non-framework
    // location access entities (on/off the device) for which the framework user has granted
    // non-framework location access permission. The package names are concatenated in one string
    // with spaces as separators.
    optional string enabled_proxy_app_package_name_list = 13;
}

/**
 * Logs when a NFC device's error occurred.
 * Logged from:
 *     system/nfc/src/nfc/nfc/nfc_ncif.cc
 *     packages/apps/Nfc/src/com/android/nfc/cardemulation/AidRoutingManager.java
 */
message NfcErrorOccurred {
    enum Type {
        UNKNOWN = 0;
        CMD_TIMEOUT = 1;
        ERROR_NOTIFICATION = 2;
        AID_OVERFLOW = 3;
    }
    optional Type type = 1;
    // If it's nci cmd timeout, log the timeout command.
    optional uint32 nci_cmd = 2;

    optional uint32 error_ntf_status_code = 3;
}

/**
 * Logs when a NFC device's state changed event
 * Logged from:
 *     packages/apps/Nfc/src/com/android/nfc/NfcService.java
 */
message NfcStateChanged {
    enum State {
        UNKNOWN = 0;
        OFF = 1;
        ON = 2;
        ON_LOCKED = 3; // Secure Nfc enabled.
        CRASH_RESTART = 4; // NfcService watchdog timeout restart.
    }
    optional State state = 1;
}

/**
 * Logs when a NFC Beam Transaction occurred.
 * Logged from:
 *     packages/apps/Nfc/src/com/android/nfc/P2pLinkManager.java
 */
message NfcBeamOccurred {
    enum Operation {
        UNKNOWN = 0;
        SEND = 1;
        RECEIVE = 2;
    }
    optional Operation operation = 1;
}

/**
 * Logs when a NFC Card Emulation Transaction occurred.
 * Logged from:
 *     packages/apps/Nfc/src/com/android/nfc/cardemulation/HostEmulationManager.java
 *     packages/apps/Nfc/src/com/android/nfc/cardemulation/HostNfcFEmulationManager.java
 */
message NfcCardemulationOccurred {
    enum Category {
        UNKNOWN = 0;
        HCE_PAYMENT = 1;
        HCE_OTHER = 2;
        OFFHOST = 3;
    }
    // Transaction belongs to HCE payment or HCE other category, or offhost.
    optional Category category = 1;
    // SeName from transaction: SIMx, eSEx, HCE, HCEF.
    optional string se_name = 2;
}

/**
 * Logs when a NFC Tag event occurred.
 * Logged from:
 *     packages/apps/Nfc/src/com/android/nfc/NfcDispatcher.java
 */
message NfcTagOccurred {
    enum Type {
        UNKNOWN = 0;
        URL = 1;
        BT_PAIRING = 2;
        PROVISION = 3;
        WIFI_CONNECT = 4;
        APP_LAUNCH = 5;
        OTHERS = 6;
    }
    optional Type type = 1;
}

/**
 * Logs when Hce transaction triggered
 * Logged from:
 *     system/nfc/src/nfc/nfc/nfc_ncif.cc
 */
message NfcHceTransactionOccurred {
    // The latency period(in microseconds) it took for the first HCE data
    // exchange.
    optional uint32 latency_micros = 1;
}

/**
 * Logs when SecureElement state event changed
 * Logged from:
 *     packages/apps/SecureElement/src/com/android/se/Terminal.java
 */
message SeStateChanged {
    enum State {
        UNKNOWN = 0;
        INITIALIZED = 1;
        DISCONNECTED = 2;
        CONNECTED = 3;
        HALCRASH = 4;
    }
    optional State state = 1;

    optional string state_change_reason = 2;
    // SIMx or eSEx.
    optional string terminal = 3;
}

/**
 * Information about a permission grant request
 */
message PermissionGrantRequestResultReported {
    // unique value identifying an API call. A API call might result in multiple of these atoms
    optional int64 request_id = 1;

    // UID of package requesting the permission grant
    optional int32 uid = 2 [(is_uid) = true];

    // Name of package requesting the permission grant
    optional string package_name = 3;

    // The permission to be granted
    optional string permission_name = 4;

    // If the permission was explicitly requested via the API or added by the system
    optional bool is_implicit = 5;

    enum Result {
        UNDEFINED = 0;
        // permission request was ignored
        IGNORED = 1;
        // permission request was ignored because it was user fixed
        IGNORED_USER_FIXED = 2;
        // permission request was ignored because it was policy fixed
        IGNORED_POLICY_FIXED = 3;
        // permission was granted by user action
        USER_GRANTED = 4;
        // permission was automatically granted
        AUTO_GRANTED = 5;
        // permission was denied by user action
        USER_DENIED = 6;
        // permission was denied with prejudice by the user
        USER_DENIED_WITH_PREJUDICE = 7;
        // permission was automatically denied
        AUTO_DENIED = 8;
        // permission request was ignored because permission is restricted
        IGNORED_RESTRICTED_PERMISSION = 9;
        // one time permission was granted by user action
        USER_GRANTED_ONE_TIME = 10;
        // user ignored request by leaving the request screen without choosing any option
        USER_IGNORED = 11;
        // user granted the permission after being linked to settings
        USER_GRANTED_IN_SETTINGS = 12;
        // user denied the permission after being linked to settings
        USER_DENIED_IN_SETTINGS = 13;
        // user denied the permission with prejudice after being linked to settings
        USER_DENIED_WITH_PREJUDICE_IN_SETTINGS = 14;
        // permission was automatically revoked after one-time permission expired
        AUTO_ONE_TIME_PERMISSION_REVOKED = 15;
        // permission was automatically revoked for unused app
        AUTO_UNUSED_APP_PERMISSION_REVOKED = 16;
    }
    // The result of the permission grant
    optional Result result = 6;
}

/**
 * Logs when Omapi API used
 * Logged from:
 *     packages/apps/SecureElement/src/com/android/se/Terminal.java
 */
message SeOmapiReported {
    enum Operation {
        UNKNOWN = 0;
        OPEN_CHANNEL = 1;
    }
    optional Operation operation = 1;
    // SIMx or eSEx.
    optional string terminal = 2;

    optional string package_name = 3;
}

/**
  * Logs the dispatch latency of a broadcast during processing of BOOT_COMPLETED.
  * The dispatch latency is the dispatchClockTime - enqueueClockTime.
  * Logged from:
  *   frameworks/base/services/core/java/com/android/server/am/BroadcastQueue.java
  */
message BroadcastDispatchLatencyReported {
    optional int64 dispatch_latency_millis = 1;
}

/**
   * Logs AttentionManagerService attention check result.
   *
   * Logged from:
   *   frameworks/base/services/core/java/com/android/server/attention/AttentionManagerService.java
   */
message AttentionManagerServiceResultReported {
    // See core/java/android/service/attention/AttentionService.java
    enum AttentionCheckResult {
        UNKNOWN = 20;
        ATTENTION_SUCCESS_ABSENT = 0;
        ATTENTION_SUCCESS_PRESENT = 1;
        ATTENTION_FAILURE_UNKNOWN = 2;
        ATTENTION_FAILURE_CANCELLED = 3;
        ATTENTION_FAILURE_PREEMPTED = 4;
        ATTENTION_FAILURE_TIMED_OUT = 5;
        ATTENTION_FAILURE_CAMERA_PERMISSION_ABSENT = 6;
    }
    optional AttentionCheckResult attention_check_result = 1 [default = UNKNOWN];
}

/**
 * Logs when an adb connection changes state.
 *
 * Logged from:
 *     frameworks/base/services/core/java/com/android/server/adb/AdbDebuggingManager.java
 */
message AdbConnectionChanged {
    // The last time this system connected via adb, or 0 if the 'always allow' option was not
    // previously selected for this system.
    optional int64 last_connection_time_millis = 1;

    // The time in ms within which a subsequent connection from an 'always allow' system is allowed
    // to reconnect via adb without user interaction.
    optional int64 auth_window_millis = 2;

    // The state of the adb connection from frameworks/base/core/proto/android/debug/enums.proto.
    optional android.debug.AdbConnectionStateEnum state = 3;

    // True if the 'always allow' option was selected for this system.
    optional bool always_allow = 4;
}

/*
 * Logs the reported speech DSP status.
 *
 * Logged from:
 *  Vendor audio implementation.
 */
message SpeechDspStatReported {
    // The total Speech DSP uptime in milliseconds.
    optional int32 total_uptime_millis = 1;
    // The total Speech DSP downtime in milliseconds.
    optional int32 total_downtime_millis = 2;
    optional int32 total_crash_count = 3;
    optional int32 total_recover_count = 4;
}

/**
 * Logs USB connector contaminant status.
 *
 * Logged from: USB Service.
 */
message UsbContaminantReported {
    optional string id = 1;
    optional android.service.usb.ContaminantPresenceStatus status = 2;
}

/**
 * This atom is for debugging purpose.
 */
message DebugElapsedClock {
    // Monotically increasing value for each pull.
    optional int64 pull_count = 1;
    // Time from System.elapsedRealtime.
    optional int64 elapsed_clock_millis = 2;
    // Time from System.elapsedRealtime.
    optional int64 same_elapsed_clock_millis = 3;
    // Diff between current elapsed time and elapsed time from previous pull.
    optional int64 elapsed_clock_diff_millis = 4;

    enum Type {
      TYPE_UNKNOWN = 0;
      ALWAYS_PRESENT = 1;
      PRESENT_ON_ODD_PULLS = 2;
    }
    // Type of behavior for the pulled data.
    optional Type type = 5;
}

/**
 * This atom is for debugging purpose.
 */
message DebugFailingElapsedClock {
    // Monotically increasing value for each pull.
    optional int64 pull_count = 1;
    // Time from System.elapsedRealtime.
    optional int64 elapsed_clock_millis = 2;
    // Time from System.elapsedRealtime.
    optional int64 same_elapsed_clock_millis = 3;
    // Diff between current elapsed time and elapsed time from previous pull.
    optional int64 elapsed_clock_diff_millis = 4;
}

/** Logs System UI bubbles event changed.
 *
 * Logged from:
 *     frameworks/base/packages/SystemUI/src/com/android/systemui/bubbles
 */
message BubbleUIChanged {

    // The app package that is posting the bubble.
    optional string package_name = 1;

    // The notification channel that is posting the bubble.
    optional string notification_channel = 2;

    // The notification id associated with the posted bubble.
    optional int32 notification_id = 3;

    // The position of the bubble within the bubble stack.
    optional int32 position = 4;

    // The total number of bubbles within the bubble stack.
    optional int32 total_number = 5;

    // User interactions with the bubble.
    enum Action {
        UNKNOWN = 0;
        POSTED = 1;
        UPDATED = 2;
        EXPANDED = 3;
        COLLAPSED = 4;
        DISMISSED = 5;
        STACK_DISMISSED = 6;
        STACK_MOVED = 7;
        HEADER_GO_TO_APP = 8;
        HEADER_GO_TO_SETTINGS = 9;
        PERMISSION_OPT_IN = 10;
        PERMISSION_OPT_OUT = 11;
        PERMISSION_DIALOG_SHOWN = 12;
        SWIPE_LEFT = 13;
        SWIPE_RIGHT = 14;
        STACK_EXPANDED = 15;
        FLYOUT = 16;
    }
    optional Action action = 6;

    // Normalized screen position of the bubble stack. The range is between 0 and 1.
    optional float normalized_x_position = 7;
    optional float normalized_y_position = 8;

    // Whether the bubble is unread. If it is unread, a dot is shown in the bubble stack icon.
    optional bool is_unread = 9;

    // Whether the bubble is an on-going one.
    optional bool is_ongoing = 10;

    // Whether the bubble is produced by an app running in foreground.
    // This is deprecated and the value should be ignored.
    optional bool is_foreground = 11 [deprecated = true];
}

/**
  * Logs System UI bubbles developer errors.
  *
  * Logged from:
  *   frameworks/base/packages/SystemUI/src/com/android/systemui/bubbles/BubbleController.java
  */
message BubbleDeveloperErrorReported {

    // The app package that is posting the bubble.
    optional string package_name = 1;

    // Bubble developer error type enums.
    enum Error {
        UNKNOWN = 0;
        ACTIVITY_INFO_MISSING = 1;
        ACTIVITY_INFO_NOT_RESIZABLE = 2;
        DOCUMENT_LAUNCH_NOT_ALWAYS = 3;
    }
    optional Error error = 2 [default = UNKNOWN];
}

/**
 * Logs that a constraint for a scheduled job has changed.
 *
 * Logged from:
 *     frameworks/base/services/core/java/com/android/server/job/controllers/JobStatus.java
 */
message ScheduledJobConstraintChanged {
    repeated AttributionNode attribution_node = 1;

    // Name of the job.
    optional string job_name = 2;

    optional com.android.server.job.ConstraintEnum constraint = 3;

    enum State {
        UNKNOWN = 0;
        UNSATISFIED = 1;
        SATISFIED = 2;
    }
    optional State state = 4;
}

/**
 * Logs PowerManagerService screen timeout resets (extensions) that happen when an attention check
 * returns true.
 *
 * Logged from:
 *   frameworks/base/services/core/java/com/android/server/power/PowerManagerService.java
 */
message ScreenTimeoutExtensionReported {
    // Describes how many times in a row did the power manager reset the screen off timeout.
    optional uint32 consecutive_timeout_extended_count = 1;
}

/*
* Logs number of milliseconds it takes to start a process.
* The definition of app process start time is from the app launch time to
* the time that Zygote finished forking the app process and loaded the
* application package's java classes.

* This metric is different from AppStartOccurred which is for foreground
* activity only.

* ProcessStartTime can report all processes (both foreground and background)
* start time.
*
* Logged from:
*   frameworks/base/services/core/java/com/android/server/am/ActivityManagerService.java
*/
message ProcessStartTime {
    // The uid of the ProcessRecord.
    optional int32 uid = 1 [(is_uid) = true];

    // The process pid.
    optional int32 pid = 2;

    // The process name.
    // Usually package name, "system" for system server.
    // Provided by ActivityManagerService.
    optional string process_name = 3;

    enum StartType {
        UNKNOWN = 0;
        WARM = 1;
        HOT = 2;
        COLD = 3;
    }

    // The start type.
    optional StartType type = 4;

    // The elapsed realtime at the start of the process.
    optional int64 process_start_time_millis = 5;

    // Number of milliseconds it takes to reach bind application.
    optional int32 bind_application_delay_millis = 6;

    // Number of milliseconds it takes to finish start of the process.
    optional int32 process_start_delay_millis = 7;

    // hostingType field in ProcessRecord, the component type such as "activity",
    // "service", "content provider", "broadcast" or other strings.
    optional string hosting_type = 8;

    // hostingNameStr field in ProcessRecord. The component class name that runs
    // in this process.
    optional string hosting_name = 9;
}

/**
 * Track Media Codec usage
 * Logged from:
 *   frameworks/av/media/libstagefright/MediaCodec.cpp
 *   frameworks/av/services/mediaanalytics/statsd_codec.cpp
 */
message MediametricsCodecReported {
    optional int64 timestamp_nanos = 1;
    optional string package_name = 2;
    optional int64 package_version_code = 3;
    optional int64 media_apex_version = 4;

    optional android.stats.mediametrics.CodecData codec_data = 5 [(android.os.statsd.log_mode) = MODE_BYTES];
}

/**
 * Track Media Extractor (pulling video/audio streams out of containers) usage
 * Logged from:
 *   frameworks/av/media/libstagefright/RemoteMediaExtractor.cpp
 *   frameworks/av/services/mediaanalytics/statsd_extractor.cpp
 */
message MediametricsExtractorReported {
    optional int64 timestamp_nanos = 1;
    optional string package_name = 2;
    optional int64 package_version_code = 3;
    optional int64 media_apex_version = 4;

    optional android.stats.mediametrics.ExtractorData extractor_data = 5 [(android.os.statsd.log_mode) = MODE_BYTES];
}

/**
 * Track how we arbitrate between microphone/input requests.
 * Logged from
 *   frameworks/av/services/audiopolicy/service/AudioPolicyInterfaceImpl.cpp
 *   frameworks/av/services/mediaanalytics/statsd_audiopolicy.cpp
 */
message MediametricsAudiopolicyReported {
    optional int64 timestamp_nanos = 1;
    optional string package_name = 2;
    optional int64 package_version_code = 3;
    optional int64 media_apex_version = 4;

    optional android.stats.mediametrics.AudioPolicyData audiopolicy_data = 5 [(android.os.statsd.log_mode) = MODE_BYTES];
}

/**
 * Track how we arbitrate between microphone requests.
 * Logged from
 *   frameworks/av/media/libaudioclient/AudioRecord.cpp
 *   frameworks/av/services/mediaanalytics/statsd_audiorecord.cpp
 */
message MediametricsAudiorecordReported {
    optional int64 timestamp_nanos = 1;
    optional string package_name = 2;
    optional int64 package_version_code = 3;
    optional int64 media_apex_version = 4;

    optional android.stats.mediametrics.AudioRecordData audiorecord_data = 5 [(android.os.statsd.log_mode) = MODE_BYTES];
}

/**
 * Track how we arbitrate between microphone/input requests.
 * Logged from
 *   frameworks/av/media/libnblog/ReportPerformance.cpp
 *   frameworks/av/services/mediaanalytics/statsd_audiothread.cpp
 */
message MediametricsAudiothreadReported {
    optional int64 timestamp_nanos = 1;
    optional string package_name = 2;
    optional int64 package_version_code = 3;
    optional int64 media_apex_version = 4;

    optional android.stats.mediametrics.AudioThreadData audiothread_data = 5 [(android.os.statsd.log_mode) = MODE_BYTES];
}

/**
 * Track how we arbitrate between microphone/input requests.
 * Logged from
 *   frameworks/av/media/libaudioclient/AudioTrack.cpp
 *   frameworks/av/services/mediaanalytics/statsd_audiotrack.cpp
 */
message MediametricsAudiotrackReported {
    optional int64 timestamp_nanos = 1;
    optional string package_name = 2;
    optional int64 package_version_code = 3;
    optional int64 media_apex_version = 4;

    optional android.stats.mediametrics.AudioTrackData audiotrack_data = 5 [(android.os.statsd.log_mode) = MODE_BYTES];
}

/**
 * Track information about DRM framework performance
 * Logged from
 *   frameworks/av/drm/libmediadrm/DrmHal.cpp
 *   frameworks/av/services/mediaanalytics/statsd_drm.cpp
 */
message MediametricsMediadrmReported {
    optional int64 timestamp_nanos = 1;
    optional string package_name = 2;
    optional int64 package_version_code = 3;
    optional int64 media_apex_version = 4;

    // vendor+description tell about which DRM plugin is in use on this device
    optional string vendor = 5;
    optional string description = 6;
    // from frameworks/av/drm/libmediadrm/protos/metrics.proto
    optional bytes framework_stats = 7 [(android.os.statsd.log_mode) = MODE_BYTES];
}

/**
 * Track information about the widevine DRM plugin performance
 * Logged from
 *   vendor/widevine/libwvdrmengine/cdm/metrics
 *   frameworks/av/services/mediaanalytics/statsd_drm.cpp
 */
message MediametricsDrmWidevineReported {
    optional int64 timestamp_nanos = 1;
    optional string package_name = 2;
    optional int64 package_version_code = 3;
    optional int64 media_apex_version = 4;

    optional bytes vendor_specific_stats = 5 [(android.os.statsd.log_mode) = MODE_BYTES];
}

/**
 * Track information about recordings (e.g. camcorder)
 * Logged from
 *   frameworks/av/media/libmediaplayerservice/StagefrightRecorder.cpp
 *   frameworks/av/services/mediaanalytics/statsd_recorder.cpp
 */
message MediametricsRecorderReported {
    optional int64 timestamp_nanos = 1;
    optional string package_name = 2;
    optional int64 package_version_code = 3;
    optional int64 media_apex_version = 4;

    optional android.stats.mediametrics.RecorderData recorder_data = 5 [(android.os.statsd.log_mode) = MODE_BYTES];
}

/**
 * Track Media Player usage
 * Logged from:
 *   frameworks/av/media/libmediaplayerservice/nuplayer/NuPlayerDriver.cpp
 *   frameworks/av/services/mediaanalytics/statsd_nuplayer.cpp
 */
message MediametricsNuPlayerReported {
    optional int64 timestamp_nanos = 1;
    optional string package_name = 2;
    optional int64 package_version_code = 3;
    optional int64 media_apex_version = 4;

    optional android.stats.mediametrics.NuPlayerData nuplayer_data = 5 [(android.os.statsd.log_mode) = MODE_BYTES];
}

/**
 * Track Legacy DRM usage
 * Logged from
 *   frameworks/av/drm/drmserver/DrmManager.cpp
 */
message MediametricsDrmManagerReported {
    optional int64 timestamp_nanos = 1;
    optional string package_name = 2;
    optional int64 package_version_code = 3;
    optional int64 media_apex_version = 4;

    enum Method {
        METHOD_NOT_FOUND       = -1;
        GET_CONSTRAINTS        =  0;
        GET_METADATA           =  1;
        CAN_HANDLE             =  2;
        PROCESS_DRM_INFO       =  3;
        ACQUIRE_DRM_INFO       =  4;
        SAVE_RIGHTS            =  5;
        GET_ORIGINAL_MIME_TYPE =  6;
        GET_DRM_OBJECT_TYPE    =  7;
        CHECK_RIGHTS_STATUS    =  8;
        REMOVE_RIGHTS          =  9;
        REMOVE_ALL_RIGHTS      = 10;
        OPEN_CONVERT_SESSION   = 11;
        OPEN_DECRYPT_SESSION   = 12;
    }

    // plugin_id+description inform which Legacy DRM plugins are still in use on device
    optional string plugin_id = 5;
    optional string description = 6;
    optional Method method = 7;
    optional string mime_types = 8;

    optional int64 get_constraints_count =  9;
    optional int64 get_metadata_count = 10;
    optional int64 can_handle_count = 11;
    optional int64 process_drm_info_count = 12;
    optional int64 acquire_drm_info_count = 13;
    optional int64 save_rights_count = 14;
    optional int64 get_original_mime_type_count = 15;
    optional int64 get_drm_object_type_count = 16;
    optional int64 check_rights_status_count = 17;
    optional int64 remove_rights_count = 18;
    optional int64 remove_all_rights_count = 19;
    optional int64 open_convert_session_count = 20;
    optional int64 open_decrypt_session_count = 21;
}

/**
 * State of a dangerous permission requested by a package
 * Pulled from: StatsCompanionService
*/
message DangerousPermissionState {
    // Name of the permission
    optional string permission_name = 1;

    // Uid of the package
    optional int32 uid = 2 [(is_uid) = true];

    // Package requesting the permission
    optional string package_name = 3;

    // If the permission is granted to the uid
    optional bool is_granted = 4;

    // Permission flags as per android.content.pm.PermissionFlags
    optional int32 permission_flags = 5;
}

/**
 * Logs when a package is denied access to a device identifier based on the new access requirements.
 *
 * Logged from:
 *     frameworks/base/telephony/java/com/android/internal/telephony/TelephonyPermissions.java
 */
message DeviceIdentifierAccessDenied {
    // The name of the package denied access to the requested device identifier.
    optional string package_name = 1;

    // The name of the device identifier method the package attempted to invoke.
    optional string method_name = 2;

    // True if the package is preinstalled.
    // Starting from Android 11, this boolean is not set and will always be false.
    optional bool is_preinstalled = 3 [deprecated = true];

    // True if the package is privileged.
    // Starting from Android 11, this boolean is not set and will always be false.
    optional bool is_priv_app = 4 [deprecated = true];
}

/**
 * Pulls the ongoing mainline install train version code.
 * Pulled from StatsCompanionService
 */
message TrainInfo {
    optional int64 train_version_code = 1;

    optional TrainExperimentIds train_experiment_id = 2;

    optional string train_name = 3;

    enum Status {
        UNKNOWN = 0;
        INSTALL_REQUESTED = 1;
        INSTALL_STARTED = 2;
        INSTALL_STAGED_NOT_READY = 3;
        INSTALL_STAGED_READY = 4;
        INSTALL_SUCCESS = 5;
        // Replaced by INSTALL_FAILURE_DOWNLOAD, INSTALL_FAILURE_STATE_MISMATCH,
        // and INSTALL_FAILURE_COMMIT.
        INSTALL_FAILURE = 6  [deprecated = true];
        // This enum is for installs that are manually cancelled via the Manual Update UI.
        INSTALL_CANCELLED = 7;
        INSTALLER_ROLLBACK_REQUESTED = 8;
        INSTALLER_ROLLBACK_INITIATED = 9;
        INSTALLER_ROLLBACK_INITIATED_FAILURE = 10;
        INSTALLER_ROLLBACK_STAGED = 11;
        INSTALLER_ROLLBACK_STAGED_FAILURE = 12;
        INSTALLER_ROLLBACK_BOOT_TRIGGERED = 13;
        INSTALLER_ROLLBACK_BOOT_TRIGGERED_FAILURE = 14;
        INSTALLER_ROLLBACK_SUCCESS = 15;
        INSTALLER_ROLLBACK_FAILURE = 16;
        INSTALLER_ROLLBACK_STAGED_CANCEL_REQUESTED = 17;
        INSTALLER_ROLLBACK_STAGED_CANCEL_SUCCESS = 18;
        INSTALLER_ROLLBACK_STAGED_CANCEL_FAILURE = 19;
        INSTALL_STAGED_CANCEL_REQUESTED = 20;
        INSTALL_STAGED_CANCEL_SUCCESS = 21;
        INSTALL_STAGED_CANCEL_FAILURE = 22;
        INSTALL_FAILURE_DOWNLOAD = 23;
        INSTALL_FAILURE_STATE_MISMATCH = 24;
        INSTALL_FAILURE_COMMIT = 25;
        REBOOT_TRIGGERED = 26;
    }
    optional Status status = 4;
}

/**
 * Logs the gesture stage changed event.
 *
 * Logged from:
 *   frameworks/base/packages/SystemUI/
 */
message AssistGestureStageReported {
    optional android.hardware.sensor.assist.AssistGestureStageEnum gesture_stage = 1;
}

/**
 * Logs the feedback type.
 *
 * Logged from:
 *   frameworks/base/packages/SystemUI/
 */
message AssistGestureFeedbackReported {
    // Whether or not the gesture was used.
    optional android.hardware.sensor.assist.AssistGestureFeedbackEnum feedback_type = 1;
}

/**
 * Logs the progress.
 *
 * Logged from:
 *   frameworks/base/packages/SystemUI/
 */
message AssistGestureProgressReported {
    // [0,100] progress for the assist gesture.
    optional int32 progress = 1;
}

/*
 * Information about the time zone data on a device.
 */
message TimeZoneDataInfo {
    // A version identifier for the data set on device. e.g. "2018i"
    optional string tzdb_version = 1;
}

/**
 * Logs the GPU stats global health information.
 *
 * Logged from:
 *   frameworks/native/services/gpuservice/gpustats/
 */
message GpuStatsGlobalInfo {
    // Package name of the gpu driver.
    optional string driver_package_name = 1;

    // Version name of the gpu driver.
    optional string driver_version_name = 2;

    // Version code of the gpu driver.
    optional int64 driver_version_code = 3;

    // Build time of the gpu driver in UTC as seconds since January 1, 1970.
    optional int64 driver_build_time = 4;

    // Total count of the gl driver gets loaded.
    optional int64 gl_loading_count = 5;

    // Total count of the gl driver fails to be loaded.
    optional int64 gl_loading_failure_count = 6;

    // Total count of the Vulkan driver gets loaded.
    optional int64 vk_loading_count = 7;

    // Total count of the Vulkan driver fails to be loaded.
    optional int64 vk_loading_failure_count = 8;

    // Api version of the system Vulkan driver.
    optional int32 vulkan_version = 9;

    // Api version of the system CPU Vulkan driver.
    optional int32 cpu_vulkan_version = 10;

    // Api version of the system GLES driver.
    optional int32 gles_version = 11;

    // Total count of the angle driver gets loaded.
    optional int64 angle_loading_count = 12;

    // Total count of the angle driver fails to be loaded.
    optional int64 angle_loading_failure_count = 13;
}

/**
 * GPU driver loading time info.
 */
message GpuDriverLoadingTime {
    // List of all the driver loading times for this app. The list size is
    // capped at 50.
    repeated int64 driver_loading_time = 1;
}

/**
 * Logs the GPU stats per app health information.
 *
 * Logged from:
 *   frameworks/native/services/gpuservice/gpustats/
 */
message GpuStatsAppInfo {
    // Package name of the application that loads the gpu driver. Total number
    // of different packages is capped at 100.
    optional string app_package_name = 1;

    // Version code of the gpu driver this app loads.
    optional int64 driver_version_code = 2;

    // gl driver loading time info.
    optional GpuDriverLoadingTime gl_driver_loading_time = 3
            [(android.os.statsd.log_mode) = MODE_BYTES];

    // Vulkan driver loading time info.
    optional GpuDriverLoadingTime vk_driver_loading_time = 4
            [(android.os.statsd.log_mode) = MODE_BYTES];

    // Angle driver loading time info.
    optional GpuDriverLoadingTime angle_driver_loading_time = 5
            [(android.os.statsd.log_mode) = MODE_BYTES];

    // CPU Vulkan implementation is in use.
    optional bool cpu_vulkan_in_use = 6;

    // App is not doing pre-rotation correctly.
    optional bool false_prerotation = 7;

    // App creates GLESv1 context.
    optional bool gles_1_in_use = 8;
}

/*
 * Logs the size of the system ion heap.
 *
 * Pulled from StatsCompanionService.
 */
message SystemIonHeapSize {
    // Deprecated due to limited support of ion stats in debugfs.
    // Use `IonHeapSize` instead.
    option deprecated = true;

    // Size of the system ion heap in bytes.
    // Read from debugfs.
    optional int64 size_in_bytes = 1;
}

/*
 * Logs the total size of the ion heap.
 *
 * Pulled from StatsCompanionService.
 */
message IonHeapSize {
    // Total size of all ion heaps in kilobytes.
    // Read from: /sys/kernel/ion/total_heaps_kb.
    optional int32 total_size_kb = 1;
}

/*
 * Logs the per-process size of the system ion heap.
 *
 * Pulled from StatsCompanionService.
 */
message ProcessSystemIonHeapSize {
    // The uid if available. -1 means not available.
    optional int32 uid = 1 [(is_uid) = true];

    // The process name (from /proc/PID/cmdline).
    optional string process_name = 2;

    // Sum of sizes of all allocations.
    optional int32 total_size_in_kilobytes = 3;

    // Number of allocations.
    optional int32 allocation_count = 4;

    // Size of the largest allocation.
    optional int32 max_size_in_kilobytes = 5;
}

/**
 * Push network stack events.
 *
 * Log from:
 *     frameworks/base/packages/NetworkStack/
 */
message NetworkStackReported {
    // The id that indicates the event reported from NetworkStack.
    optional int32 event_id = 1;
    // The data for the reported events.
    optional android.stats.connectivity.NetworkStackEventData network_stack_event = 2 [(log_mode) = MODE_BYTES];
}

/**
 * Logs the apps that are installed on the external storage.
 * Pulled from:
 *   StatsCompanionService
 */
message AppsOnExternalStorageInfo {
    // The type of the external storage.
    optional android.stats.storage.ExternalStorageType external_storage_type = 1;
    // The name of the package that is installed on the external storage.
    optional string package_name = 2;
}

/**
 * Logs the settings related to Face.
 * Logged from:
 *   frameworks/base/services/core/java/com/android/server/stats
 */
message FaceSettings {
    // Whether or not face unlock is allowed on Keyguard.
    optional bool unlock_keyguard_enabled = 1;
    // Whether or not face unlock dismisses the Keyguard.
    optional bool unlock_dismisses_keyguard = 2;
    // Whether or not face unlock requires attention.
    optional bool unlock_attention_required = 3;
    // Whether or not face unlock is allowed for apps (through BiometricPrompt).
    optional bool unlock_app_enabled = 4;
    // Whether or not face unlock always requires user confirmation.
    optional bool unlock_always_require_confirmation = 5;
    // Whether or not a diverse set of poses are required during enrollment.
    optional bool unlock_diversity_required = 6;
}

/**
 * Logs cooling devices maintained by the kernel.
 *
 * Pulled from StatsCompanionService.java
 */
message CoolingDevice {
    // The type of cooling device being reported. Eg. CPU, GPU...
    optional android.os.CoolingTypeEnum device_location = 1;
    // The name of the cooling device source. Eg. CPU0
    optional string device_name = 2;
    // Current throttle state of the cooling device. The value can any unsigned
    // integer between 0 and max_state defined in its driver. 0 means device is
    // not in throttling, higher value means deeper throttling.
    optional int32 state = 3;
}

/**
 * Intelligence has several counter-type events that don't warrant a
 * full separate atom. These are primarily API call counters but also include
 * counters for feature usage and specific failure modes.
 *
 * Logged from the Intelligence mainline module.
 */
message IntelligenceEventReported {
  // The event type.
  optional android.stats.intelligence.EventType event_id = 1;
  // Success, failure.
  optional android.stats.intelligence.Status status = 2;
  // How many times the event occured (to report a batch of high frequency events).
  optional int32 count = 3;
  // How long the event took (sum of durations if count > 1)
  optional int64 duration_millis = 4;
}

/**
 * Logs when Car Power state changed.
 *
 * Logged from:
 *   packages/services/Car/service/src/com/android/car/CarStatsLog.java
 */
message CarPowerStateChanged {
    // States come from CpmsState in CarPowerManagementService.java.
    enum State {
       WAIT_FOR_VHAL = 0;
       ON = 1;
       SHUTDOWN_PREPARE = 2;
       WAIT_FOR_FINISH = 3;
       SUSPEND = 4;
       SIMULATE_SLEEP = 5;
    }
    optional State state = 1;
}

/**
 * Logs whether GarageMode is entered.
 *
 * Logged from:
 *   packages/services/Car/service/src/com/android/car/CarStatsLog.java
 */
message GarageModeInfo {
    // Whether GarageMode is entered.
    optional bool is_garage_mode = 1;
}

/**
 * Historical app ops data per package.
 */
message AppOps {
    // Uid of the package requesting the op
    optional int32 uid = 1 [(is_uid) = true];

    // Name of the package performing the op
    optional string package_name = 2;

    // operation id; maps to the OP_* constants in AppOpsManager.java
    optional int32 op_id = 3;

    // The number of times the op was granted while the app was in the
    // foreground (only for trusted requests)
    optional int64 trusted_foreground_granted_count = 4;

    // The number of times the op was granted while the app was in the
    // background (only for trusted requests)
    optional int64 trusted_background_granted_count = 5;

    // The number of times the op was rejected while the app was in the
    // foreground (only for trusted requests)
    optional int64 trusted_foreground_rejected_count = 6;

    // The number of times the op was rejected while the app was in the
    // background (only for trusted requests)
    optional int64 trusted_background_rejected_count = 7;

    // For long-running operations, total duration of the operation
    // while the app was in the foreground (only for trusted requests)
    optional int64 trusted_foreground_duration_millis = 8;

    // For long-running operations, total duration of the operation
    // while the app was in the background (only for trusted requests)
    optional int64 trusted_background_duration_millis = 9;

    // Whether AppOps is guarded by Runtime permission
    optional bool is_runtime_permission = 10;
}

/**
 * Historical app ops data per package and attribution tag.
 */
message AttributedAppOps {
    // Uid of the package requesting the op
    optional int32 uid = 1 [(is_uid) = true];

    // Name of the package performing the op
    optional string package_name = 2;

    // tag; provided by developer when accessing related API, limited at 50 chars by API.
    // Attributions must be provided through manifest using <attribution> tag available in R and
    // above.
    optional string tag = 3;

    // operation id; maps to the OPSTR_* constants in AppOpsManager.java
    optional string op = 4;

    // The number of times the op was granted while the app was in the
    // foreground (only for trusted requests)
    optional int64 trusted_foreground_granted_count = 5;

    // The number of times the op was granted while the app was in the
    // background (only for trusted requests)
    optional int64 trusted_background_granted_count = 6;

    // The number of times the op was rejected while the app was in the
    // foreground (only for trusted requests)
    optional int64 trusted_foreground_rejected_count = 7;

    // The number of times the op was rejected while the app was in the
    // background (only for trusted requests)
    optional int64 trusted_background_rejected_count = 8;

    // For long-running operations, total duration of the operation
    // while the app was in the foreground (only for trusted requests)
    optional int64 trusted_foreground_duration_millis = 9;

    // For long-running operations, total duration of the operation
    // while the app was in the background (only for trusted requests)
    optional int64 trusted_background_duration_millis = 10;

    // Whether AppOps is guarded by Runtime permission
    optional bool is_runtime_permission = 11;

    // Sampling rate used on device, from 0 to 100
    optional int32 sampling_rate = 12;
}

/**
 * Location Manager API Usage information(e.g. API under usage,
 * API call's parameters).
 * Logged from:
 *  frameworks/base/services/core/java/com/android/server/LocationManagerService.java
 */
message LocationManagerApiUsageReported {

    // Indicating if usage starts or usage ends.
    optional android.stats.location.UsageState state = 1;

    // LocationManagerService's API in use.
    // We can identify which API from LocationManager is
    // invoking current LMS API by the combination of
    // API parameter(e.g. is_listener_null, is_intent_null,
    // is_location_request_null)
    optional android.stats.location.LocationManagerServiceApi api_in_use = 2;

    // Name of the package calling the API.
    optional string calling_package_name = 3;

    // Type of the location provider.
    optional android.stats.location.ProviderType provider = 4;

    // Quality of the location request
    optional android.stats.location.LocationRequestQuality quality = 5;

    // The desired interval for active location updates, in milliseconds.
    // Bucketized to reduce cardinality.
    optional android.stats.location.LocationRequestIntervalBucket bucketized_interval = 6;

    // Minimum distance between location updates, in meters.
    // Bucketized to reduce cardinality.
    optional android.stats.location.SmallestDisplacementBucket
            bucketized_smallest_displacement = 7;

    // The number of location updates.
    optional int64 num_updates = 8;

    // The request expiration time, in millisecond since boot.
    // Bucketized to reduce cardinality.
    optional android.stats.location.ExpirationBucket
            bucketized_expire_in = 9;

    // Type of Callback passed in for this API.
    optional android.stats.location.CallbackType callback_type = 10;

    // The radius of the central point of the alert
    // region, in meters. Only for API REQUEST_GEOFENCE.
    // Bucketized to reduce cardinality.
    optional android.stats.location.GeofenceRadiusBucket bucketized_radius = 11;

    // Activity Importance of API caller.
    // Categorized to 3 types that are interesting from location's perspective.
    optional android.stats.location.ActivityImportance activiy_importance = 12;
}

/**
 * Information about a permission grant or denial made by user inside ReviewPermissionsFragment
 */
message ReviewPermissionsFragmentResultReported {
    // unique value identifying a permission group change. A permission group change might result
    // in multiple of these atoms
    optional int64 change_id = 1;

    // UID of package the permission belongs to
    optional int32 uid = 2 [(is_uid) = true];

    // Name of package the permission belongs to
    optional string package_name = 3;

    // The permission to be granted
    optional string permission_name = 4;

    // The result of the permission grant
    optional bool permission_granted = 5;
}

/**
* Information about results of permission upgrade by RuntimePermissionsUpgradeController
* Logged from: RuntimePermissionUpdgradeController
*/
message RuntimePermissionsUpgradeResult {
    // Permission granted as result of upgrade
    optional string permission_name = 1;

    // UID of package granted permission
    optional int32 uid = 2 [(is_uid) = true];

    // Name of package granted permission
    optional string package_name = 3;
}

/**
* Information about a buttons presented in GrantPermissionsActivty and choice made by user
*/
message GrantPermissionsActivityButtonActions {
    // Permission granted as result of upgrade
    optional string permission_group_name = 1;

    // UID of package granted permission
    optional int32 uid = 2 [(is_uid) = true];

    // Name of package requesting permission
    optional string package_name = 3;

    // Buttons presented in the dialog - bit flags, bit numbers are in accordance with
    // LABEL_ constants in GrantPermissionActivity.java
    optional int32 buttons_presented = 4;

    // Button clicked by user - same as bit flags in buttons_presented with only single bit set
    optional int32 button_clicked = 5;

    // id which identifies single session of user interacting with permission controller
    optional int64 session_id = 6;
}

/**
 * Information about LocationAccessCheck notification presented to user
 */
message LocationAccessCheckNotificationAction {

    // id which identifies single session of user interacting with permission controller
    optional int64 session_id = 1;

    // Uid of package for which location access check is presented
    optional int32 package_uid = 2;

    // Name of package for which location access check is presented
    optional string package_name = 3;

    enum Result {
        UNDEFINED = 0;
        // notification was presented to the user
        NOTIFICATION_PRESENTED = 1;
        // notification was declined by the user
        NOTIFICATION_DECLINED = 2;
        // notification was clicked by the user
        NOTIFICATION_CLICKED = 3;
    }

    // View / interaction recorded
    optional Result result = 4;
}

/**
 * Information about a permission grant or revoke made by user inside AppPermissionFragment
 */
message AppPermissionFragmentActionReported {
    // id which identifies single session of user interacting with permission controller
    optional int64 session_id = 1;

    // unique value identifying a permission group change. A permission group change might result
    // in multiple of these atoms
    optional int64 change_id = 2;

    // UID of package the permission belongs to
    optional int32 uid = 3 [(is_uid) = true];

    // Name of package the permission belongs to
    optional string package_name = 4;

    // The permission to be granted
    optional string permission_name = 5;

    // The result of the permission grant
    optional bool permission_granted = 6;

    // State of Permission Flags after grant as per android.content.pm.PermissionFlags
    optional int32 permission_flags = 7;

    enum Button {
        UNDEFINED = 0;
        // Allow button
        ALLOW = 1;
        // Deny button
        DENY = 2;
        // Ask every time button
        ASK_EVERY_TIME = 3;
        // Allow all the time button
        ALLOW_ALWAYS = 4;
        // Allow only while using the app button
        ALLOW_FOREGROUND = 5;
        // Same is Deny button but shown in while in use dialog
        DENY_FOREGROUND = 6;
    }

    // Button pressed in the dialog
    optional Button button_pressed = 8;
}

/**
* Information about a AppPermissionFragment viewed by user
*/
message AppPermissionFragmentViewed {
    // id which identifies single session of user interacting with permission controller
    optional int64 session_id = 1;

    // UID of package for which permissions are viewed
    optional int32 uid = 2 [(is_uid) = true];

    // Name of package for which permissions are viewed
    optional string package_name = 3;

    // Permission group viewed
    optional string permission_group_name = 4;
}

/**
* Information about a AppPermissionsFragment viewed by user
*/
message AppPermissionsFragmentViewed {
    // id which identifies single session of user interacting with permission controller
    optional int64 session_id = 1;

    // id which identifies single view as every view might have several logging records
    // with different package information attached
    optional int64 view_id = 2;

    // Permission group viewed
    optional string permission_group_name = 3;

    // UID of package for which permissions are viewed
    optional int32 uid = 4 [(is_uid) = true];

    // Name of package for which permissions are viewed
    optional string package_name = 5;

    // Category in which permission is included
    enum Category {
      UNDEFINED = 0;
      ALLOWED = 1;
      ALLOWED_FOREGROUND = 2;
      DENIED = 3;
    }
    optional Category category = 6;
}

/**
* Information about a PermissionAppsFragment viewed by user.
* Logged from ui/handheld/PermissionAppsFragment.java
*/
message PermissionAppsFragmentViewed {
    // id which identifies single session of user interacting with permission controller
    optional int64 session_id = 1;

    // id which identifies single view as every view might have several logging records
    // with different package information attached
    optional int64 view_id = 2;

    // Permission group viewed
    optional string permission_group_name = 3;

    // UID of package for which permissions are viewed
    optional int32 uid = 4 [(is_uid) = true];

    // Name of package for which permissions are viewed
    optional string package_name = 5;

    // Category in which app is included
    enum Category {
        UNDEFINED = 0;
        ALLOWED = 1;
        ALLOWED_FOREGROUND = 2;
        DENIED = 3;
    }
    optional Category category = 6;
}

/**
 * Logs when there is a smart selection related event.
 * See frameworks/base/core/java/android/view/textclassifier/TextClassifierEvent.java
 * Logged from: TextClassifierEventLogger.java
 */
message TextSelectionEvent {
    // A session ID.
    optional string session_id = 1;

    // Event type of this event.
    optional android.stats.textclassifier.EventType event_type = 2;

    // Name of the annotator model that is involved in this event.
    optional string model_name = 3;

    // Type of widget that was involved in triggering this event.
    optional android.stats.textclassifier.WidgetType widget_type = 4;

    // Index of this event in a session.
    optional int32 event_index = 5;

    // Entity type that is involved.
    optional string entity_type = 6;

    // Relative word index of the start of the selection.
    optional int32 relative_word_start_index = 7;

    // Relative word (exclusive) index of the end of the selection.
    optional int32 relative_word_end_index = 8;

    // Relative word index of the start of the smart selection.
    optional int32 relative_suggested_word_start_index = 9;

    // Relative word (exclusive) index of the end of the smart selection.
    optional int32 relative_suggested_word_end_index = 10;

    // Name of source package.
    optional string package_name = 11;
}

/**
 * Logs when there is a smart linkify related event.
 * See frameworks/base/core/java/android/view/textclassifier/TextClassifierEvent.java
 * Logged from: TextClassifierEventLogger.java
 */
message TextLinkifyEvent {
    // A session ID.
    optional string session_id = 1;

    // Event type of this event.
    optional android.stats.textclassifier.EventType event_type = 2;

    // Name of the annotator model that is involved in this event.
    optional string model_name = 3;

    // Type of widget that was involved in triggering this event.
    optional android.stats.textclassifier.WidgetType widget_type = 4;

    // Index of this event in a session.
    optional int32 event_index = 5;

    // Entity type that is involved.
    optional string entity_type = 6;

    // Number of links detected.
    optional int32 num_links = 7;

    // The total length of all links.
    optional int32 linked_text_length = 8;

    // Length of input text.
    optional int32 text_length = 9;

    // Time spent on generating links in ms.
    optional int64 latency_millis = 10;

    // Name of source package.
    optional string package_name = 11;
}

/**
 * Logs when there is a conversation actions related event.
 * See frameworks/base/core/java/android/view/textclassifier/TextClassifierEvent.java
 * Logged from: TextClassifierEventLogger.java
 */
message ConversationActionsEvent {
    // A session ID.
    optional string session_id = 1;

    // Event type of this event.
    optional android.stats.textclassifier.EventType event_type = 2;

    // Name of the actions model that is involved in this event.
    optional string model_name = 3;

    // Type of widget that was involved in triggering this event.
    optional android.stats.textclassifier.WidgetType widget_type = 4;

    // The first entity type that is involved.
    optional string first_entity_type = 5;

    // The second entity type that is involved.
    optional string second_entity_type = 6;

    // The third entity type that is involved.
    optional string third_entity_type = 7;

    // The score of the first entity type.
    optional float score = 8;

    // Name of source package.
    optional string package_name = 9;

    // Name of the annotator model that is involved in this event.
    optional string annotator_model_name = 10;
}

/**
 * Logs when there is a language detection related event.
 * See frameworks/base/core/java/android/view/textclassifier/TextClassifierEvent.java
 * Logged from: TextClassifierEventLogger.java
 */
message LanguageDetectionEvent {
    // A session ID.
    optional string session_id = 1;

    // Event type of this event.
    optional android.stats.textclassifier.EventType event_type = 2;

    // Name of the language detection model that is involved in this event.
    optional string model_name = 3;

    // Type of widget that was involved in triggering this event.
    optional android.stats.textclassifier.WidgetType widget_type = 4;

    // Detected language.
    optional string language_tag = 5;

    // Score of the detected language.
    optional float score = 6;

    // Position of this action.
    optional int32 action_index = 7;

    // Name of source package.
    optional string package_name = 8;
}

/**
 * Information about an OTA update attempt by update_engine.
 * Logged from platform/system/update_engine/metrics_reporter_android.cc
 */
message UpdateEngineUpdateAttemptReported {
    // The number of attempts for the update engine to apply a given payload.
    optional int32 attempt_number = 1;

    optional android.stats.otaupdate.PayloadType payload_type = 2;

    // The total time in minutes for the update engine to apply a given payload.
    // The time is calculated by calling clock_gettime() / CLOCK_BOOTTIME; and
    // it's increased when the system is sleeping.
    optional int32 duration_boottime_in_minutes = 3;

    // The total time in minutes for the update engine to apply a given payload.
    // The time is calculated by calling clock_gettime() / CLOCK_MONOTONIC_RAW;
    // and it's not increased when the system is sleeping.
    optional int32 duration_monotonic_in_minutes = 4;

    // The size of the payload in MiBs.
    optional int32 payload_size_mib = 5;

    // The attempt result reported by the update engine for an OTA update.
    optional android.stats.otaupdate.AttemptResult attempt_result = 6;

    // The error code reported by the update engine after an OTA update attempt
    // on A/B devices.
    optional android.stats.otaupdate.ErrorCode error_code = 7;

    // The build fingerprint of the source system. The value is read from a
    // system property when the device takes the update. e.g.
    // Android/aosp_sailfish/sailfish:10/QP1A.190425.004/5507117:userdebug/test-keys
    optional string source_fingerprint = 8;
}

/**
 * Information about all the attempts the device make before finishing the
 * successful update.
 * Logged from platform/system/update_engine/metrics_reporter_android.cc
 */
message UpdateEngineSuccessfulUpdateReported {
    // The number of attempts for the update engine to apply the payload for a
    // successful update.
    optional int32 attempt_count = 1;

    optional android.stats.otaupdate.PayloadType payload_type = 2;

    optional int32 payload_size_mib = 3;

    // The total number of bytes downloaded by update_engine since the last
    // successful update.
    optional int32 total_bytes_downloaded_mib = 4;

    // The ratio in percentage of the over-downloaded bytes compared to the
    // total bytes needed to successfully install the update. e.g. 200 if we
    // download 200MiB in total for a 100MiB package.
    optional int32 download_overhead_percentage = 5;

    // The total time in minutes for the update engine to apply the payload for a
    // successful update.
    optional int32 total_duration_minutes = 6;

    // The number of reboot of the device during a successful update.
    optional int32 reboot_count = 7;
}

/**
 * Reported when the RebootEscrow HAL has attempted to recover the escrowed
 * key to indicate whether it was successful or not.
 *
 * Logged from:
 *   frameworks/base/services/core/java/com/android/server/locksettings/RebootEscrowManager.java
 */
message RebootEscrowRecoveryReported {
    optional bool successful = 1;
}

/**
 * Global display pipeline metrics reported by SurfaceFlinger.
 * Pulled from:
 *    frameworks/native/services/surfaceflinger/TimeStats/TimeStats.cpp
 */
message SurfaceflingerStatsGlobalInfo {
    // Total number of frames presented during the tracing period
    optional int64 total_frames = 1;
    // Total number of frames missed
    optional int64 missed_frames = 2;
    // Total number of frames that fell back to client composition
    optional int64 client_composition_frames = 3;
    // Total time the display was turned on
    optional int64 display_on_millis = 4;
    // Total time that was spent performing animations.
    // This is derived from the present-to-present layer histogram
    optional int64 animation_millis = 5;
    // Total number of event connections tracked by SurfaceFlinger at the time
    // of this pull. If this number grows prohibitively large, then this can
    // cause jank due to resource contention.
    optional int32 event_connection_count = 6;
    // Set of timings measured from when SurfaceFlinger began compositing a
    // frame, until the frame was requested to be presented to the display. This
    // measures SurfaceFlinger's total CPU walltime on the critical path per
    // frame.
    optional FrameTimingHistogram frame_duration = 7
        [(android.os.statsd.log_mode) = MODE_BYTES];
    // Set of timings measured from when SurfaceFlinger first began using the
    // GPU to composite a frame, until the GPU has finished compositing that
    // frame. This measures the total additional time SurfaceFlinger needed to
    // perform due to falling back into GPU composition.
    optional FrameTimingHistogram render_engine_timing = 8
        [(android.os.statsd.log_mode) = MODE_BYTES];
}

/**
 * Per-layer display pipeline metrics reported by SurfaceFlinger.
 * The number of layers uploaded will be restricted due to size limitations.
 * Pulled from:
 *    frameworks/native/services/surfaceflinger/TimeStats/TimeStats.cpp
 */
message SurfaceflingerStatsLayerInfo {
    // The layer for this set of metrics
    // For now we can infer that the package name is included in the layer
    // name.
    optional string layer_name = 1;
    // Total number of frames presented
    optional int64 total_frames = 2;
    // Total number of dropped frames while latching a buffer for this layer.
    optional int64 dropped_frames = 3;
    // Set of timings measured between successive presentation timestamps.
    optional FrameTimingHistogram present_to_present = 4
        [(android.os.statsd.log_mode) = MODE_BYTES];
    // Set of timings measured from when an app queued a buffer for
    // presentation, until the buffer was actually presented to the
    // display.
    optional FrameTimingHistogram post_to_present = 5
        [(android.os.statsd.log_mode) = MODE_BYTES];
    // Set of timings measured from when a buffer is ready to be presented,
    // until the buffer was actually presented to the display.
    optional FrameTimingHistogram acquire_to_present = 6
        [(android.os.statsd.log_mode) = MODE_BYTES];
    // Set of timings measured from when a buffer was latched by
    // SurfaceFlinger, until the buffer was presented to the display
    optional FrameTimingHistogram latch_to_present = 7
        [(android.os.statsd.log_mode) = MODE_BYTES];
    // Set of timings measured from the desired presentation to the actual
    // presentation time
    optional FrameTimingHistogram desired_to_present = 8
        [(android.os.statsd.log_mode) = MODE_BYTES];
    // Set of timings measured from when an app queued a buffer for
    // presentation, until the buffer was ready to be presented.
    optional FrameTimingHistogram post_to_acquire = 9
        [(android.os.statsd.log_mode) = MODE_BYTES];
    // Frames missed latch because the acquire fence didn't fire
    optional int64 late_acquire_frames = 10;
    // Frames latched early because the desired present time was bad
    optional int64 bad_desired_present_frames = 11;
}

/**
 * Histogram of frame counts bucketed by time in milliseconds.
 * Because of size limitations, we hard-cap the number of buckets, with
 * buckets for corresponding to larger milliseconds being less precise.
 */
message FrameTimingHistogram {
    // Timings in milliseconds that describes a set of histogram buckets
    repeated int32 time_millis_buckets = 1;
    // Number of frames that match to each time_millis, i.e. the bucket
    // contents
    // It's required that len(time_millis) == len(frame_count)
    repeated int64 frame_counts = 2;
}

/**
 * Janky event as reported by SurfaceFlinger.
 * This event is intended to be consumed by a Perfetto subscriber for
 * automated trace collection.
 *
 * Logged from:
 *    frameworks/native/services/surfaceflinger/SurfaceFlinger.cpp
 */
message DisplayJankReported {
    // Informational field for how long the janky event lasted in milliseconds
    optional int64 event_duration_millis = 1;
    // Number of frame deadlines missed, where SurfaceFlinger failed to update
    // the display on time.
    optional int32 present_deadlines_missed = 2;
}

/**
 * Information about camera facing and API level usage.
 * Logged from:
 *   frameworks/base/services/core/java/com/android/server/camera/CameraServiceProxy.java
 */
message CameraActionEvent {
    // Camera session duration
    optional int64 duration_millis = 1;

    // Camera API level used
    optional int32 api_level = 2;

    // Name of client package
    optional string package_name = 3;

    // Camera facing
    enum Facing {
        UNKNOWN = 0;
        BACK = 1;
        FRONT = 2;
        EXTERNAL = 3;
    }
    optional Facing facing = 4;
}

/**
 * Logs when a compatibility change is affecting an app.
 *
 * Logged from:
 *   frameworks/base/core/java/android/app/AppCompatCallbacks.java and
 *   frameworks/base/services/core/java/com/android/server/compat/PlatformCompat.java
 */
message AppCompatibilityChangeReported {
    // The UID of the app being affected by the compatibilty change.
    optional int32 uid = 1 [(is_uid) = true];

    // The ID of the change affecting the app.
    optional int64 change_id = 2;

    enum State {
        UNKNOWN_STATE = 0;
        ENABLED = 1;
        DISABLED = 2;
        LOGGED = 3;
    }

    // The state of the change - if logged from gating whether it was enabled or disabled, or just
    // logged otherwise.
    optional State state = 3;

    enum Source {
        UNKNOWN_SOURCE = 0;
        APP_PROCESS = 1;
        SYSTEM_SERVER = 2;
    }

    // Where it was logged from.
    optional Source source = 4;

}

/**
 * Logged from
 *     external/perfetto/src/perfetto_cmd/perfetto_cmd.cc
 */
message PerfettoUploaded {
    enum Event {
        PERFETTO_UNDEFINED = 0;
        PERFETTO_TRACE_BEGIN = 1;
        PERFETTO_BACKGROUND_TRACE_BEGIN = 2;
        PERFETTO_ON_CONNECT = 3;
        PERFETTO_ON_TRACING_DISABLED = 4;
        PERFETTO_UPLOAD_DROPBOX_BEGIN = 5;
        PERFETTO_UPLOAD_DROPBOX_SUCCESS = 6;
        PERFETTO_UPLOAD_DROPBOX_FAILURE = 7;
        PERFETTO_UPLOAD_INCIDENT_BEGIN = 8;
        PERFETTO_UPLOAD_INCIDENT_SUCCESS = 9;
        PERFETTO_UPLOAD_INCIDENT_FAILURE = 10;
        PERFETTO_FINALIZE_TRACE_AND_EXIT = 11;
        PERFETTO_TRIGGER_BEGIN = 12;
        PERFETTO_TRIGGER_SUCCESS = 13;
        PERFETTO_TRIGGER_FAILURE = 14;
        PERFETTO_HIT_GUARDRAILS = 15;
        PERFETTO_ON_TIMEOUT = 16;
        PERFETTO_NOT_UPLOADING_EMPTY_TRACE = 17;
    }

    // Which stage of the pipeline we are reporting from.
    optional Event event = 1;

    // UUID matching the one set inside the SystemInfo trace packet.
    optional int64 trace_uuid_lsb = 2;
    optional int64 trace_uuid_msb = 3;
}

/**
 * Pulls client metrics on data transferred via Vehicle Maps Service.
 * Metrics are keyed by uid + layer.
 *
 * Pulled from:
 *   packages/services/Car/service/src/com/android/car/stats/CarStatsService.java
 */
message VmsClientStats {
    // UID of the VMS client app
    optional int32 uid = 1 [(is_uid) = true];

    // VMS layer definition
    optional int32 layer_type = 2;
    optional int32 layer_channel = 3;
    optional int32 layer_version = 4;

    // Bytes and packets sent by the client for the layer
    optional int64 tx_bytes = 5;
    optional int64 tx_packets = 6;

    // Bytes and packets received by the client for the layer
    optional int64 rx_bytes = 7;
    optional int64 rx_packets = 8;

    // Bytes and packets dropped due to client error
    optional int64 dropped_bytes = 9;
    optional int64 dropped_packets = 10;
}

/**
 * State of a dangerous permission requested by a package - sampled
 * Pulled from: StatsCompanionService.java with data obtained from PackageManager API
*/
message DangerousPermissionStateSampled {
    // Name of the permission
    optional string permission_name = 1;

    // Uid of the package
    optional int32 uid = 2 [(is_uid) = true];

    // If the permission is granted to the uid
    optional bool is_granted = 3;

    // Permission flags as per android.content.pm.PermissionFlags
    optional int32 permission_flags = 4;
}

/**
 * HWUI stats for a given app.
 */
message GraphicsStats {
    // The package name of the app
    optional string package_name = 1;

    // The version code of the app
    optional int64 version_code = 2;

    // The start & end timestamps in UTC as
    // milliseconds since January 1, 1970
    // Compatible with java.util.Date#setTime()
    optional int64 start_millis = 3;

    optional int64 end_millis = 4;

    // HWUI renders pipeline type: GL (1) or Vulkan (2).
    enum PipelineType {
        UNKNOWN = 0;
        GL = 1;
        VULKAN = 2;
    }

    // HWUI renders pipeline type: GL or Vulkan.
    optional PipelineType pipeline = 5;

    // Distinct frame count.
    optional int32 total_frames = 6;

    // Number of "missed vsync" events.
    optional int32 missed_vsync_count = 7;

    // Number of frames in triple-buffering scenario (high input latency)
    optional int32 high_input_latency_count = 8;

    // Number of "slow UI thread" events.
    optional int32 slow_ui_thread_count = 9;

    // Number of "slow bitmap upload" events.
    optional int32 slow_bitmap_upload_count = 10;

    // Number of "slow draw" events.
    optional int32 slow_draw_count = 11;

    // Number of frames that missed their deadline (aka, visibly janked)
    optional int32 missed_deadline_count = 12;

    // The frame time histogram for the package
    optional FrameTimingHistogram cpu_histogram = 13
    [(android.os.statsd.log_mode) = MODE_BYTES];

    // The gpu frame time histogram for the package
    optional FrameTimingHistogram gpu_histogram = 14
    [(android.os.statsd.log_mode) = MODE_BYTES];

    // UI mainline module version.
    optional int64 version_ui_module = 15;

    // If true, these are HWUI stats for up to a 24h period for a given app from today.
    // If false, these are HWUI stats for a 24h period for a given app from the last complete
    // day (yesterday). Stats from yesterday stay constant, while stats from today may change as
    // more apps are running / rendering.
    optional bool is_today = 16;
}

/**
 * Message related to dangerous (runtime) app ops access
 */
message RuntimeAppOpAccess {
    // Uid of the package accessing app op
    optional int32 uid = 1 [(is_uid) = true];

    // Name of the package accessing app op
    optional string package_name = 2;

    // operation string id per OPSTR_ constants in AppOpsManager.java
    optional string op = 3;

    // attribution_tag; provided by developer when accessing related API, limited at 50 chars by
    // API.
    // Attributions must be provided through manifest using <attribution> tag available in R and
    // above.
    optional string attribution_tag = 4;

    // message related to app op access, limited to 600 chars by API
    optional string message = 5;

    enum SamplingStrategy {
        DEFAULT = 0;
        UNIFORM = 1;
        RARELY_USED = 2;
    }

    // sampling strategy used to collect this message
    optional SamplingStrategy sampling_strategy = 6;
}

/*
 * Logs userspace reboot outcome and duration.
 *
 * Logged from:
 *   frameworks/base/core/java/com/android/server/BootReceiver.java
 */
message UserspaceRebootReported {
    // Possible outcomes of userspace reboot.
    enum Outcome {
        // Default value in case platform failed to determine the outcome.
        OUTCOME_UNKNOWN = 0;
        // Userspace reboot succeeded (i.e. boot completed without a fall back to hard reboot).
        SUCCESS = 1;
        // Userspace reboot shutdown sequence was aborted.
        FAILED_SHUTDOWN_SEQUENCE_ABORTED = 2;
        // Remounting userdata into checkpointing mode failed.
        FAILED_USERDATA_REMOUNT = 3;
        // Device didn't finish booting before timeout and userspace reboot watchdog issued a hard
        // reboot.
        FAILED_USERSPACE_REBOOT_WATCHDOG_TRIGGERED = 4;
    }
    // Outcome of userspace reboot. Always set.
    optional Outcome outcome = 1;
    // Duration of userspace reboot in case it has a successful outcome.
    // Duration is measured as time between userspace reboot was initiated and until boot completed
    // (e.g. sys.boot_completed=1).
    optional int64 duration_millis = 2;
    // State of primary user's (user0) credential encryption storage.
    enum UserEncryptionState {
        // Default value.
        USER_ENCRYPTION_STATE_UNKNOWN = 0;
        // Credential encrypted storage is unlocked.
        UNLOCKED = 1;
        // Credential encrypted storage is locked.
        LOCKED = 2;
    }
    // State of primary user's encryption storage at the moment boot completed. Always set.
    optional UserEncryptionState user_encryption_state = 3;
}

/*
 * Logs integrity check information during each install.
 *
 * Logged from:
 *   frameworks/base/services/core/java/com/android/server/integrity/AppIntegrityManagerServiceImpl.java
 */
message IntegrityCheckResultReported {
    optional string package_name = 1;
    optional string app_certificate_hash = 2;
    optional int64 version_code = 3;
    optional string installer_package_name = 4;
    enum Response {
        UNKNOWN = 0;
        ALLOWED = 1;
        REJECTED = 2;
        FORCE_ALLOWED = 3;
    }
    optional Response response = 5;
    // An estimate on the cause of the response. This will only be populated for
    // REJECTED and FORCE_ALLOWED
    optional bool caused_by_app_cert_rule = 6;
    optional bool caused_by_installer_rule = 7;
}

/**
 * Logs the information about the rules and the provider whenever rules are
 * pushed into AppIntegrityManager.
 *
 * Logged from:
 *   frameworks/base/services/core/java/com/android/server/integrity/AppIntegrityManagerServiceImpl.java
 */
message IntegrityRulesPushed {
    optional bool success = 1;
    // Package name of the app that pushed the rules.
    optional string rule_provider = 2;
    // Version string of arbitrary format provided by the rule provider to
    // identify the rules.
    optional string rule_version = 3;
}

/**
 * Logs when a cell broadcast message is received on the device.
 *
 * Logged from CellBroadcastService module:
 *   packages/modules/CellBroadcastService/src/com/android/cellbroadcastservice/
 */
message CellBroadcastMessageReported {
    // The type of Cell Broadcast message
    enum CbType {
        UNKNOWN_TYPE = 0;
        GSM = 1;
        CDMA = 2;
        CDMA_SPC = 3;
    }

    // GSM, CDMA, CDMA-SCP
    optional CbType type = 1;
}

/**
 * Logs when an error occurs while handling a cell broadcast message;
 *
 * Logged from CellBroadcastService module:
 *   packages/modules/CellBroadcastService/src/com/android/cellbroadcastservice/
 */
message CellBroadcastMessageError {
    // The type of error raised when trying to handle a cell broadcast message
    enum ErrorType {
        UNKNOWN_TYPE = 0;
        CDMA_DECODING_ERROR = 1;
        CDMA_SCP_EMPTY = 2;
        CDMA_SCP_HANDLING_ERROR = 3;
        GSM_INVALID_HEADER_LENGTH = 4;
        GSM_UNSUPPORTED_HEADER_MESSAGE_TYPE = 5;
        GSM_UNSUPPORTED_HEADER_DATA_CODING_SCHEME = 6;
        GSM_INVALID_PDU = 7;
        GSM_INVALID_GEO_FENCING_DATA = 8;
        GSM_UMTS_INVALID_WAC = 9;
        FAILED_TO_INSERT_TO_DB = 10;
        UNEXPECTED_GEOMETRY_FROM_FWK = 11;
        UNEXPECTED_GSM_MESSAGE_TYPE_FROM_FWK = 12;
        UNEXPECTED_CDMA_MESSAGE_TYPE_FROM_FWK = 13;
        UNEXPECTED_CDMA_SCP_MESSAGE_TYPE_FROM_FWK = 14;
    }

    // What kind of error occurred
    optional ErrorType type = 1;

    // Exception message (or log message) associated with the error (max 1000 chars)
    optional string exception_message = 2;
}

/**
 * Logs when the SDK Extensions test app has polled the current version.
 * This is atom ID 354.
 *
 * Logged from:
 *   vendor/google_testing/integration/packages/apps/SdkExtensionsTestApp/
 */
message SdkExtensionStatus {
    enum ApiCallStatus {
        CALL_NOT_ATTEMPTED = 0;
        CALL_SUCCESSFUL = 1;
        CALL_FAILED = 2;
    }

    optional ApiCallStatus result = 1;

    // The R extension version, i.e. android.os.ext.SdkExtension.getExtensionVersion(R).
    optional int32 r_extension_version = 2;

    // A number identifying which particular symbol's call failed, if any. 0 means no missing symbol.
    // "Failed" here can mean a symbol that wasn't meant to be visible was, or the other way around.
    optional int32 failed_call_symbol = 3;
}

/**
 * Logs when an app is frozen or unfrozen.
 *
 * Logged from:
 *   frameworks/base/services/core/java/com/android/server/am/CachedAppOptimizer.java
 */
message AppFreezeChanged {
    // The type of event.
    enum Action {
        UNKNOWN = 0;
        FREEZE_APP = 1;
        UNFREEZE_APP = 2;
    }
    optional Action action = 1;

    // Pid of the process being frozen.
    optional int32 pid = 2;

    // Name of the process being frozen.
    optional string process_name = 3;

    // Time since last unfrozen.
    optional int64 time_unfrozen_millis = 4;
}

/**
 * Pulls information for a single voice call.
 *
 * Each pull creates multiple atoms, one for each call. The sequence is randomized when pulled.
 *
 * Pulled from:
 *   frameworks/opt/telephony/src/java/com/android/internal/telephony/metrics/PersistPullers.java
 */
message VoiceCallSession {
    // Bearer (IMS or CS) when the call started.
    optional android.telephony.CallBearerEnum bearer_at_start = 1;

    // Bearer (IMS or CS) when the call ended.
    // The bearer may change during the call, e.g. due to SRVCC.
    optional android.telephony.CallBearerEnum bearer_at_end = 2;

    // Direction of the call (incoming or outgoing).
    optional android.telephony.CallDirectionEnum direction = 3;

    // Time spent setting up the call.
    optional android.telephony.CallSetupDurationEnum setup_duration = 4;

    // Whether the call ended before the setup was completed.
    optional bool setup_failed = 5;

    // IMS reason code or CS disconnect cause.
    // For IMS, see: frameworks/base/telephony/java/android/telephony/ims/ImsReasonInfo.java
    // For CS, see: frameworks/base/telephony/java/android/telephony/DisconnectCause.java
    optional int32 disconnect_reason_code = 6;

    // IMS extra code or CS precise disconnect cause.
    // For IMS, this code is vendor-specific
    // For CS, see: frameworks/base/telephony/java/android/telephony/PreciseDisconnectCause.java
    optional int32 disconnect_extra_code = 7;

    // IMS extra message or CS vendor cause.
    optional string disconnect_extra_message = 8;

    // Radio access technology (RAT) used when call started.
    optional android.telephony.NetworkTypeEnum rat_at_start = 9;

    // Radio access technology (RAT) used when call terminated.
    optional android.telephony.NetworkTypeEnum rat_at_end = 10;

    // Number of times RAT changed during the call.
    optional int64 rat_switch_count = 11;

    // A bitmask of all codecs used during the call.
    // See: frameworks/opt/telephony/src/java/com/android/internal/telephony/metrics/VoiceCallSessionStats.java
    optional int64 codec_bitmask = 12;

    // Number of other calls going on during call setup, for the same SIM slot.
    optional int32 concurrent_call_count_at_start = 13;

    // Number of other calls going on during call termination, for the same SIM slot.
    optional int32 concurrent_call_count_at_end = 14;

    // Index of the SIM is used, 0 for single-SIM devices.
    optional int32 sim_slot_index = 15;

    // Whether the device was in multi-SIM mode (with multiple active SIM profiles).
    optional bool is_multi_sim = 16;

    // Whether the call was made with an eSIM profile.
    optional bool is_esim = 17;

    // Carrier ID of the SIM card.
    // See https://source.android.com/devices/tech/config/carrierid.
    optional int32 carrier_id = 18;

    // Whether an SRVCC has been completed successfully.
    // SRVCC (CS fallback) should be recorded in the IMS call since there will be no more SRVCC
    // events once the call is switched to CS.
    optional bool srvcc_completed = 19;

    // Number of SRVCC failures.
    optional int64 srvcc_failure_count = 20;

    // Number of SRVCC cancellations.
    optional int64 srvcc_cancellation_count = 21;

    // Whether the Real-Time Text (RTT) was ever used in the call.
    optional bool rtt_enabled = 22;

    // Whether this was an emergency call.
    optional bool is_emergency = 23;

    // Whether the call was performed while roaming.
    optional bool is_roaming = 24;
}

/**
 * Pulls voice call radio access technology (RAT) usage.
 *
 * Each pull creates multiple atoms, one for each carrier/RAT, the order of which is irrelevant to
 * time. The atom will be skipped if not enough data is available.
 *
 * Pulled from:
 *   frameworks/opt/telephony/src/java/com/android/internal/telephony/metrics/PersistPullers.java
 */
message VoiceCallRatUsage {
    // Carrier ID (https://source.android.com/devices/tech/config/carrierid).
    optional int32 carrier_id = 1;

    // Radio access technology.
    optional android.telephony.NetworkTypeEnum rat = 2;

    // Total duration that voice calls spent on this carrier and RAT.
    optional int64 total_duration_seconds = 3;

    // Total number of calls using this carrier and RAT.
    // A call is counted once even if it used the RAT multiple times.
    optional int64 call_count = 4;
}

/**
 * Pulls the number of active SIM slots and SIMs/eSIM profiles.
 *
 * Pulled from:
 *   frameworks/opt/telephony/src/java/com/android/internal/telephony/metrics/NonPersistPullers.java
 */
message SimSlotState {
    // Number of active SIM slots (both physical and eSIM profiles) in the device.
    optional int32 active_slot_count = 1;

    // Number of SIM cards (both physical and active eSIM profiles).
    // This number is always equal to or less than the number of active SIM slots.
    optional int32 sim_count = 2;

    // Number of active eSIM profiles.
    // This number is always equal to or less than the number of SIMs.
    optional int32 esim_count = 3;
}

/**
 * Pulls supported cellular radio access technologies.
 *
 * This atom reports the capabilities of the device, rather than the network it has access to.
 *
 * Pulled from:
 *   frameworks/opt/telephony/src/java/com/android/internal/telephony/metrics/NonPersistPullers.java
 */
message SupportedRadioAccessFamily {
    // A bitmask of supported radio technologies.
    // See android.telephony.TelephonyManager.NetworkTypeBitMask.
    optional int64 network_type_bitmask = 1;
}

/**
 * Logs gnss stats from location service provider
 *
 * Pulled from:
 *  frameworks/base/location/java/com/android/internal/location/gnssmetrics/GnssMetrics.java
 */

message GnssStats {
    // Number of location reports since boot
    optional int64 location_reports = 1;

    // Total pulled reports of Location failures since boot
    optional int64 location_failure_reports = 2;

    // Number of time to first fix reports since boot
    optional int64 time_to_first_fix_reports = 3;

    // Total pulled reported time to first fix (in milli-seconds) since boot
    optional int64 time_to_first_fix_milli_s = 4;

    // Number of position accuracy reports since boot
    optional int64 position_accuracy_reports = 5;

    // Total pulled reported position accuracy (in meters) since boot
    optional int64 position_accuracy_meters = 6;

    // Number of top 4 average CN0 reports since boot
    optional int64 top_four_average_cn0_reports = 7;

    // Total pulled reported of top 4 average CN0 (dB-mHz) since boot
    optional int64 top_four_average_cn0_db_mhz = 8;

    // Number of l5 top 4 average CN0 reports since boot
    optional int64 l5_top_four_average_cn0_reports = 9;

    // Total pulled reported of l5 top 4 average CN0 (dB-mHz) since boot
    optional int64 l5_top_four_average_cn0_db_mhz = 10;

    // Total number of sv status messages reports since boot
    optional int64 sv_status_reports = 11;

    // Total number of sv status messages reports, where sv is used in fix since boot
    optional int64 sv_status_reports_used_in_fix = 12;

    // Total number of L5 sv status messages reports since boot
    optional int64 l5_sv_status_reports = 13;

    // Total number of L5 sv status messages reports, where sv is used in fix since boot
    optional int64 l5_sv_status_reports_used_in_fix = 14;
}

/**
 * Logs when an app is moved to a different standby bucket.
 *
 * Logged from:
 *   frameworks/base/apex/jobscheduler/service/java/com/android/server/usage/AppIdleHistory.java
 */
message AppStandbyBucketChanged {
    optional string package_name = 1;

    // Should be 0, 10, 11, 12, etc. where 0 is the owner. See UserHandle for more documentation.
    optional int32 user_id = 2;

    // These enum values match the constants defined in UsageStatsManager.java.
    enum Bucket {
        BUCKET_UNKNOWN = 0;
        BUCKET_EXEMPTED = 5;
        BUCKET_ACTIVE = 10;
        BUCKET_WORKING_SET = 20;
        BUCKET_FREQUENT = 30;
        BUCKET_RARE = 40;
        BUCKET_RESTRICTED = 45;
        BUCKET_NEVER = 50;
    }
    optional Bucket bucket = 3;

    enum MainReason {
        MAIN_UNKNOWN = 0;
        MAIN_DEFAULT = 0x0100;
        MAIN_TIMEOUT = 0x0200;
        MAIN_USAGE = 0x0300;
        MAIN_FORCED_BY_USER = 0x0400;
        MAIN_PREDICTED = 0x0500;
        MAIN_FORCED_BY_SYSTEM = 0x0600;
    }
    optional MainReason main_reason = 4;

    // A more detailed reason for the standby bucket change. The sub reason name is dependent on
    // the main reason. Values are one of the REASON_SUB_XXX constants defined in
    // UsageStatsManager.java.
    optional int32 sub_reason = 5;
}<|MERGE_RESOLUTION|>--- conflicted
+++ resolved
@@ -485,15 +485,11 @@
         PackageNotificationChannelGroupPreferences package_notification_channel_group_preferences =
                 10073 [(module) = "framework"];
         GnssStats gnss_stats = 10074 [(module) = "framework"];
-<<<<<<< HEAD
         AttributedAppOps attributed_app_ops = 10075 [(module) = "framework"];
-=======
-        AppFeaturesOps app_features_ops = 10075 [(module) = "framework"];
         VoiceCallSession voice_call_session = 10076 [(module) = "telephony"];
         VoiceCallRatUsage voice_call_rat_usage = 10077 [(module) = "telephony"];
         SimSlotState sim_slot_state = 10078 [(module) = "telephony"];
         SupportedRadioAccessFamily supported_radio_access_family = 10079 [(module) = "telephony"];
->>>>>>> 2aa073a0
     }
 
     // DO NOT USE field numbers above 100,000 in AOSP.
