--- conflicted
+++ resolved
@@ -74,7 +74,7 @@
   }
 
   public final class StatsQuery {
-    method public int getMinSqlClientVersion();
+    method @IntRange(from=0) public int getMinSqlClientVersion();
     method @Nullable public byte[] getPolicyConfig();
     method @NonNull public String getRawSql();
     method public int getSqlDialect();
@@ -85,11 +85,7 @@
   public static final class StatsQuery.Builder {
     ctor public StatsQuery.Builder(@NonNull String);
     method @NonNull public android.app.StatsQuery build();
-<<<<<<< HEAD
-    method @NonNull public android.app.StatsQuery.Builder setMinSqlClientVersion(int);
-=======
     method @NonNull public android.app.StatsQuery.Builder setMinSqlClientVersion(@IntRange(from=0) int);
->>>>>>> 4c667586
     method @NonNull public android.app.StatsQuery.Builder setPolicyConfig(@NonNull byte[]);
     method @NonNull public android.app.StatsQuery.Builder setSqlDialect(int);
   }
