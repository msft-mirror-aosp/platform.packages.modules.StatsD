// Copyright (C) 2019 The Android Open Source Project
//
// Licensed under the Apache License, Version 2.0 (the "License");
// you may not use this file except in compliance with the License.
// You may obtain a copy of the License at
//
//      http://www.apache.org/licenses/LICENSE-2.0
//
// Unless required by applicable law or agreed to in writing, software
// distributed under the License is distributed on an "AS IS" BASIS,
// WITHOUT WARRANTIES OR CONDITIONS OF ANY KIND, either express or implied.
// See the License for the specific language governing permissions and
// limitations under the License.

package {
    default_visibility: [ ":__pkg__" ],
    default_applicable_licenses: ["Android-Apache-2.0"],
}

genrule {
    name: "statslog-statsd-java-gen",
    tools: ["stats-log-api-gen"],
    cmd: "$(location stats-log-api-gen) --java $(out) --module statsd" +
         " --javaPackage com.android.internal.statsd --javaClass StatsdStatsLog --minApiLevel 30",
    out: ["com/android/internal/statsd/StatsdStatsLog.java"],
}

java_library_static {
    name: "statslog-statsd",
    srcs: [
        ":statslog-statsd-java-gen",
    ],
    visibility: [
        "//cts/hostsidetests/statsd/apps:__subpackages__",
        "//vendor:__subpackages__",
    ],
}

filegroup {
    name: "framework-statsd-sources",
    defaults: ["framework-sources-module-defaults"],
    srcs: [
        "java/**/*.java",
        ":framework-statsd-aidl-sources",
        ":statslog-statsd-java-gen",
    ],
    visibility: ["//packages/modules/StatsD/framework:__subpackages__"],
}

java_sdk_library {
    name: "framework-statsd",
    defaults: ["framework-module-defaults"],
    installable: true,

    jarjar_rules: "jarjar-rules.txt",

    srcs: [
        ":framework-statsd-sources",
    ],

    libs: [
<<<<<<< HEAD
        "framework-configinfrastructure",
=======
        "androidx.annotation_annotation",
>>>>>>> d92eae01
    ],

    static_libs: [
         "modules-utils-build",
    ],

    permitted_packages: [
        "android.app",
        "android.os",
        "android.util",
        // From :statslog-statsd-java-gen
        "com.android.internal.statsd",
    ],

    api_packages: [
        "android.app",
        "android.os",
        "android.util",
    ],

    hostdex: true, // for hiddenapi check

    lint: {
        strict_updatability_linting: true
    },

    impl_library_visibility: [
        "//packages/modules/StatsD/framework/test:__subpackages__",
        "//packages/modules/StatsD/tests/utils:__pkg__",
        "//packages/modules/StatsD/service:__subpackages__",
    ],

    apex_available: [
        "com.android.os.statsd",
        "test_com.android.os.statsd",
    ],
    min_sdk_version: "30",
}

java_api_contribution {
    name: "framework-statsd-public-stubs",
    api_surface: "public",
    api_file: "api/current.txt",
    visibility: [
        "//build/orchestrator/apis",
    ],
}

// JNI library for StatsLog.write
cc_library_shared {
    name: "libstats_jni",
    srcs: ["jni/**/*.cpp"],
    header_libs: ["libnativehelper_header_only"],
    shared_libs: [
        "liblog",  // Has a stable abi - should not be copied into apex.
        "libstatssocket",
    ],
    stl: "libc++_static",
    cflags: [
        "-Wall",
        "-Werror",
        "-Wextra",
        "-Wno-unused-parameter",
        "-Wthread-safety",
    ],
    apex_available: [
        "com.android.os.statsd",
        "test_com.android.os.statsd",
    ],
    min_sdk_version: "30",
    visibility: [
        "//packages/modules/StatsD/apex:__subpackages__",
    ],
}<|MERGE_RESOLUTION|>--- conflicted
+++ resolved
@@ -59,11 +59,8 @@
     ],
 
     libs: [
-<<<<<<< HEAD
+        "androidx.annotation_annotation",
         "framework-configinfrastructure",
-=======
-        "androidx.annotation_annotation",
->>>>>>> d92eae01
     ],
 
     static_libs: [
