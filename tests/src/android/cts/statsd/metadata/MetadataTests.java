--- conflicted
+++ resolved
@@ -235,35 +235,6 @@
             return;
         }
 
-<<<<<<< HEAD
-        final String appTestApk = "StatsdAtomStormApp.apk";
-        final String app2TestApk = "StatsdAtomStormApp2.apk";
-
-        final String appTestPkg = "com.android.statsd.app.atomstorm";
-        final String app2TestPkg = "com.android.statsd.app.atomstorm.copy";
-
-        DeviceUtils.uninstallTestApp(getDevice(), appTestPkg);
-        DeviceUtils.uninstallTestApp(getDevice(), app2TestPkg);
-
-        DeviceUtils.installTestApp(getDevice(), appTestApk, appTestPkg, mCtsBuild);
-        DeviceUtils.installTestApp(getDevice(), app2TestApk, app2TestPkg, mCtsBuild);
-
-        // run reference test app with UID 1
-        DeviceUtils.runDeviceTests(getDevice(), appTestPkg, null, null);
-        // run reference test app with UID 2
-        DeviceUtils.runDeviceTests(getDevice(), app2TestPkg, null, null);
-
-        StatsdStatsReport report = getStatsdStatsReport();
-        assertThat(report).isNotNull();
-        HashSet<Integer> reportedUids = new HashSet<Integer>();
-        for (LossStatsPerUid lossStats : report.getSocketLossStats().getLossStatsPerUidList()) {
-            reportedUids.add(lossStats.getUid());
-        }
-        assertThat(reportedUids.size()).isGreaterThan(1);
-
-        getDevice().uninstallPackage(appTestPkg);
-        getDevice().uninstallPackage(app2TestPkg);
-=======
         final String testPkgName = "com.android.statsd.app.atomstorm";
         final String testApk = "StatsdAtomStormApp.apk";
 
@@ -323,6 +294,5 @@
     private boolean sdkLevelAtLeast(int sdkLevel, String codename) throws Exception {
         return ApiLevelUtil.isAtLeast(getDevice(), sdkLevel)
                 || ApiLevelUtil.codenameEquals(getDevice(), codename);
->>>>>>> c8a21ec6
     }
 }